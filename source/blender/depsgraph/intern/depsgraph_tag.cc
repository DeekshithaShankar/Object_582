--- conflicted
+++ resolved
@@ -518,13 +518,8 @@
 	DEG::deg_graph_id_tag_update(bmain, graph, id, flag);
 }
 
-<<<<<<< HEAD
-/* Tag given ID type for update. */
+/* Mark a particular datablock type as having changing. */
 void DEG_id_type_tag(Main *bmain, short id_type)
-=======
-/* Mark a particular datablock type as having changing. */
-void DEG_id_type_tag(Main *bmain, short idtype)
->>>>>>> 059b8782
 {
 	if (id_type == ID_NT) {
 		/* Stupid workaround so parent datablocks of nested nodetree get looped
