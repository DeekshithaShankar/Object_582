/**
 * $Id$
 *
 * ***** BEGIN GPL LICENSE BLOCK *****
 *
 * This program is free software; you can redistribute it and/or
 * modify it under the terms of the GNU General Public License
 * as published by the Free Software Foundation; either version 2
 * of the License, or (at your option) any later version.
 *
 * This program is distributed in the hope that it will be useful,
 * but WITHOUT ANY WARRANTY; without even the implied warranty of
 * MERCHANTABILITY or FITNESS FOR A PARTICULAR PURPOSE.  See the
 * GNU General Public License for more details.
 *
 * You should have received a copy of the GNU General Public License
 * along with this program; if not, write to the Free Software Foundation,
 * Inc., 59 Temple Place - Suite 330, Boston, MA  02111-1307, USA.
 *
 * The Original Code is Copyright (C) 2001-2002 by NaN Holding BV.
 * All rights reserved.
 *
 * The Original Code is: all of this file.
 *
 * Contributor(s): none yet.
 *
 * ***** END GPL LICENSE BLOCK *****
 */

#ifdef HAVE_CONFIG_H
#include <config.h>
#endif

#ifndef WIN32
#include <unistd.h>
#else
#include <io.h>
#endif
#include <string.h>
#include <math.h>

#include "MEM_guardedalloc.h"

#include "DNA_action_types.h"
#include "DNA_armature_types.h"
#include "DNA_camera_types.h"
#include "DNA_curve_types.h"
#include "DNA_effect_types.h"
#include "DNA_image_types.h"
#include "DNA_ipo_types.h"
#include "DNA_key_types.h"
#include "DNA_lamp_types.h"
#include "DNA_lattice_types.h"
#include "DNA_mesh_types.h"
#include "DNA_meshdata_types.h"
#include "DNA_meta_types.h"
#include "DNA_modifier_types.h"
#include "DNA_nla_types.h"
#include "DNA_object_types.h"
#include "DNA_object_force.h"
#include "DNA_particle_types.h"
#include "DNA_scene_types.h"
#include "DNA_screen_types.h"
#include "DNA_space_types.h"
#include "DNA_texture_types.h"
#include "DNA_view3d_types.h"
#include "DNA_world_types.h"
#include "DNA_userdef_types.h"
#include "DNA_property_types.h"
#include "DNA_vfont_types.h"
#include "DNA_constraint_types.h"
#include "DNA_listBase.h"

#include "BKE_action.h"
#include "BKE_armature.h"
#include "BKE_blender.h"
#include "BKE_cloth.h"
#include "BKE_curve.h"
#include "BKE_constraint.h"
#include "BKE_depsgraph.h"
#include "BKE_displist.h"
#include "BKE_DerivedMesh.h"
#include "BKE_effect.h"
#include "BKE_font.h"
#include "BKE_global.h"
#include "BKE_ipo.h"
#include "BKE_lattice.h"
#include "BKE_key.h"
#include "BKE_main.h"
#include "BKE_mball.h"
#include "BKE_mesh.h"
#include "BKE_modifier.h"
#include "BKE_object.h"
#include "BKE_particle.h"
#include "BKE_pointcache.h"
#include "BKE_softbody.h"
#include "BKE_utildefines.h"
#include "BKE_bmesh.h"

#include "BIF_editaction.h"
#include "BIF_editview.h"
#include "BIF_editlattice.h"
#include "BIF_editconstraint.h"
#include "BIF_editarmature.h"
#include "BIF_editmesh.h"
#include "BIF_editnla.h"
#include "BIF_editsima.h"
#include "BIF_editparticle.h"
#include "BIF_gl.h"
#include "BIF_poseobject.h"
#include "BIF_meshtools.h"
#include "BIF_mywindow.h"
#include "BIF_resources.h"
#include "BIF_retopo.h"
#include "BIF_screen.h"
#include "BIF_space.h"
#include "BIF_toolbox.h"

#include "BSE_view.h"
#include "BSE_drawipo.h"
#include "BSE_edit.h"
#include "BSE_editipo.h"
#include "BSE_editipo_types.h"
#include "BSE_editaction_types.h"

#include "BDR_drawaction.h"		// list of keyframes in action
#include "BDR_editobject.h"		// reset_slowparents()
#include "BDR_unwrapper.h"

#include "BLI_arithb.h"
#include "BLI_blenlib.h"
#include "BLI_editVert.h"

#include "editmesh.h"

#include "blendef.h"

#include "mydevice.h"

extern ListBase editNurb;
extern ListBase editelems;

#include "transform.h"

/* local function prototype - for Object/Bone Constraints */
static short constraints_list_needinv(TransInfo *t, ListBase *list);

/* ************************** Functions *************************** */

static void qsort_trans_data(TransInfo *t, TransData *head, TransData *tail) {
	TransData pivot = *head;
	TransData *ihead = head;
	TransData *itail = tail;
	short connected = t->flag & T_PROP_CONNECTED;

	while (head < tail)
	{
		if (connected) {
			while ((tail->dist >= pivot.dist) && (head < tail))
				tail--;
		}
		else {
			while ((tail->rdist >= pivot.rdist) && (head < tail))
				tail--;
		}

		if (head != tail)
		{
			*head = *tail;
			head++;
		}

		if (connected) {
			while ((head->dist <= pivot.dist) && (head < tail))
				head++;
		}
		else {
			while ((head->rdist <= pivot.rdist) && (head < tail))
				head++;
		}

		if (head != tail)
		{
			*tail = *head;
			tail--;
		}
	}

	*head = pivot;
	if (ihead < head) {
		qsort_trans_data(t, ihead, head-1);
	}
	if (itail > head) {
		qsort_trans_data(t, head+1, itail);
	}
}

void sort_trans_data_dist(TransInfo *t) {
	TransData *start = t->data;
	int i = 1;

	while(i < t->total && start->flag & TD_SELECTED) {
		start++;
		i++;
	}
	qsort_trans_data(t, start, t->data + t->total - 1);
}

static void sort_trans_data(TransInfo *t) 
{
	TransData *sel, *unsel;
	TransData temp;
	unsel = t->data;
	sel = t->data;
	sel += t->total - 1;
	while (sel > unsel) {
		while (unsel->flag & TD_SELECTED) {
			unsel++;
			if (unsel == sel) {
				return;
			}
		}
		while (!(sel->flag & TD_SELECTED)) {
			sel--;
			if (unsel == sel) {
				return;
			}
		}
		temp = *unsel;
		*unsel = *sel;
		*sel = temp;
		sel--;
		unsel++;
	}
}

/* distance calculated from not-selected vertex to nearest selected vertex
   warning; this is loops inside loop, has minor N^2 issues, but by sorting list it is OK */
static void set_prop_dist(TransInfo *t, short with_dist)
{
	TransData *tob;
	int a;

	for(a=0, tob= t->data; a<t->total; a++, tob++) {
		
		tob->rdist= 0.0f; // init, it was mallocced
		
		if((tob->flag & TD_SELECTED)==0) {
			TransData *td;
			int i;
			float dist, vec[3];

			tob->rdist = -1.0f; // signal for next loop
				
			for (i = 0, td= t->data; i < t->total; i++, td++) {
				if(td->flag & TD_SELECTED) {
					VecSubf(vec, tob->center, td->center);
					Mat3MulVecfl(tob->mtx, vec);
					dist = Normalize(vec);
					if (tob->rdist == -1.0f) {
						tob->rdist = dist;
					}
					else if (dist < tob->rdist) {
						tob->rdist = dist;
					}
				}
				else break;	// by definition transdata has selected items in beginning
			}
			if (with_dist) {
				tob->dist = tob->rdist;
			}
		}	
	}
}

/* ************************** CONVERSIONS ************************* */

/* ********************* texture space ********* */

static void createTransTexspace(TransInfo *t)
{
	TransData *td;
	Object *ob;
	ID *id;
	int *texflag;
	
	ob= OBACT;
	
	if (ob==NULL) { // Shouldn't logically happen, but still...
		t->total = 0;
		return;
	}

	id= ob->data;
	if(id==NULL || !ELEM3( GS(id->name), ID_ME, ID_CU, ID_MB )) {
		t->total = 0;
		return;
	}

	t->total = 1;
	td= t->data= MEM_callocN(sizeof(TransData), "TransTexspace");
	td->ext= t->ext= MEM_callocN(sizeof(TransDataExtension), "TransTexspace");
	
	td->flag= TD_SELECTED;
	VECCOPY(td->center, ob->obmat[3]);
	td->ob = ob;
	
	Mat3CpyMat4(td->mtx, ob->obmat);
	Mat3CpyMat4(td->axismtx, ob->obmat);
	Mat3Ortho(td->axismtx);
	Mat3Inv(td->smtx, td->mtx);
	
	if (give_obdata_texspace(ob, &texflag, &td->loc, &td->ext->size, &td->ext->rot)) {
		*texflag &= ~AUTOSPACE;
	}
	
	VECCOPY(td->iloc, td->loc);
	VECCOPY(td->ext->irot, td->ext->rot);
	VECCOPY(td->ext->isize, td->ext->size);
}

/* ********************* edge (for crease) ***** */

static void createTransEdge(TransInfo *t) {
	TransData *td = NULL;
	EditMesh *em = G.editMesh;
	EditEdge *eed;
	float mtx[3][3], smtx[3][3];
	int count=0, countsel=0;
	int propmode = t->flag & T_PROP_EDIT;

	for(eed= em->edges.first; eed; eed= eed->next) {
		if(eed->h==0) {
			if (eed->f & SELECT) countsel++;
			if (propmode) count++;
		}
	}

	if (countsel == 0)
		return;

	if(propmode) {
		t->total = count;
	}
	else {
		t->total = countsel;
	}

	td= t->data= MEM_callocN(t->total * sizeof(TransData), "TransCrease");

	Mat3CpyMat4(mtx, G.obedit->obmat);
	Mat3Inv(smtx, mtx);

	for(eed= em->edges.first; eed; eed= eed->next) {
		if(eed->h==0 && (eed->f & SELECT || propmode)) {
			/* need to set center for center calculations */
			VecAddf(td->center, eed->v1->co, eed->v2->co);
			VecMulf(td->center, 0.5f);

			td->loc= NULL;
			if (eed->f & SELECT)
				td->flag= TD_SELECTED;
			else 
				td->flag= 0;


			Mat3CpyMat3(td->smtx, smtx);
			Mat3CpyMat3(td->mtx, mtx);

			td->ext = NULL;
			td->tdi = NULL;
			if (t->mode == TFM_BWEIGHT) {
				td->val = &(eed->bweight);
				td->ival = eed->bweight;
			}
			else {
				td->val = &(eed->crease);
				td->ival = eed->crease;
			}

			td++;
		}
	}
}

/* ********************* pose mode ************* */

static bKinematicConstraint *has_targetless_ik(bPoseChannel *pchan)
{
	bConstraint *con= pchan->constraints.first;
	
	for(;con; con= con->next) {
		if(con->type==CONSTRAINT_TYPE_KINEMATIC) {
			bKinematicConstraint *data= con->data;
			
			if(data->tar==NULL) 
				return data;
			if(data->tar->type==OB_ARMATURE && data->subtarget[0]==0) 
				return data;
		}
	}
	return NULL;
}

static short apply_targetless_ik(Object *ob)
{
	bPoseChannel *pchan, *parchan, *chanlist[256];
	bKinematicConstraint *data;
	int segcount, apply= 0;
	
	/* now we got a difficult situation... we have to find the
	   target-less IK pchans, and apply transformation to the all 
	   pchans that were in the chain */
	
	for (pchan=ob->pose->chanbase.first; pchan; pchan=pchan->next) {
		data= has_targetless_ik(pchan);
		if(data && (data->flag & CONSTRAINT_IK_AUTO)) {
			
			/* fill the array with the bones of the chain (armature.c does same, keep it synced) */
			segcount= 0;
			
			/* exclude tip from chain? */
			if(!(data->flag & CONSTRAINT_IK_TIP))
				parchan= pchan->parent;
			else
				parchan= pchan;
			
			/* Find the chain's root & count the segments needed */
			for (; parchan; parchan=parchan->parent){
				chanlist[segcount]= parchan;
				segcount++;
				
				if(segcount==data->rootbone || segcount>255) break; // 255 is weak
			}
			for(;segcount;segcount--) {
				Bone *bone;
				float rmat[4][4], tmat[4][4], imat[4][4];
				
				/* pose_mat(b) = pose_mat(b-1) * offs_bone * channel * constraint * IK  */
				/* we put in channel the entire result of rmat= (channel * constraint * IK) */
				/* pose_mat(b) = pose_mat(b-1) * offs_bone * rmat  */
				/* rmat = pose_mat(b) * inv( pose_mat(b-1) * offs_bone ) */
				
				parchan= chanlist[segcount-1];
				bone= parchan->bone;
				bone->flag |= BONE_TRANSFORM;	/* ensures it gets an auto key inserted */
				
				if(parchan->parent) {
					Bone *parbone= parchan->parent->bone;
					float offs_bone[4][4];
					
					/* offs_bone =  yoffs(b-1) + root(b) + bonemat(b) */
					Mat4CpyMat3(offs_bone, bone->bone_mat);
					
					/* The bone's root offset (is in the parent's coordinate system) */
					VECCOPY(offs_bone[3], bone->head);
					
					/* Get the length translation of parent (length along y axis) */
					offs_bone[3][1]+= parbone->length;
					
					/* pose_mat(b-1) * offs_bone */
					if(parchan->bone->flag & BONE_HINGE) {
						/* the rotation of the parent restposition */
						Mat4CpyMat4(rmat, parbone->arm_mat);	/* rmat used as temp */
						
						/* the location of actual parent transform */
						VECCOPY(rmat[3], offs_bone[3]);
						offs_bone[3][0]= offs_bone[3][1]= offs_bone[3][2]= 0.0f;
						Mat4MulVecfl(parchan->parent->pose_mat, rmat[3]);
						
						Mat4MulMat4(tmat, offs_bone, rmat);
					}
					else if(parchan->bone->flag & BONE_NO_SCALE) {
						Mat4MulMat4(tmat, offs_bone, parchan->parent->pose_mat);
						Mat4Ortho(tmat);
					}
					else
						Mat4MulMat4(tmat, offs_bone, parchan->parent->pose_mat);
					
					Mat4Invert(imat, tmat);
				}
				else {
					Mat4CpyMat3(tmat, bone->bone_mat);

					VECCOPY(tmat[3], bone->head);
					Mat4Invert(imat, tmat);
				}
				/* result matrix */
				Mat4MulMat4(rmat, parchan->pose_mat, imat);
				
				/* apply and decompose, doesn't work for constraints or non-uniform scale well */
				{
					float rmat3[3][3], qmat[3][3], imat[3][3], smat[3][3];
					
					Mat3CpyMat4(rmat3, rmat);
					
					/* quaternion */
					Mat3ToQuat(rmat3, parchan->quat);
					
					/* for size, remove rotation */
					QuatToMat3(parchan->quat, qmat);
					Mat3Inv(imat, qmat);
					Mat3MulMat3(smat, rmat3, imat);
					Mat3ToSize(smat, parchan->size);
					
					VECCOPY(parchan->loc, rmat[3]);
				}
				
			}
			
			apply= 1;
			data->flag &= ~CONSTRAINT_IK_AUTO;
		}
	}		
	
	return apply;
}

static void add_pose_transdata(TransInfo *t, bPoseChannel *pchan, Object *ob, TransData *td)
{
	Bone *bone= pchan->bone;
	float pmat[3][3], omat[3][3];
	float cmat[3][3], tmat[3][3];
	float vec[3];

	VECCOPY(vec, pchan->pose_mat[3]);
	VECCOPY(td->center, vec);
	
	td->ob = ob;
	td->flag= TD_SELECTED|TD_USEQUAT;
	if(bone->flag & BONE_HINGE_CHILD_TRANSFORM)
		td->flag |= TD_NOCENTER;
	td->protectflag= pchan->protectflag;
	
	td->loc = pchan->loc;
	VECCOPY(td->iloc, pchan->loc);
	
	td->ext->rot= NULL;
	td->ext->quat= pchan->quat;
	td->ext->size= pchan->size;

	QUATCOPY(td->ext->iquat, pchan->quat);
	VECCOPY(td->ext->isize, pchan->size);

	/* proper way to get parent transform + own transform + constraints transform */
	Mat3CpyMat4(omat, ob->obmat);
	
	if(pchan->parent) { 	 
		if(pchan->bone->flag & BONE_HINGE) 	 
			Mat3CpyMat4(pmat, pchan->parent->bone->arm_mat); 	 
		else 	 
			Mat3CpyMat4(pmat, pchan->parent->pose_mat);
		
		if (constraints_list_needinv(t, &pchan->constraints)) {
			Mat3CpyMat4(tmat, pchan->constinv);
			Mat3Inv(cmat, tmat);
			Mat3MulSerie(td->mtx, pchan->bone->bone_mat, pmat, omat, cmat, 0,0,0,0);    // dang mulserie swaps args
		}
		else
			Mat3MulSerie(td->mtx, pchan->bone->bone_mat, pmat, omat, 0,0,0,0,0);    // dang mulserie swaps args
	}
	else {
		if (constraints_list_needinv(t, &pchan->constraints)) {
			Mat3CpyMat4(tmat, pchan->constinv);
			Mat3Inv(cmat, tmat);
			Mat3MulSerie(td->mtx, pchan->bone->bone_mat, omat, cmat, 0,0,0,0,0);    // dang mulserie swaps args
		}
		else 
			Mat3MulMat3(td->mtx, omat, pchan->bone->bone_mat);  // Mat3MulMat3 has swapped args! 
	}
	
	Mat3Inv(td->smtx, td->mtx);
	
	/* for axismat we use bone's own transform */
	Mat3CpyMat4(pmat, pchan->pose_mat);
	Mat3MulMat3(td->axismtx, omat, pmat);
	Mat3Ortho(td->axismtx);
	
	if(t->mode==TFM_BONESIZE) {
		bArmature *arm= t->poseobj->data;
		
		if(arm->drawtype==ARM_ENVELOPE) {
			td->loc= NULL;
			td->val= &bone->dist;
			td->ival= bone->dist;
		}
		else {
			// abusive storage of scale in the loc pointer :)
			td->loc= &bone->xwidth;
			VECCOPY (td->iloc, td->loc);
			td->val= NULL;
		}
	}
	
	/* in this case we can do target-less IK grabbing */
	if(t->mode==TFM_TRANSLATION) {
		bKinematicConstraint *data= has_targetless_ik(pchan);
		if(data) {
			if(data->flag & CONSTRAINT_IK_TIP) {
				VECCOPY(data->grabtarget, pchan->pose_tail);
			}
			else {
				VECCOPY(data->grabtarget, pchan->pose_head);
			}
			td->loc = data->grabtarget;
			VECCOPY(td->iloc, td->loc);
			data->flag |= CONSTRAINT_IK_AUTO;
			
			/* only object matrix correction */
			Mat3CpyMat3 (td->mtx, omat);
			Mat3Inv (td->smtx, td->mtx);
		}
	}
	
	/* store reference to first constraint */
	td->con= pchan->constraints.first;
}

static void bone_children_clear_transflag(ListBase *lb)
{
	Bone *bone= lb->first;
	
	for(;bone;bone= bone->next) {
		if((bone->flag & BONE_HINGE) && (bone->flag & BONE_CONNECTED))
			bone->flag |= BONE_HINGE_CHILD_TRANSFORM;
		else
			bone->flag &= ~BONE_TRANSFORM;

		bone_children_clear_transflag(&bone->childbase);
	}
}

/* sets transform flags in the bones, returns total */
static void set_pose_transflags(TransInfo *t, Object *ob)
{
	bArmature *arm= ob->data;
	bPoseChannel *pchan;
	Bone *bone;
	int hastranslation;
	
	t->total= 0;
	
	for(pchan= ob->pose->chanbase.first; pchan; pchan= pchan->next) {
		bone= pchan->bone;
		if(bone->layer & arm->layer) {
			if(bone->flag & BONE_SELECTED)
				bone->flag |= BONE_TRANSFORM;
			else
				bone->flag &= ~BONE_TRANSFORM;

			bone->flag &= ~BONE_HINGE_CHILD_TRANSFORM;
		}
	}
	
	/* make sure no bone can be transformed when a parent is transformed */
	/* since pchans are depsgraph sorted, the parents are in beginning of list */
	if(t->mode!=TFM_BONESIZE) {
		for(pchan= ob->pose->chanbase.first; pchan; pchan= pchan->next) {
			bone= pchan->bone;
			if(bone->flag & BONE_TRANSFORM)
				bone_children_clear_transflag(&bone->childbase);
		}
	}	
	/* now count, and check if we have autoIK or have to switch from translate to rotate */
	hastranslation= 0;

	for(pchan= ob->pose->chanbase.first; pchan; pchan= pchan->next) {
		bone= pchan->bone;
		if(bone->flag & BONE_TRANSFORM) {

			t->total++;
			
			if(t->mode==TFM_TRANSLATION) {
				if( has_targetless_ik(pchan)==NULL ) {
					if(pchan->parent && (pchan->bone->flag & BONE_CONNECTED)) {
						if(pchan->bone->flag & BONE_HINGE_CHILD_TRANSFORM)
							hastranslation= 1;
					}
					else if((pchan->protectflag & OB_LOCK_LOC)!=OB_LOCK_LOC)
						hastranslation= 1;
				}
				else
					hastranslation= 1;
			}
		}
	}

	/* if there are no translatable bones, do rotation */
	if(t->mode==TFM_TRANSLATION && !hastranslation)
		t->mode= TFM_ROTATION;
}


/* -------- Auto-IK ---------- */

/* adjust pose-channel's auto-ik chainlen */
static void pchan_autoik_adjust (bPoseChannel *pchan, short chainlen)
{
	bConstraint *con;
	
	/* don't bother to search if no valid constraints */
	if ((pchan->constflag & (PCHAN_HAS_IK|PCHAN_HAS_TARGET))==0)
		return;
	
	/* check if pchan has ik-constraint */
	for (con= pchan->constraints.first; con; con= con->next) {
		if (con->type == CONSTRAINT_TYPE_KINEMATIC) {
			bKinematicConstraint *data= con->data;
			
			/* only accept if a temporary one (for auto-ik) */
			if (data->flag & CONSTRAINT_IK_TEMP) {
				/* chainlen is new chainlen, but is limited by maximum chainlen */
				if ((chainlen==0) || (chainlen > data->max_rootbone))
					data->rootbone= data->max_rootbone;
				else
					data->rootbone= chainlen;
			}
		}
	}
}

/* change the chain-length of auto-ik */
void transform_autoik_update (TransInfo *t, short mode)
{
	short *chainlen= &G.scene->toolsettings->autoik_chainlen;
	bPoseChannel *pchan;
	
	/* mode determines what change to apply to chainlen */
	if (mode == 1) {
		/* mode=1 is from WHEELMOUSEDOWN... increases len */
		(*chainlen)++;
	}
	else if (mode == -1) {
		/* mode==-1 is from WHEELMOUSEUP... decreases len */
		if (*chainlen > 0) (*chainlen)--;
	}
	
	/* sanity checks (don't assume t->poseobj is set, or that it is an armature) */
	if (ELEM(NULL, t->poseobj, t->poseobj->pose))
		return;
	
	/* apply to all pose-channels */
	for (pchan=t->poseobj->pose->chanbase.first; pchan; pchan=pchan->next) {
		pchan_autoik_adjust(pchan, *chainlen);
	}	
}

/* frees temporal IKs */
static void pose_grab_with_ik_clear(Object *ob)
{
	bKinematicConstraint *data;
	bPoseChannel *pchan;
	bConstraint *con;
	
	for (pchan= ob->pose->chanbase.first; pchan; pchan= pchan->next) {
		/* clear all temporary lock flags */
		pchan->ikflag &= ~(BONE_IK_NO_XDOF_TEMP|BONE_IK_NO_YDOF_TEMP|BONE_IK_NO_ZDOF_TEMP);
		
		/* remove all temporary IK-constraints added */
		for (con= pchan->constraints.first; con; con= con->next) {
			if (con->type==CONSTRAINT_TYPE_KINEMATIC) {
				data= con->data;
				if (data->flag & CONSTRAINT_IK_TEMP) {
					BLI_remlink(&pchan->constraints, con);
					MEM_freeN(con->data);
					MEM_freeN(con);
					pchan->constflag &= ~(PCHAN_HAS_IK|PCHAN_HAS_TARGET);
					break;
				}
			}
		}
	}
}

/* adds the IK to pchan - returns if added */
static short pose_grab_with_ik_add(bPoseChannel *pchan)
{
	bKinematicConstraint *data;
	bConstraint *con;
	
	/* Sanity check */
	if (pchan == NULL) 
		return 0;
	
	/* Rule: not if there's already an IK on this channel */
	for (con= pchan->constraints.first; con; con= con->next) {
		if (con->type==CONSTRAINT_TYPE_KINEMATIC)
			break;
	}
	
	if (con) {
		/* but, if this is a targetless IK, we make it auto anyway (for the children loop) */
		data= has_targetless_ik(pchan);
		if (data)
			data->flag |= CONSTRAINT_IK_AUTO;
		return 0;
	}
	
	con = add_new_constraint(CONSTRAINT_TYPE_KINEMATIC);
	BLI_addtail(&pchan->constraints, con);
	pchan->constflag |= (PCHAN_HAS_IK|PCHAN_HAS_TARGET);	/* for draw, but also for detecting while pose solving */
	data= con->data;
	data->flag= CONSTRAINT_IK_TIP|CONSTRAINT_IK_TEMP|CONSTRAINT_IK_AUTO;
	VECCOPY(data->grabtarget, pchan->pose_tail);
	data->rootbone= 1;
	
	/* we include only a connected chain */
	while ((pchan) && (pchan->bone->flag & BONE_CONNECTED)) {
		/* here, we set ik-settings for bone from pchan->protectflag */
		if (pchan->protectflag & OB_LOCK_ROTX) pchan->ikflag |= BONE_IK_NO_XDOF_TEMP;
		if (pchan->protectflag & OB_LOCK_ROTY) pchan->ikflag |= BONE_IK_NO_YDOF_TEMP;
		if (pchan->protectflag & OB_LOCK_ROTZ) pchan->ikflag |= BONE_IK_NO_ZDOF_TEMP;
		
		/* now we count this pchan as being included */
		data->rootbone++;
		pchan= pchan->parent;
	}
	
	/* make a copy of maximum chain-length */
	data->max_rootbone= data->rootbone;
	
	return 1;
}

/* bone is a candidate to get IK, but we don't do it if it has children connected */
static short pose_grab_with_ik_children(bPose *pose, Bone *bone)
{
	Bone *bonec;
	short wentdeeper=0, added=0;

	/* go deeper if children & children are connected */
	for (bonec= bone->childbase.first; bonec; bonec= bonec->next) {
		if (bonec->flag & BONE_CONNECTED) {
			wentdeeper= 1;
			added+= pose_grab_with_ik_children(pose, bonec);
		}
	}
	if (wentdeeper==0) {
		bPoseChannel *pchan= get_pose_channel(pose, bone->name);
		if (pchan)
			added+= pose_grab_with_ik_add(pchan);
	}
	
	return added;
}

/* main call which adds temporal IK chains */
static short pose_grab_with_ik(Object *ob)
{
	bArmature *arm;
	bPoseChannel *pchan, *parent;
	Bone *bonec;
	short tot_ik= 0;
	
	if ((ob==NULL) || (ob->pose==NULL) || (ob->flag & OB_POSEMODE)==0)
		return 0;
		
	arm = ob->data;
	
	/* Rule: allow multiple Bones (but they must be selected, and only one ik-solver per chain should get added) */
	for (pchan= ob->pose->chanbase.first; pchan; pchan= pchan->next) {
		if (pchan->bone->layer & arm->layer) {
			if (pchan->bone->flag & BONE_SELECTED) {
				/* Rule: no IK for solitatry (unconnected) bones */
				for (bonec=pchan->bone->childbase.first; bonec; bonec=bonec->next) {
					if (bonec->flag & BONE_CONNECTED) {
						break;
					}
				}
				if ((pchan->bone->flag & BONE_CONNECTED)==0 && (bonec == NULL))
					continue;
				
				/* rule: if selected Bone is not a root bone, it gets a temporal IK */
				if (pchan->parent) {
					/* only adds if there's no IK yet (and no parent bone was selected) */
					for (parent= pchan->parent; parent; parent= parent->parent) {
						if (parent->bone->flag & BONE_SELECTED)
							break;
					}
					if (parent == NULL)
						tot_ik += pose_grab_with_ik_add(pchan);
				}
				else {
					/* rule: go over the children and add IK to the tips */
					tot_ik += pose_grab_with_ik_children(ob->pose, pchan->bone);
				}
			}
		}
	}
	
	return (tot_ik) ? 1 : 0;
}	


/* only called with pose mode active object now */
static void createTransPose(TransInfo *t, Object *ob)
{
	bArmature *arm;
	bPoseChannel *pchan;
	TransData *td;
	TransDataExtension *tdx;
	short ik_on= 0;
	int i;
	
	t->total= 0;
	
	/* check validity of state */
	arm=get_armature (ob);
	if (arm==NULL || ob->pose==NULL) return;
	
	if (arm->flag & ARM_RESTPOS) {
		if(t->mode!=TFM_BONESIZE) {
			notice ("Pose edit not possible while Rest Position is enabled");
			return;
		}
	}
	if (!(ob->lay & G.vd->lay)) return;

	/* do we need to add temporal IK chains? */
	if ((arm->flag & ARM_AUTO_IK) && t->mode==TFM_TRANSLATION) {
		ik_on= pose_grab_with_ik(ob);
		if (ik_on) t->flag |= T_AUTOIK;
	}
	
	/* set flags and count total (warning, can change transform to rotate) */
	set_pose_transflags(t, ob);
	
	if(t->total==0) return;

	t->flag |= T_POSE;
	t->poseobj= ob;	/* we also allow non-active objects to be transformed, in weightpaint */
	
	/* make sure the lock is set OK, unlock can be accidentally saved? */
	ob->pose->flag |= POSE_LOCKED;
	ob->pose->flag &= ~POSE_DO_UNLOCK;

	/* init trans data */
    td = t->data = MEM_callocN(t->total*sizeof(TransData), "TransPoseBone");
    tdx = t->ext = MEM_callocN(t->total*sizeof(TransDataExtension), "TransPoseBoneExt");
	for(i=0; i<t->total; i++, td++, tdx++) {
		td->ext= tdx;
		td->tdi = NULL;
		td->val = NULL;
	}	
	
	/* use pose channels to fill trans data */
	td= t->data;
	for(pchan= ob->pose->chanbase.first; pchan; pchan= pchan->next) {
		if(pchan->bone->flag & BONE_TRANSFORM) {
			add_pose_transdata(t, pchan, ob, td);
			td++;
		}
	}
	
	if(td != (t->data+t->total)) printf("Bone selection count error\n");
	
	/* initialise initial auto=ik chainlen's? */
	if (ik_on) transform_autoik_update(t, 0);
}

/* ********************* armature ************** */

static void createTransArmatureVerts(TransInfo *t)
{
	EditBone *ebo;
	bArmature *arm= G.obedit->data;
	TransData *td;
	float mtx[3][3], smtx[3][3], delta[3], bonemat[3][3];

	t->total = 0;
	for (ebo=G.edbo.first;ebo;ebo=ebo->next) {
		if(ebo->layer & arm->layer) {
			if (t->mode==TFM_BONESIZE) {
				if (ebo->flag & BONE_SELECTED)
					t->total++;
			}
			else if (t->mode==TFM_BONE_ROLL) {
				if (ebo->flag & BONE_SELECTED)
					t->total++;
			}
			else {
				if (ebo->flag & BONE_TIPSEL)
					t->total++;
				if (ebo->flag & BONE_ROOTSEL)
					t->total++;
			}
		}
	}

    if (!t->total) return;
	
	Mat3CpyMat4(mtx, G.obedit->obmat);
	Mat3Inv(smtx, mtx);

    td = t->data = MEM_callocN(t->total*sizeof(TransData), "TransEditBone");
	
	for (ebo=G.edbo.first;ebo;ebo=ebo->next){
		ebo->oldlength= ebo->length;	// length==0.0 on extrude, used for scaling radius of bone points
		
		if(ebo->layer & arm->layer) {
			if (t->mode==TFM_BONE_ENVELOPE) {
				
				if (ebo->flag & BONE_ROOTSEL){
					td->val= &ebo->rad_head;
					td->ival= *td->val;
					
					VECCOPY (td->center, ebo->head);
					td->flag= TD_SELECTED;
					
					Mat3CpyMat3(td->smtx, smtx);
					Mat3CpyMat3(td->mtx, mtx);
					
					td->loc = NULL;
					td->ext = NULL;
					td->tdi = NULL;
					
					td++;
				}
				if (ebo->flag & BONE_TIPSEL){
					td->val= &ebo->rad_tail;
					td->ival= *td->val;
					VECCOPY (td->center, ebo->tail);
					td->flag= TD_SELECTED;
					
					Mat3CpyMat3(td->smtx, smtx);
					Mat3CpyMat3(td->mtx, mtx);
					
					td->loc = NULL;
					td->ext = NULL;
					td->tdi = NULL;
					
					td++;
				}
				
			}
			else if (t->mode==TFM_BONESIZE) {
				if (ebo->flag & BONE_SELECTED) {
					if(arm->drawtype==ARM_ENVELOPE) {
						td->loc= NULL;
						td->val= &ebo->dist;
						td->ival= ebo->dist;
					}
					else {
						// abusive storage of scale in the loc pointer :)
						td->loc= &ebo->xwidth;
						VECCOPY (td->iloc, td->loc);
						td->val= NULL;
					}
					VECCOPY (td->center, ebo->head);
					td->flag= TD_SELECTED;
					
					/* use local bone matrix */
					VecSubf(delta, ebo->tail, ebo->head);	
					vec_roll_to_mat3(delta, ebo->roll, bonemat);
					Mat3MulMat3(td->mtx, mtx, bonemat);
					Mat3Inv(td->smtx, td->mtx);
					
					Mat3CpyMat3(td->axismtx, td->mtx);
					Mat3Ortho(td->axismtx);

					td->ext = NULL;
					td->tdi = NULL;
					
					td++;
				}
			}
			else if (t->mode==TFM_BONE_ROLL) {
				if (ebo->flag & BONE_SELECTED) {
					td->loc= NULL;
					td->val= &(ebo->roll);
					td->ival= ebo->roll;
					
					VECCOPY (td->center, ebo->head);
					td->flag= TD_SELECTED;

					td->ext = NULL;
					td->tdi = NULL;
					
					td++;
				}
			}
			else {
				if (ebo->flag & BONE_TIPSEL){
					VECCOPY (td->iloc, ebo->tail);
					VECCOPY (td->center, td->iloc);
					td->loc= ebo->tail;
					td->flag= TD_SELECTED;

					Mat3CpyMat3(td->smtx, smtx);
					Mat3CpyMat3(td->mtx, mtx);

					td->ext = NULL;
					td->tdi = NULL;
					td->val = NULL;

					td++;
				}
				if (ebo->flag & BONE_ROOTSEL){
					VECCOPY (td->iloc, ebo->head);
					VECCOPY (td->center, td->iloc);
					td->loc= ebo->head;
					td->flag= TD_SELECTED;

					Mat3CpyMat3(td->smtx, smtx);
					Mat3CpyMat3(td->mtx, mtx);

					td->ext = NULL;
					td->tdi = NULL;
					td->val = NULL;

					td++;
				}
			}
		}
	}
}

/* ********************* meta elements ********* */

static void createTransMBallVerts(TransInfo *t)
{
 	MetaElem *ml;
	TransData *td;
	TransDataExtension *tx;
	float mtx[3][3], smtx[3][3];
	int count=0, countsel=0;
	int propmode = t->flag & T_PROP_EDIT;

	/* count totals */
	for(ml= editelems.first; ml; ml= ml->next) {
		if(ml->flag & SELECT) countsel++;
		if(propmode) count++;
	}

	/* note: in prop mode we need at least 1 selected */
	if (countsel==0) return;
	
	if(propmode) t->total = count; 
	else t->total = countsel;
	
	td = t->data= MEM_callocN(t->total*sizeof(TransData), "TransObData(MBall EditMode)");
	tx = t->ext = MEM_callocN(t->total*sizeof(TransDataExtension), "MetaElement_TransExtension");

	Mat3CpyMat4(mtx, G.obedit->obmat);
	Mat3Inv(smtx, mtx);
    
	for(ml= editelems.first; ml; ml= ml->next) {
		if(propmode || (ml->flag & SELECT)) {
			td->loc= &ml->x;
			VECCOPY(td->iloc, td->loc);
			VECCOPY(td->center, td->loc);

			if(ml->flag & SELECT) td->flag= TD_SELECTED | TD_USEQUAT | TD_SINGLESIZE;
			else td->flag= TD_USEQUAT;

			Mat3CpyMat3(td->smtx, smtx);
			Mat3CpyMat3(td->mtx, mtx);

			td->ext = tx;
			td->tdi = NULL;

			/* Radius of MetaElem (mass of MetaElem influence) */
			if(ml->flag & MB_SCALE_RAD){
				td->val = &ml->rad;
				td->ival = ml->rad;
			}
			else{
				td->val = &ml->s;
				td->ival = ml->s;
			}

			/* expx/expy/expz determine "shape" of some MetaElem types */
			tx->size = &ml->expx;
			tx->isize[0] = ml->expx;
			tx->isize[1] = ml->expy;
			tx->isize[2] = ml->expz;

			/* quat is used for rotation of MetaElem */
			tx->quat = ml->quat;
			QUATCOPY(tx->iquat, ml->quat);

			tx->rot = NULL;

			td++;
			tx++;
		}
	}
} 

/* ********************* curve/surface ********* */

static void calc_distanceCurveVerts(TransData *head, TransData *tail) {
	TransData *td, *td_near = NULL;
	for (td = head; td<=tail; td++) {
		if (td->flag & TD_SELECTED) {
			td_near = td;
			td->dist = 0.0f;
		}
		else if(td_near) {
			float dist;
			dist = VecLenf(td_near->center, td->center);
			if (dist < (td-1)->dist) {
				td->dist = (td-1)->dist;
			}
			else {
				td->dist = dist;
			}
		}
		else {
			td->dist = MAXFLOAT;
			td->flag |= TD_NOTCONNECTED;
		}
	}
	td_near = NULL;
	for (td = tail; td>=head; td--) {
		if (td->flag & TD_SELECTED) {
			td_near = td;
			td->dist = 0.0f;
		}
		else if(td_near) {
			float dist;
			dist = VecLenf(td_near->center, td->center);
			if (td->flag & TD_NOTCONNECTED || dist < td->dist || (td+1)->dist < td->dist) {
				td->flag &= ~TD_NOTCONNECTED;
				if (dist < (td+1)->dist) {
					td->dist = (td+1)->dist;
				}
				else {
					td->dist = dist;
				}
			}
		}
	}
}

/* Utility function for getting the handle data from bezier's */
TransDataCurveHandleFlags *initTransDataCurveHandes(TransData *td, struct BezTriple *bezt) {
	TransDataCurveHandleFlags *hdata;
	td->flag |= TD_BEZTRIPLE;
	hdata = td->hdata = MEM_mallocN(sizeof(TransDataCurveHandleFlags), "CuHandle Data");
	hdata->ih1 = bezt->h1;
	hdata->h1 = &bezt->h1;
	hdata->ih2 = bezt->h2; /* incase the second is not selected */
	hdata->h2 = &bezt->h2;
	return hdata;
}

static void createTransCurveVerts(TransInfo *t)
{
	TransData *td = NULL;
  	Nurb *nu;
	BezTriple *bezt;
	BPoint *bp;
	float mtx[3][3], smtx[3][3];
	int a;
	int count=0, countsel=0;
	int propmode = t->flag & T_PROP_EDIT;

	/* count total of vertices, check identical as in 2nd loop for making transdata! */
	for(nu= editNurb.first; nu; nu= nu->next) {
		if((nu->type & 7)==CU_BEZIER) {
			for(a=0, bezt= nu->bezt; a<nu->pntsu; a++, bezt++) {
				if(bezt->hide==0) {
					if (G.f & G_HIDDENHANDLES) {
						if(bezt->f2 & SELECT) countsel+=3;
						if(propmode) count+= 3;
					} else {
						if(bezt->f1 & SELECT) countsel++;
						if(bezt->f2 & SELECT) countsel++;
						if(bezt->f3 & SELECT) countsel++;
						if(propmode) count+= 3;
					}
				}
			}
		}
		else {
			for(a= nu->pntsu*nu->pntsv, bp= nu->bp; a>0; a--, bp++) {
				if(bp->hide==0) {
					if(propmode) count++;
					if(bp->f1 & SELECT) countsel++;
				}
			}
		}
	}
	/* note: in prop mode we need at least 1 selected */
	if (countsel==0) return;
	
	if(propmode) t->total = count; 
	else t->total = countsel;
	t->data= MEM_callocN(t->total*sizeof(TransData), "TransObData(Curve EditMode)");

	Mat3CpyMat4(mtx, G.obedit->obmat);
	Mat3Inv(smtx, mtx);
	
    td = t->data;
	for(nu= editNurb.first; nu; nu= nu->next) {
		if((nu->type & 7)==CU_BEZIER) {
			TransData *head, *tail;
			head = tail = td;
			for(a=0, bezt= nu->bezt; a<nu->pntsu; a++, bezt++) {
				if(bezt->hide==0) {
					TransDataCurveHandleFlags *hdata = NULL;
					
					if(		propmode ||
							((bezt->f2 & SELECT) && (G.f & G_HIDDENHANDLES)) ||
							((bezt->f1 & SELECT) && (G.f & G_HIDDENHANDLES)==0)
					  ) {
						VECCOPY(td->iloc, bezt->vec[0]);
						td->loc= bezt->vec[0];
						VECCOPY(td->center, bezt->vec[1]);
						if (G.f & G_HIDDENHANDLES) {
							if(bezt->f2 & SELECT) td->flag= TD_SELECTED;
							else td->flag= 0;
						} else {
							if(bezt->f1 & SELECT) td->flag= TD_SELECTED;
							else td->flag= 0;
						}
						td->ext = NULL;
						td->tdi = NULL;
						td->val = NULL;
						
						hdata = initTransDataCurveHandes(td, bezt);

						Mat3CpyMat3(td->smtx, smtx);
						Mat3CpyMat3(td->mtx, mtx);

						td++;
						count++;
						tail++;
					}
					
					/* This is the Curve Point, the other two are handles */
					if(propmode || (bezt->f2 & SELECT)) {
						VECCOPY(td->iloc, bezt->vec[1]);
						td->loc= bezt->vec[1];
						VECCOPY(td->center, td->loc);
						if(bezt->f2 & SELECT) td->flag= TD_SELECTED;
						else td->flag= 0;
						td->ext = NULL;
						td->tdi = NULL;
						
						if (t->mode==TFM_CURVE_SHRINKFATTEN) { /* || t->mode==TFM_RESIZE) {*/ /* TODO - make points scale */
							td->val = &(bezt->radius);
							td->ival = bezt->radius;
						} else if (t->mode==TFM_TILT) {
							td->val = &(bezt->alfa);
							td->ival = bezt->alfa;
						} else {
							td->val = NULL;
						}

						Mat3CpyMat3(td->smtx, smtx);
						Mat3CpyMat3(td->mtx, mtx);
						
						if ((bezt->f1&SELECT)==0 && (bezt->f3&SELECT)==0)
						/* If the middle is selected but the sides arnt, this is needed */
						if (hdata==NULL) { /* if the handle was not saved by the previous handle */
							hdata = initTransDataCurveHandes(td, bezt);
						}
						
						td++;
						count++;
						tail++;
					}
					if(		propmode ||
							((bezt->f1 & SELECT) && (G.f & G_HIDDENHANDLES)) ||
							((bezt->f3 & SELECT) && (G.f & G_HIDDENHANDLES)==0)
					  ) {
						VECCOPY(td->iloc, bezt->vec[2]);
						td->loc= bezt->vec[2];
						VECCOPY(td->center, bezt->vec[1]);
						if (G.f & G_HIDDENHANDLES) {
							if(bezt->f2 & SELECT) td->flag= TD_SELECTED;
							else td->flag= 0;
						} else {
							if(bezt->f3 & SELECT) td->flag= TD_SELECTED;
							else td->flag= 0;
						}
						td->ext = NULL;
						td->tdi = NULL;
						td->val = NULL;

						if (hdata==NULL) { /* if the handle was not saved by the previous handle */
							hdata = initTransDataCurveHandes(td, bezt);
						}
						
						Mat3CpyMat3(td->smtx, smtx);
						Mat3CpyMat3(td->mtx, mtx);

						td++;
						count++;
						tail++;
					}
				}
				else if (propmode && head != tail) {
					calc_distanceCurveVerts(head, tail-1);
					head = tail;
				}
			}
			if (propmode && head != tail)
				calc_distanceCurveVerts(head, tail-1);
			
			testhandlesNurb(nu); /* sets the handles based on their selection, do this after the data is copied to the TransData */
		}
		else {
			TransData *head, *tail;
			head = tail = td;
			for(a= nu->pntsu*nu->pntsv, bp= nu->bp; a>0; a--, bp++) {
				if(bp->hide==0) {
					if(propmode || (bp->f1 & SELECT)) {
						VECCOPY(td->iloc, bp->vec);
						td->loc= bp->vec;
						VECCOPY(td->center, td->loc);
						if(bp->f1 & SELECT) td->flag= TD_SELECTED;
						else td->flag= 0;
						td->ext = NULL;
						td->tdi = NULL;
						
						if (t->mode==TFM_CURVE_SHRINKFATTEN || t->mode==TFM_RESIZE) {
							td->val = &(bp->radius);
							td->ival = bp->radius;
						} else {
							td->val = &(bp->alfa);
							td->ival = bp->alfa;
						}

						Mat3CpyMat3(td->smtx, smtx);
						Mat3CpyMat3(td->mtx, mtx);

						td++;
						count++;
						tail++;
					}
				}
				else if (propmode && head != tail) {
					calc_distanceCurveVerts(head, tail-1);
					head = tail;
				}
			}
			if (propmode && head != tail)
				calc_distanceCurveVerts(head, tail-1);
		}
	}
}

/* ********************* lattice *************** */

static void createTransLatticeVerts(TransInfo *t)
{
	TransData *td = NULL;
	BPoint *bp;
	float mtx[3][3], smtx[3][3];
	int a;
	int count=0, countsel=0;
	int propmode = t->flag & T_PROP_EDIT;

	bp= editLatt->def;
	a= editLatt->pntsu*editLatt->pntsv*editLatt->pntsw;
	while(a--) {
		if(bp->hide==0) {
			if(bp->f1 & SELECT) countsel++;
			if(propmode) count++;
		}
		bp++;
	}
	
 	/* note: in prop mode we need at least 1 selected */
	if (countsel==0) return;
	
	if(propmode) t->total = count; 
	else t->total = countsel;
	t->data= MEM_callocN(t->total*sizeof(TransData), "TransObData(Lattice EditMode)");
	
	Mat3CpyMat4(mtx, G.obedit->obmat);
	Mat3Inv(smtx, mtx);

	td = t->data;
	bp= editLatt->def;
	a= editLatt->pntsu*editLatt->pntsv*editLatt->pntsw;
	while(a--) {
		if(propmode || (bp->f1 & SELECT)) {
			if(bp->hide==0) {
				VECCOPY(td->iloc, bp->vec);
				td->loc= bp->vec;
				VECCOPY(td->center, td->loc);
				if(bp->f1 & SELECT) td->flag= TD_SELECTED;
				else td->flag= 0;
				Mat3CpyMat3(td->smtx, smtx);
				Mat3CpyMat3(td->mtx, mtx);

				td->ext = NULL;
				td->tdi = NULL;
				td->val = NULL;

				td++;
				count++;
			}
		}
		bp++;
	}
} 

/* ******************* particle edit **************** */
static void createTransParticleVerts(TransInfo *t)
{
	TransData *td = NULL;
	TransDataExtension *tx;
	Base *base = BASACT;
	Object *ob = OBACT;
	ParticleSystem *psys = PE_get_current(ob);
	ParticleSystemModifierData *psmd = NULL;
	ParticleEditSettings *pset = PE_settings();
	ParticleData *pa = NULL;
	ParticleEdit *edit;
	ParticleEditKey *key;
	float mat[4][4];
	int i,k, totpart, transformparticle;
	int count = 0, hasselected = 0;
	int propmode = t->flag & T_PROP_EDIT;

	if(psys==NULL || G.scene->selectmode==SCE_SELECT_PATH) return;

	psmd = psys_get_modifier(ob,psys);

	edit = psys->edit;
	totpart = psys->totpart;
	base->flag |= BA_HAS_RECALC_DATA;

	for(i=0, pa=psys->particles; i<totpart; i++, pa++) {
		pa->flag &= ~PARS_TRANSFORM;
		transformparticle= 0;

		if((pa->flag & PARS_HIDE)==0) {
			for(k=0, key=edit->keys[i]; k<pa->totkey; k++, key++) {
				if((key->flag&PEK_HIDE)==0) {
					if(key->flag&PEK_SELECT) {
						hasselected= 1;
						transformparticle= 1;
					}
					else if(propmode)
						transformparticle= 1;
				}
			}
		}

		if(transformparticle) {
			count += pa->totkey;
			pa->flag |= PARS_TRANSFORM;
		}
	}
	
 	/* note: in prop mode we need at least 1 selected */
	if (hasselected==0) return;
	
	t->total = count;
	td = t->data = MEM_callocN(t->total * sizeof(TransData), "TransObData(Particle Mode)");

	if(t->mode == TFM_BAKE_TIME)
		tx = t->ext = MEM_callocN(t->total * sizeof(TransDataExtension), "Particle_TransExtension");
	else
		tx = t->ext = NULL;

	Mat4One(mat);

	Mat4Invert(ob->imat,ob->obmat);

	for(i=0, pa=psys->particles; i<totpart; i++, pa++) {
		TransData *head, *tail;
		head = tail = td;

		if(!(pa->flag & PARS_TRANSFORM)) continue;

		psys_mat_hair_to_global(ob, psmd->dm, psys->part->from, pa, mat);

		for(k=0, key=edit->keys[i]; k<pa->totkey; k++, key++) {
			VECCOPY(key->world_co, key->co);
			Mat4MulVecfl(mat, key->world_co);
			td->loc = key->world_co;

			VECCOPY(td->iloc, td->loc);
			VECCOPY(td->center, td->loc);

			if(key->flag & PEK_SELECT)
				td->flag |= TD_SELECTED;
			else if(!propmode)
				td->flag |= TD_SKIP;

			Mat3One(td->mtx);
			Mat3One(td->smtx);

			/* don't allow moving roots */
			if(k==0 && pset->flag & PE_LOCK_FIRST)
				td->protectflag |= OB_LOCK_LOC;

			td->ob = ob;
			td->ext = tx;
			td->tdi = NULL;
			if(t->mode == TFM_BAKE_TIME) {
				td->val = key->time;
				td->ival = *(key->time);
				/* abuse size and quat for min/max values */
				td->flag |= TD_NO_EXT;
				if(k==0) tx->size = 0;
				else tx->size = (key - 1)->time;

				if(k == pa->totkey - 1) tx->quat = 0;
				else tx->quat = (key + 1)->time;
			}

			td++;
			if(tx)
				tx++;
			tail++;
		}
		if (propmode && head != tail)
			calc_distanceCurveVerts(head, tail - 1);
	}
}

void flushTransParticles(TransInfo *t)
{
	Object *ob = OBACT;
	ParticleSystem *psys = PE_get_current(ob);
	ParticleSystemModifierData *psmd;
	ParticleData *pa;
	ParticleEditKey *key;
	TransData *td;
	float mat[4][4], imat[4][4], co[3];
	int i, k, propmode = t->flag & T_PROP_EDIT;

	psmd = psys_get_modifier(ob, psys);

	/* we do transform in world space, so flush world space position
	 * back to particle local space */
	td= t->data;
	for(i=0, pa=psys->particles; i<psys->totpart; i++, pa++, td++) {
		if(!(pa->flag & PARS_TRANSFORM)) continue;

		psys_mat_hair_to_global(ob, psmd->dm, psys->part->from, pa, mat);
		Mat4Invert(imat,mat);

		for(k=0, key=psys->edit->keys[i]; k<pa->totkey; k++, key++) {
			VECCOPY(co, key->world_co);
			Mat4MulVecfl(imat, co);

			/* optimization for proportional edit */
			if(!propmode || !FloatCompare(key->co, co, 0.0001f)) {
				VECCOPY(key->co, co);
				pa->flag |= PARS_EDIT_RECALC;
			}
		}
	}

	PE_update_object(OBACT, 1);
}

/* ********************* mesh ****************** */

/* proportional distance based on connectivity  */
#define E_VEC(a)	(vectors + (3 * (a)->tmp.l))
#define E_NEAR(a)	(nears[((a)->tmp.l)])
#define THRESHOLD	0.0001f
static void editmesh_set_connectivity_distance(int total, float *vectors, EditVert **nears)
{
	EditMesh *em = G.editMesh;
	EditVert *eve;
	EditEdge *eed;
	int i= 0, done= 1;

	/* f2 flag is used for 'selection' */
	/* tmp.l is offset on scratch array   */
	for(eve= em->verts.first; eve; eve= eve->next) {
		if(eve->h==0) {
			eve->tmp.l = i++;

			if(eve->f & SELECT) {
				eve->f2= 2;
				E_NEAR(eve) = eve;
				E_VEC(eve)[0] = 0.0f;
				E_VEC(eve)[1] = 0.0f;
				E_VEC(eve)[2] = 0.0f;
			}
			else {
				eve->f2 = 0;
			}
		}
	}


	/* Floodfill routine */
	/*
	At worst this is n*n of complexity where n is number of edges 
	Best case would be n if the list is ordered perfectly.
	Estimate is n log n in average (so not too bad)
	*/
	while(done) {
		done= 0;
		
		for(eed= em->edges.first; eed; eed= eed->next) {
			if(eed->h==0) {
				EditVert *v1= eed->v1, *v2= eed->v2;
				float *vec2 = E_VEC(v2);
				float *vec1 = E_VEC(v1);

				if (v1->f2 + v2->f2 == 4)
					continue;

				if (v1->f2) {
					if (v2->f2) {
						float nvec[3];
						float len1 = VecLength(vec1);
						float len2 = VecLength(vec2);
						float lenn;
						/* for v2 if not selected */
						if (v2->f2 != 2) {
							VecSubf(nvec, v2->co, E_NEAR(v1)->co);
							lenn = VecLength(nvec);
							/* 1 < n < 2 */
							if (lenn - len1 > THRESHOLD && len2 - lenn > THRESHOLD) {
								VECCOPY(vec2, nvec);
								E_NEAR(v2) = E_NEAR(v1);
								done = 1;
							}
							/* n < 1 < 2 */
							else if (len2 - len1 > THRESHOLD && len1 - lenn > THRESHOLD) {
								VECCOPY(vec2, vec1);
								E_NEAR(v2) = E_NEAR(v1);
								done = 1;
							}
						}
						/* for v1 if not selected */
						if (v1->f2 != 2) {
							VecSubf(nvec, v1->co, E_NEAR(v2)->co);
							lenn = VecLength(nvec);
							/* 2 < n < 1 */
							if (lenn - len2 > THRESHOLD && len1 - lenn > THRESHOLD) {
								VECCOPY(vec1, nvec);
								E_NEAR(v1) = E_NEAR(v2);
								done = 1;
							}
							/* n < 2 < 1 */
							else if (len1 - len2 > THRESHOLD && len2 - lenn > THRESHOLD) {
								VECCOPY(vec1, vec2);
								E_NEAR(v1) = E_NEAR(v2);
								done = 1;
							}
						}
					}
					else {
						v2->f2 = 1;
						VecSubf(vec2, v2->co, E_NEAR(v1)->co);
						/* 2 < 1 */
						if (VecLength(vec1) - VecLength(vec2) > THRESHOLD) {
							VECCOPY(vec2, vec1);
						}
						E_NEAR(v2) = E_NEAR(v1);
						done = 1;
					}
				}
				else if (v2->f2) {
					v1->f2 = 1;
					VecSubf(vec1, v1->co, E_NEAR(v2)->co);
					/* 2 < 1 */
					if (VecLength(vec2) - VecLength(vec1) > THRESHOLD) {
						VECCOPY(vec1, vec2);
					}
					E_NEAR(v1) = E_NEAR(v2);
					done = 1;
				}
			}
		}
	}
}

/* loop-in-a-loop I know, but we need it! (ton) */
static void get_face_center(float *cent, EditVert *eve)
{
	EditMesh *em = G.editMesh;
	EditFace *efa;
	
	for(efa= em->faces.first; efa; efa= efa->next)
		if(efa->f & SELECT)
			if(efa->v1==eve || efa->v2==eve || efa->v3==eve || efa->v4==eve)
				break;
	if(efa) {
		VECCOPY(cent, efa->cent);
	}
}

//way to overwrite what data is edited with transform
//static void VertsToTransData(TransData *td, EditVert *eve, BakeKey *key)
static void VertsToTransData(TransData *td, EditVert *eve)
{
	td->flag = 0;
	//if(key)
	//	td->loc = key->co;
	//else
	td->loc = eve->co;
	
	VECCOPY(td->center, td->loc);
	if(G.vd->around==V3D_LOCAL && (G.scene->selectmode & SCE_SELECT_FACE))
		get_face_center(td->center, eve);
	VECCOPY(td->iloc, td->loc);

	// Setting normals
	VECCOPY(td->axismtx[2], eve->no);
	td->axismtx[0][0]		=
		td->axismtx[0][1]	=
		td->axismtx[0][2]	=
		td->axismtx[1][0]	=
		td->axismtx[1][1]	=
		td->axismtx[1][2]	= 0.0f;

	td->ext = NULL;
	td->tdi = NULL;
	td->val = NULL;
	td->tdmir = NULL;
	if (BIF_GetTransInfo()->mode == TFM_BWEIGHT) {
		td->val = &(eve->bweight);
		td->ival = eve->bweight;
	}

#ifdef WITH_VERSE
	if(eve->vvert) {
		td->verse = (void*)eve->vvert;
		td->flag |= TD_VERSE_VERT;
	}
	else
		td->flag &= ~TD_VERSE_VERT;
#endif
}

/* *********************** CrazySpace correction. Now without doing subsurf optimal ****************** */

static void make_vertexcos__mapFunc(void *userData, int index, float *co, float *no_f, short *no_s)
{
	float *vec = userData;
	
	vec+= 3*index;
	VECCOPY(vec, co);
}

static int modifiers_disable_subsurf_temporary(Object *ob)
{
	ModifierData *md;
	int disabled = 0;
	
	for(md=ob->modifiers.first; md; md=md->next)
		if(md->type==eModifierType_Subsurf)
			if(md->mode & eModifierMode_OnCage) {
				md->mode ^= eModifierMode_DisableTemporary;
				disabled= 1;
			}
	
	return disabled;
}

/* disable subsurf temporal, get mapped cos, and enable it */
static float *get_crazy_mapped_editverts(void)
{
	DerivedMesh *dm;
	float *vertexcos;

	/* disable subsurf temporal, get mapped cos, and enable it */
	if(modifiers_disable_subsurf_temporary(G.obedit)) {
		/* need to make new derivemesh */
		makeDerivedMesh(G.obedit, CD_MASK_BAREMESH);
	}

	/* now get the cage */
	dm= editmesh_get_derived_cage(CD_MASK_BAREMESH);

	vertexcos= MEM_mallocN(3*sizeof(float)*G.totvert, "vertexcos map");
	dm->foreachMappedVert(dm, make_vertexcos__mapFunc, vertexcos);
	
	dm->release(dm);
	
	/* set back the flag, no new cage needs to be built, transform does it */
	modifiers_disable_subsurf_temporary(G.obedit);
	
	return vertexcos;
}

#define TAN_MAKE_VEC(a, b, c)	a[0]= b[0] + 0.2f*(b[0]-c[0]); a[1]= b[1] + 0.2f*(b[1]-c[1]); a[2]= b[2] + 0.2f*(b[2]-c[2])
static void set_crazy_vertex_quat(float *quat, float *v1, float *v2, float *v3, float *def1, float *def2, float *def3)
{
	float vecu[3], vecv[3];
	float q1[4], q2[4];
	
	TAN_MAKE_VEC(vecu, v1, v2);
	TAN_MAKE_VEC(vecv, v1, v3);
	triatoquat(v1, vecu, vecv, q1);
	
	TAN_MAKE_VEC(vecu, def1, def2);
	TAN_MAKE_VEC(vecv, def1, def3);
	triatoquat(def1, vecu, vecv, q2);
	
	QuatSub(quat, q2, q1);
}
#undef TAN_MAKE_VEC

static void set_crazyspace_quats(float *origcos, float *mappedcos, float *quats)
{
	EditMesh *em = G.editMesh;
	EditVert *eve, *prev;
	EditFace *efa;
	float *v1, *v2, *v3, *v4, *co1, *co2, *co3, *co4;
	long index= 0;
	
	/* two abused locations in vertices */
	for(eve= em->verts.first; eve; eve= eve->next, index++) {
		eve->tmp.p = NULL;
		eve->prev= (EditVert *)index;
	}
	
	/* first store two sets of tangent vectors in vertices, we derive it just from the face-edges */
	for(efa= em->faces.first; efa; efa= efa->next) {
		
		/* retrieve mapped coordinates */
		v1= mappedcos + 3*(long)(efa->v1->prev);
		v2= mappedcos + 3*(long)(efa->v2->prev);
		v3= mappedcos + 3*(long)(efa->v3->prev);

		co1= (origcos)? origcos + 3*(long)(efa->v1->prev): efa->v1->co;
		co2= (origcos)? origcos + 3*(long)(efa->v2->prev): efa->v2->co;
		co3= (origcos)? origcos + 3*(long)(efa->v3->prev): efa->v3->co;

		if(efa->v2->tmp.p==NULL && efa->v2->f1) {
			set_crazy_vertex_quat(quats, co2, co3, co1, v2, v3, v1);
			efa->v2->tmp.p= (void*)quats;
			quats+= 4;
		}
		
		if(efa->v4) {
			v4= mappedcos + 3*(long)(efa->v4->prev);
			co4= (origcos)? origcos + 3*(long)(efa->v4->prev): efa->v4->co;

			if(efa->v1->tmp.p==NULL && efa->v1->f1) {
				set_crazy_vertex_quat(quats, co1, co2, co4, v1, v2, v4);
				efa->v1->tmp.p= (void*)quats;
				quats+= 4;
			}
			if(efa->v3->tmp.p==NULL && efa->v3->f1) {
				set_crazy_vertex_quat(quats, co3, co4, co2, v3, v4, v2);
				efa->v3->tmp.p= (void*)quats;
				quats+= 4;
			}
			if(efa->v4->tmp.p==NULL && efa->v4->f1) {
				set_crazy_vertex_quat(quats, co4, co1, co3, v4, v1, v3);
				efa->v4->tmp.p= (void*)quats;
				quats+= 4;
			}
		}
		else {
			if(efa->v1->tmp.p==NULL && efa->v1->f1) {
				set_crazy_vertex_quat(quats, co1, co2, co3, v1, v2, v3);
				efa->v1->tmp.p= (void*)quats;
				quats+= 4;
			}
			if(efa->v3->tmp.p==NULL && efa->v3->f1) {
				set_crazy_vertex_quat(quats, co3, co1, co2, v3, v1, v2);
				efa->v3->tmp.p= (void*)quats;
				quats+= 4;
			}
		}
	}

	/* restore abused prev pointer */
	for(prev= NULL, eve= em->verts.first; eve; prev= eve, eve= eve->next)
		eve->prev= prev;

}

void createTransBMeshVerts(TransInfo *t, BME_Mesh *bm, BME_TransData_Head *td) {
	BME_Vert *v;
	BME_TransData *vtd;
	TransData *tob;
	int i;

	tob = t->data = MEM_callocN(td->len*sizeof(TransData), "TransObData(Bevel tool)");

	for (i=0,v=bm->verts.first;v;v=v->next) {
		if ( (vtd = BME_get_transdata(td,v)) ) {
			tob->loc = vtd->loc;
			tob->val = &vtd->factor;
			VECCOPY(tob->iloc,vtd->co);
			VECCOPY(tob->center,vtd->org);
			VECCOPY(tob->axismtx[0],vtd->vec);
			tob->axismtx[1][0] = vtd->max ? *vtd->max : 0;
			tob++;
			i++;
		}
	}
	/* since td is a memarena, it can hold more transdata than actual elements
	 * (i.e. we can't depend on td->len to determine the number of actual elements) */
	t->total = i;
}

static void createTransEditVerts(TransInfo *t)
{
	TransData *tob = NULL;
	EditMesh *em = G.editMesh;
	EditVert *eve;
	EditVert **nears = NULL;
	EditVert *eve_act = NULL;
	float *vectors = NULL, *mappedcos = NULL, *quats= NULL;
	float mtx[3][3], smtx[3][3], (*defmats)[3][3] = NULL, (*defcos)[3] = NULL;
	int count=0, countsel=0, a, totleft;
	int propmode = t->flag & T_PROP_EDIT;
	int mirror = 0;
	
	if ((t->context & CTX_NO_MIRROR) == 0 && (G.scene->toolsettings->editbutflag & B_MESH_X_MIRROR))
	{
		mirror = 1;
	}

	// transform now requires awareness for select mode, so we tag the f1 flags in verts
	if(G.scene->selectmode & SCE_SELECT_VERTEX) {
		for(eve= em->verts.first; eve; eve= eve->next) {
			if(eve->h==0 && (eve->f & SELECT)) 
				eve->f1= SELECT;
			else
				eve->f1= 0;
		}
	}
	else if(G.scene->selectmode & SCE_SELECT_EDGE) {
		EditEdge *eed;
		for(eve= em->verts.first; eve; eve= eve->next) eve->f1= 0;
		for(eed= em->edges.first; eed; eed= eed->next) {
			if(eed->h==0 && (eed->f & SELECT))
				eed->v1->f1= eed->v2->f1= SELECT;
		}
	}
	else {
		EditFace *efa;
		for(eve= em->verts.first; eve; eve= eve->next) eve->f1= 0;
		for(efa= em->faces.first; efa; efa= efa->next) {
			if(efa->h==0 && (efa->f & SELECT)) {
				efa->v1->f1= efa->v2->f1= efa->v3->f1= SELECT;
				if(efa->v4) efa->v4->f1= SELECT;
			}
		}
	}
	
	/* now we can count */
	for(eve= em->verts.first; eve; eve= eve->next) {
		if(eve->h==0) {
			if(eve->f1) countsel++;
			if(propmode) count++;
		}
	}
	
 	/* note: in prop mode we need at least 1 selected */
	if (countsel==0) return;
	
	/* check active */
	if (G.editMesh->selected.last) {
		EditSelection *ese = G.editMesh->selected.last;
		if ( ese->type == EDITVERT ) {
			eve_act = (EditVert *)ese->data;
		}
	}

	
	if(propmode) {
		t->total = count; 
	
		/* allocating scratch arrays */
		vectors = (float *)MEM_mallocN(t->total * 3 * sizeof(float), "scratch vectors");
		nears = (EditVert**)MEM_mallocN(t->total * sizeof(EditVert*), "scratch nears");
	}
	else t->total = countsel;
	tob= t->data= MEM_callocN(t->total*sizeof(TransData), "TransObData(Mesh EditMode)");
	
	Mat3CpyMat4(mtx, G.obedit->obmat);
	Mat3Inv(smtx, mtx);

	if(propmode) editmesh_set_connectivity_distance(t->total, vectors, nears);
	
	/* detect CrazySpace [tm] */
	if(propmode==0) {
		if(modifiers_getCageIndex(G.obedit, NULL)>=0) {
			if(modifiers_isDeformed(G.obedit)) {
				/* check if we can use deform matrices for modifier from the
				   start up to stack, they are more accurate than quats */
				totleft= editmesh_get_first_deform_matrices(&defmats, &defcos);

				/* if we still have more modifiers, also do crazyspace
				   correction with quats, relative to the coordinates after
				   the modifiers that support deform matrices (defcos) */
				if(totleft > 0) {
					mappedcos= get_crazy_mapped_editverts();
					quats= MEM_mallocN( (t->total)*sizeof(float)*4, "crazy quats");
					set_crazyspace_quats((float*)defcos, mappedcos, quats);
					if(mappedcos)
						MEM_freeN(mappedcos);
				}

				if(defcos)
					MEM_freeN(defcos);
			}
		}
	}
	
	/* find out which half we do */
	if(mirror) {
		for (eve=em->verts.first; eve; eve=eve->next) {
			if(eve->h==0 && eve->f1 && eve->co[0]!=0.0f) {
				if(eve->co[0]<0.0f)
					mirror = -1;
				break;
			}
		}
	}
	
	for (a=0, eve=em->verts.first; eve; eve=eve->next, a++) {
		if(eve->h==0) {
			if(propmode || eve->f1) {
				VertsToTransData(tob, eve);
				
				/* selected */
				if(eve->f1) tob->flag |= TD_SELECTED;
				
				/* active */
				if(eve == eve_act) tob->flag |= TD_ACTIVE;
				
				if(propmode) {
					if (eve->f2) {
						float vec[3];
						VECCOPY(vec, E_VEC(eve));
						Mat3MulVecfl(mtx, vec);
						tob->dist= VecLength(vec);
					}
					else {
						tob->flag |= TD_NOTCONNECTED;
						tob->dist = MAXFLOAT;
					}
				}
				
				/* CrazySpace */
				if(defmats || (quats && eve->tmp.p)) {
					float mat[3][3], imat[3][3], qmat[3][3];
					
					/* use both or either quat and defmat correction */
					if(quats && eve->tmp.f) {
						QuatToMat3(eve->tmp.p, qmat);

						if(defmats)
							Mat3MulSerie(mat, mtx, qmat, defmats[a],
								NULL, NULL, NULL, NULL, NULL);
						else
							Mat3MulMat3(mat, mtx, qmat);
					}
					else
						Mat3MulMat3(mat, mtx, defmats[a]);

					Mat3Inv(imat, mat);
					
					Mat3CpyMat3(tob->smtx, imat);
					Mat3CpyMat3(tob->mtx, mat);
				}
				else {
					Mat3CpyMat3(tob->smtx, smtx);
					Mat3CpyMat3(tob->mtx, mtx);
				}
				
				/* Mirror? */
				if( (mirror>0 && tob->iloc[0]>0.0f) || (mirror<0 && tob->iloc[0]<0.0f)) {
					EditVert *vmir= editmesh_get_x_mirror_vert(G.obedit, tob->iloc);	/* initializes octree on first call */
					if(vmir != eve) tob->tdmir = vmir;
				}
				tob++;
			}
		}	
	}
	if (propmode) {
		MEM_freeN(vectors);
		MEM_freeN(nears);
	}
	/* crazy space free */
	if(quats)
		MEM_freeN(quats);
	if(defmats)
		MEM_freeN(defmats);
}

/* ********************* UV ****************** */

static void UVsToTransData(TransData *td, TransData2D *td2d, float *uv, int selected)
{
	float aspx, aspy;

	transform_aspect_ratio_tface_uv(&aspx, &aspy);

	/* uv coords are scaled by aspects. this is needed for rotations and
	   proportional editing to be consistent with the stretchted uv coords
	   that are displayed. this also means that for display and numinput,
	   and when the the uv coords are flushed, these are converted each time */
	td2d->loc[0] = uv[0]*aspx;
	td2d->loc[1] = uv[1]*aspy;
	td2d->loc[2] = 0.0f;
	td2d->loc2d = uv;

	td->flag = 0;
	td->loc = td2d->loc;
	VECCOPY(td->center, td->loc);
	VECCOPY(td->iloc, td->loc);

	memset(td->axismtx, 0, sizeof(td->axismtx));
	td->axismtx[2][2] = 1.0f;

	td->ext= NULL; td->tdi= NULL; td->val= NULL;

	if(selected) {
		td->flag |= TD_SELECTED;
		td->dist= 0.0;
	}
	else
		td->dist= MAXFLOAT;
	
	Mat3One(td->mtx);
	Mat3One(td->smtx);
}

static void createTransUVs(TransInfo *t)
{
	TransData *td = NULL;
	TransData2D *td2d = NULL;
	MTFace *tf;
	int count=0, countsel=0;
	int propmode = t->flag & T_PROP_EDIT;
	
	EditMesh *em = G.editMesh;
	EditFace *efa;
	
	if(is_uv_tface_editing_allowed()==0) return;

	/* count */
	for (efa= em->faces.first; efa; efa= efa->next) {
		tf= CustomData_em_get(&em->fdata, efa->data, CD_MTFACE);
		if (simaFaceDraw_Check(efa, tf)) {
			if (simaUVSel_Check(efa, tf, 0)) countsel++; 
			if (simaUVSel_Check(efa, tf, 1)) countsel++; 
			if (simaUVSel_Check(efa, tf, 2)) countsel++; 
			if (efa->v4 && simaUVSel_Check(efa, tf, 3)) countsel++;
			if(propmode)
				count += (efa->v4)? 4: 3;
		}
	}

 	/* note: in prop mode we need at least 1 selected */
	if (countsel==0) return;
	
	t->total= (propmode)? count: countsel;
	t->data= MEM_callocN(t->total*sizeof(TransData), "TransObData(UV Editing)");
	/* for each 2d uv coord a 3d vector is allocated, so that they can be
	   treated just as if they were 3d verts */
	t->data2d= MEM_callocN(t->total*sizeof(TransData2D), "TransObData2D(UV Editing)");

	if(G.sima->flag & SI_CLIP_UV)
		t->flag |= T_CLIP_UV;

	td= t->data;
	td2d= t->data2d;
	for (efa= em->faces.first; efa; efa= efa->next) {
		tf= CustomData_em_get(&em->fdata, efa->data, CD_MTFACE);
		if (simaFaceDraw_Check(efa, tf)) {
			if(propmode || simaUVSel_Check(efa, tf, 0))
				UVsToTransData(td++, td2d++, tf->uv[0], simaUVSel_Check(efa, tf, 0));
			if(propmode || simaUVSel_Check(efa, tf, 1))
				UVsToTransData(td++, td2d++, tf->uv[1], simaUVSel_Check(efa, tf, 1));
			if(propmode || simaUVSel_Check(efa, tf, 2))
				UVsToTransData(td++, td2d++, tf->uv[2], simaUVSel_Check(efa, tf, 2));

			if(efa->v4 && (propmode || simaUVSel_Check(efa, tf, 3)))
				UVsToTransData(td++, td2d++, tf->uv[3], simaUVSel_Check(efa, tf, 3));
		}
	}

	if (G.sima->flag & SI_LIVE_UNWRAP)
		unwrap_lscm_live_begin();
}

void flushTransUVs(TransInfo *t)
{
	TransData2D *td;
	int a, width, height;
	Object *ob= OBACT;
	EditMesh *em = G.editMesh;
	float aspx, aspy, invx, invy;

	transform_aspect_ratio_tface_uv(&aspx, &aspy);
	transform_width_height_tface_uv(&width, &height);
	invx= 1.0f/aspx;
	invy= 1.0f/aspy;

	/* flush to 2d vector from internally used 3d vector */
	for(a=0, td= t->data2d; a<t->total; a++, td++) {
		td->loc2d[0]= td->loc[0]*invx;
		td->loc2d[1]= td->loc[1]*invy;
		
		if((G.sima->flag & SI_PIXELSNAP) && (t->state != TRANS_CANCEL)) {
			td->loc2d[0]= floor(width*td->loc2d[0] + 0.5f)/width;
			td->loc2d[1]= floor(height*td->loc2d[1] + 0.5f)/height;
		}
	}

	/* always call this, also for cancel (it transforms non-selected vertices...) */
	if((G.sima->flag & SI_BE_SQUARE))
		be_square_tface_uv(em);

	/* this is overkill if G.sima->lock is not set, but still needed */
	object_uvs_changed(ob);
}

int clipUVTransform(TransInfo *t, float *vec, int resize)
{
	TransData *td;
	int a, clipx=1, clipy=1;
	float aspx, aspy, min[2], max[2];

	transform_aspect_ratio_tface_uv(&aspx, &aspy);
	min[0]= min[1]= 0.0f;
	max[0]= aspx; max[1]= aspy;

	for(a=0, td= t->data; a<t->total; a++, td++) {
		DO_MINMAX2(td->loc, min, max);
	}

	if(resize) {
		if(min[0] < 0.0f && t->center[0] > 0.0f && t->center[0] < aspx*0.5f)
			vec[0] *= t->center[0]/(t->center[0] - min[0]);
		else if(max[0] > aspx && t->center[0] < aspx)
			vec[0] *= (t->center[0] - aspx)/(t->center[0] - max[0]);
		else
			clipx= 0;

		if(min[1] < 0.0f && t->center[1] > 0.0f && t->center[1] < aspy*0.5f)
			vec[1] *= t->center[1]/(t->center[1] - min[1]);
		else if(max[1] > aspy && t->center[1] < aspy)
			vec[1] *= (t->center[1] - aspy)/(t->center[1] - max[1]);
		else
			clipy= 0;
	}
	else {
		if(min[0] < 0.0f)
			vec[0] -= min[0];
		else if(max[0] > aspx)
			vec[0] -= max[0]-aspx;
		else
			clipx= 0;

		if(min[1] < 0.0f)
			vec[1] -= min[1];
		else if(max[1] > aspy)
			vec[1] -= max[1]-aspy;
		else
			clipy= 0;
	}	

	return (clipx || clipy);
}

/* ********************* IPO EDITOR ************************* */

/* for IPO Editor transform - but actual creation of transform structures is not performed here
 * due to bad globals that would need to be imported specially for this
 */
static void createTransIpoData(TransInfo *t)
{
	/* in editipo.c due to some globals that are defined in that file... */
	make_ipo_transdata(t);
}

/* this function is called on recalcData to apply the transforms applied
 * to the transdata on to the actual keyframe data 
 */
void flushTransIpoData(TransInfo *t)
{
	TransData2D *td;
	int a;
	
	/* flush to 2d vector from internally used 3d vector */
	for (a=0, td= t->data2d; a<t->total; a++, td++) {
		/* we need to unapply the nla-scaling from the time in some situations */
		if (NLA_IPO_SCALED)
			td->loc2d[0]= get_action_frame(OBACT, td->loc[0]);
		else
			td->loc2d[0]= td->loc[0];
		
		/* when the icu that point comes from is a bitflag holder, don't allow adjusting values */
		if ((t->data[a].flag & TD_TIMEONLY)==0)
			td->loc2d[1]= td->loc[1];
	}
}

/* ********************* ACTION/NLA EDITOR ****************** */

/* Called by special_aftertrans_update to make sure selected keyframes replace
 * any other keyframes which may reside on that frame (that is not selected).
 */
static void posttrans_ipo_clean (Ipo *ipo)
{
	IpoCurve *icu;
	int i;
	
	/* delete any keyframes that occur on same frame as selected keyframe, but is not selected */
	for (icu= ipo->curve.first; icu; icu= icu->next) {
		float *selcache;	/* cache for frame numbers of selected frames (icu->totvert*sizeof(float)) */
		int len, index;		/* number of frames in cache, item index */
		
		/* allocate memory for the cache */
		// TODO: investigate using GHash for this instead?
		if (icu->totvert == 0) 
			continue;
		selcache= MEM_callocN(sizeof(float)*icu->totvert, "IcuSelFrameNums");
		len= 0;
		index= 0;
		
		/* We do 2 loops, 1 for marking keyframes for deletion, one for deleting 
		 * as there is no guarantee what order the keyframes are exactly, even though 
		 * they have been sorted by time.
		 */
		 
		/*	Loop 1: find selected keyframes   */
		for (i = 0; i < icu->totvert; i++) {
			BezTriple *bezt= &icu->bezt[i];
			
			if (BEZSELECTED(bezt)) {
				selcache[index]= bezt->vec[1][0];
				index++;
				len++;
			}
		}
		
		/* Loop 2: delete unselected keyframes on the same frames (if any keyframes were found) */
		if (len) {
			for (i = 0; i < icu->totvert; i++) {
				BezTriple *bezt= &icu->bezt[i];
				
				if (BEZSELECTED(bezt) == 0) {
					/* check beztriple should be removed according to cache */
					for (index= 0; index < len; index++) {
						if (IS_EQ(bezt->vec[1][0], selcache[index])) {
							delete_icu_key(icu, i, 0);
							break;
						}
						else if (bezt->vec[1][0] > selcache[index])
							break;
					}
				}
			}
			
			testhandles_ipocurve(icu);
		}
		
		/* free cache */
		MEM_freeN(selcache);
	}
}

/* Called by special_aftertrans_update to make sure selected keyframes replace
 * any other keyframes which may reside on that frame (that is not selected).
 * remake_action_ipos should have already been called 
 */
static void posttrans_action_clean (bAction *act)
{
	ListBase act_data = {NULL, NULL};
	bActListElem *ale;
	int filter;
	
	/* filter data */
	filter= (ACTFILTER_VISIBLE | ACTFILTER_FOREDIT | ACTFILTER_IPOKEYS);
	actdata_filter(&act_data, filter, act, ACTCONT_ACTION);
	
	/* loop through relevant data, removing keyframes from the ipo-blocks that were attached 
	 *  	- all keyframes are converted in/out of global time 
	 */
	for (ale= act_data.first; ale; ale= ale->next) {
		if (NLA_ACTION_SCALED) {
			actstrip_map_ipo_keys(OBACT, ale->key_data, 0, 1); 
			posttrans_ipo_clean(ale->key_data);
			actstrip_map_ipo_keys(OBACT, ale->key_data, 1, 1);
		}
		else 
			posttrans_ipo_clean(ale->key_data);
	}
	
	/* free temp data */
	BLI_freelistN(&act_data);
}

/* ----------------------------- */

/* This function tests if a point is on the "mouse" side of the cursor/frame-marking */
static short FrameOnMouseSide(char side, float frame, float cframe)
{
	/* both sides, so it doesn't matter */
	if (side == 'B') return 1;
	
	/* only on the named side */
	if (side == 'R')
		return (frame >= cframe) ? 1 : 0;
	else
		return (frame <= cframe) ? 1 : 0;
}

/* fully select selected beztriples, but only include if it's on the right side of cfra */
static int count_ipo_keys(Ipo *ipo, char side, float cfra)
{
	IpoCurve *icu;
	BezTriple *bezt;
	int i, count = 0;
	
	if (ipo == NULL)
		return count;
	
	/* only include points that occur on the right side of cfra */
	for (icu= ipo->curve.first; icu; icu= icu->next) {
		for (i=0, bezt=icu->bezt; i < icu->totvert; i++, bezt++) {
			if (bezt->f2 & SELECT) {
				/* fully select the other two keys */
				bezt->f1 |= SELECT;
				bezt->f3 |= SELECT;
				
				/* increment by 3, as there are 3 points (3 * x-coordinates) that need transform */
				if (FrameOnMouseSide(side, bezt->vec[1][0], cfra))
					count += 3;
			}
		}
	}
	
	return count;
}

/* This function assigns the information to transdata */
static void TimeToTransData(TransData *td, float *time, Object *ob)
{
	/* memory is calloc'ed, so that should zero everything nicely for us */
	td->val = time;
	td->ival = *(time);
	
	/* store the Object where this keyframe exists as a keyframe of the 
	 * active action as td->ob. Usually, this member is only used for constraints 
	 * drawing
	 */
	td->ob= ob;
}

/* This function advances the address to which td points to, so it must return
 * the new address so that the next time new transform data is added, it doesn't
 * overwrite the existing ones...  i.e.   td = IpoToTransData(td, ipo, ob, side, cfra);
 *
 * The 'side' argument is needed for the extend mode. 'B' = both sides, 'R'/'L' mean only data
 * on the named side are used. 
 */
static TransData *IpoToTransData(TransData *td, Ipo *ipo, Object *ob, char side, float cfra)
{
	IpoCurve *icu;
	BezTriple *bezt;
	int i;
	
	if (ipo == NULL)
		return td;
	
	for (icu= ipo->curve.first; icu; icu= icu->next) {
		for (i=0, bezt=icu->bezt; i < icu->totvert; i++, bezt++) {
			/* only add selected keyframes (for now, proportional edit is not enabled) */
			if (BEZSELECTED(bezt)) {
				/* only add if on the right 'side' of the current frame */
				if (FrameOnMouseSide(side, bezt->vec[1][0], cfra)) {
					/* each control point needs to be added separetely */
					TimeToTransData(td, bezt->vec[0], ob);
					td++;
					
					TimeToTransData(td, bezt->vec[1], ob);
					td++;
					
					TimeToTransData(td, bezt->vec[2], ob);
					td++;
				}
			}	
		}
	}
	
	return td;
}

static void createTransActionData(TransInfo *t)
{
	TransData *td = NULL;
	Object *ob= NULL;
	
	ListBase act_data = {NULL, NULL};
	bActListElem *ale;
	void *data;
	short datatype;
	int filter;
	
	int count=0;
	float cfra;
	char side;
	
	/* determine what type of data we are operating on */
	data = get_action_context(&datatype);
	if (data == NULL) return;
	
	/* filter data */
	filter= (ACTFILTER_VISIBLE | ACTFILTER_FOREDIT | ACTFILTER_IPOKEYS);
	actdata_filter(&act_data, filter, data, datatype);
	
	/* is the action scaled? if so, the it should belong to the active object */
	if (NLA_ACTION_SCALED)
		ob= OBACT;
		
	/* which side of the current frame should be allowed */
	if (t->mode == TFM_TIME_EXTEND) {
		/* only side on which mouse is gets transformed */
		float xmouse, ymouse;
		
		areamouseco_to_ipoco(G.v2d, t->imval, &xmouse, &ymouse);
		side = (xmouse > CFRA) ? 'R' : 'L';
	}
	else {
		/* normal transform - both sides of current frame are considered */
		side = 'B';
	}
	
	/* convert current-frame to action-time (slightly less accurate, espcially under
	 * higher scaling ratios, but is faster than converting all points) 
	 */
	if (ob) 
		cfra = get_action_frame(ob, CFRA);
	else
		cfra = CFRA;
	
	/* loop 1: fully select ipo-keys and count how many BezTriples are selected */
	for (ale= act_data.first; ale; ale= ale->next)
		count += count_ipo_keys(ale->key_data, side, cfra);
	
	/* stop if trying to build list if nothing selected */
	if (count == 0) {
		/* cleanup temp list */
		BLI_freelistN(&act_data);
		return;
	}
	
	/* allocate memory for data */
	t->total= count;
	t->data= MEM_callocN(t->total*sizeof(TransData), "TransData(Action Editor)");
	if (t->mode == TFM_TIME_SLIDE)
		t->customData= MEM_callocN(sizeof(float)*2, "TimeSlide Min/Max");
	
	td= t->data;
	/* loop 2: build transdata array */
	for (ale= act_data.first; ale; ale= ale->next) {
		Ipo *ipo= (Ipo *)ale->key_data;
		
		td= IpoToTransData(td, ipo, ob, side, cfra);
	}
	
	/* check if we're supposed to be setting minx/maxx for TimeSlide */
	if (t->mode == TFM_TIME_SLIDE) {
		float min=999999999.0f, max=-999999999.0;
		int i;
		
		td= (t->data + 1);
		for (i=1; i < count; i+=3, td+=3) {
			if (min > *(td->val)) min= *(td->val);
			if (max < *(td->val)) max= *(td->val);
		}
		
		/* minx/maxx values used by TimeSlide are stored as a 
		 * calloced 2-float array in t->customData. This gets freed
		 * in postTrans (T_FREE_CUSTOMDATA). 
		 */
		*((float *)(t->customData)) = min;
		*((float *)(t->customData) + 1) = max;
	}
	
	/* cleanup temp list */
	BLI_freelistN(&act_data);
}

static void createTransNlaData(TransInfo *t)
{
	Base *base;
	bActionStrip *strip;
	bActionChannel *achan;
	bConstraintChannel *conchan;
	
	TransData *td = NULL;
	int count=0, i;
	float cfra;
	char side;
	
	/* which side of the current frame should be allowed */
	if (t->mode == TFM_TIME_EXTEND) {
		/* only side on which mouse is gets transformed */
		float xmouse, ymouse;
		
		areamouseco_to_ipoco(G.v2d, t->imval, &xmouse, &ymouse);
		side = (xmouse > CFRA) ? 'R' : 'L';
	}
	else {
		/* normal transform - both sides of current frame are considered */
		side = 'B';
	}
	
	/* Ensure that partial selections result in beztriple selections */
	for (base=G.scene->base.first; base; base=base->next) {
		/* Check object ipos */
		i= count_ipo_keys(base->object->ipo, side, CFRA);
		if (i) base->flag |= BA_HAS_RECALC_OB;
		count += i;
		
		/* Check object constraint ipos */
		for (conchan=base->object->constraintChannels.first; conchan; conchan=conchan->next)
			count += count_ipo_keys(conchan->ipo, side, CFRA);			
		
		/* skip actions and nlastrips if object is collapsed */
		if (base->object->nlaflag & OB_NLA_COLLAPSED)
			continue;
		
		/* Check action ipos */
		if (base->object->action) {
			/* exclude if strip is selected too */
			for (strip=base->object->nlastrips.first; strip; strip=strip->next) {
				if (strip->flag & ACTSTRIP_SELECT)
					if (strip->act == base->object->action)
						break;
			}
			if (strip==NULL) {
				cfra = get_action_frame(base->object, CFRA);
				
				for (achan=base->object->action->chanbase.first; achan; achan=achan->next) {
					if (EDITABLE_ACHAN(achan)) {
						i= count_ipo_keys(achan->ipo, side, cfra);
						if (i) base->flag |= BA_HAS_RECALC_OB|BA_HAS_RECALC_DATA;
						count += i;
						
						/* Check action constraint ipos */
						if (EXPANDED_ACHAN(achan) && FILTER_CON_ACHAN(achan)) {
							for (conchan=achan->constraintChannels.first; conchan; conchan=conchan->next) {
								if (EDITABLE_CONCHAN(conchan))
									count += count_ipo_keys(conchan->ipo, side, cfra);
							}
						}
					}
				}
			}		
		}
		
		/* Check nlastrips */
		for (strip=base->object->nlastrips.first; strip; strip=strip->next) {
			if (strip->flag & ACTSTRIP_SELECT) {
				base->flag |= BA_HAS_RECALC_OB|BA_HAS_RECALC_DATA;
				
				if (FrameOnMouseSide(side, strip->start, CFRA)) count++;
				if (FrameOnMouseSide(side, strip->end, CFRA)) count++;
			}
		}
	}
	
	/* If nothing is selected, bail out */
	if (count == 0)
		return;
	
	/* allocate memory for data */
	t->total= count;
	t->data= MEM_callocN(t->total*sizeof(TransData), "TransData (NLA Editor)");
	
	/* build the transdata structure */
	td= t->data;
	for (base=G.scene->base.first; base; base=base->next) {
		/* Manipulate object ipos */
		/* 	- no scaling of keyframe times is allowed here  */
		td= IpoToTransData(td, base->object->ipo, NULL, side, CFRA);
		
		/* Manipulate object constraint ipos */
		/* 	- no scaling of keyframe times is allowed here  */
		for (conchan=base->object->constraintChannels.first; conchan; conchan=conchan->next)
			td= IpoToTransData(td, conchan->ipo, NULL, side, CFRA);
		
		/* skip actions and nlastrips if object collapsed */
		if (base->object->nlaflag & OB_NLA_COLLAPSED)
			continue;
			
		/* Manipulate action ipos */
		if (base->object->action) {
			/* exclude if strip that active action belongs to is selected too */
			for (strip=base->object->nlastrips.first; strip; strip=strip->next) {
				if (strip->flag & ACTSTRIP_SELECT)
					if (strip->act == base->object->action)
						break;
			}
			
			/* can include if no strip found */
			if (strip==NULL) {
				cfra = get_action_frame(base->object, CFRA);
				
				for (achan=base->object->action->chanbase.first; achan; achan=achan->next) {
					if (EDITABLE_ACHAN(achan)) {
						td= IpoToTransData(td, achan->ipo, base->object, side, cfra);
						
						/* Manipulate action constraint ipos */
						if (EXPANDED_ACHAN(achan) && FILTER_CON_ACHAN(achan)) {
							for (conchan=achan->constraintChannels.first; conchan; conchan=conchan->next) {
								if (EDITABLE_CONCHAN(conchan))
									td= IpoToTransData(td, conchan->ipo, base->object, side, cfra);
							}
						}
					}
				}
			}
		}
		
		/* Manipulate nlastrips */
		for (strip=base->object->nlastrips.first; strip; strip=strip->next) {
			if (strip->flag & ACTSTRIP_SELECT) {
				/* first TransData is the start, second is the end */
				if (FrameOnMouseSide(side, strip->start, CFRA)) {
					td->val = &strip->start;
					td->ival = strip->start;
					td++;
				}
				if (FrameOnMouseSide(side, strip->end, CFRA)) {
					td->val = &strip->end;
					td->ival = strip->end;
					td++;
				}
			}
		}
	}
}

/* **************** IpoKey stuff, for Object TransData ********** */

/* storage of bezier triple. thats why -3 and +3! */
static void set_tdi_old(float *old, float *poin)
{
	old[0]= *(poin);
	old[3]= *(poin-3);
	old[6]= *(poin+3);
}

/* while transforming */
void add_tdi_poin(float *poin, float *old, float delta)
{
	if(poin) {
		poin[0]= old[0]+delta;
		poin[-3]= old[3]+delta;
		poin[3]= old[6]+delta;
	}
}

/* fill ipokey transdata with old vals and pointers */
static void ipokey_to_transdata(IpoKey *ik, TransData *td)
{
	extern int ob_ar[];		// blenkernel ipo.c
	TransDataIpokey *tdi= td->tdi;
	BezTriple *bezt;
	int a, delta= 0;
	
	td->val= NULL;	// is read on ESC
	
	for(a=0; a<OB_TOTIPO; a++) {
		if(ik->data[a]) {
			bezt= ik->data[a];
			
			switch( ob_ar[a] ) {
				case OB_LOC_X:
				case OB_DLOC_X:
					tdi->locx= &(bezt->vec[1][1]); break;
				case OB_LOC_Y:
				case OB_DLOC_Y:
					tdi->locy= &(bezt->vec[1][1]); break;
				case OB_LOC_Z:
				case OB_DLOC_Z:
					tdi->locz= &(bezt->vec[1][1]); break;
					
				case OB_DROT_X:
					delta= 1;
				case OB_ROT_X:
					tdi->rotx= &(bezt->vec[1][1]); break;
				case OB_DROT_Y:
					delta= 1;
				case OB_ROT_Y:
					tdi->roty= &(bezt->vec[1][1]); break;
				case OB_DROT_Z:
					delta= 1;
				case OB_ROT_Z:
					tdi->rotz= &(bezt->vec[1][1]); break;
					
				case OB_SIZE_X:
				case OB_DSIZE_X:
					tdi->sizex= &(bezt->vec[1][1]); break;
				case OB_SIZE_Y:
				case OB_DSIZE_Y:
					tdi->sizey= &(bezt->vec[1][1]); break;
				case OB_SIZE_Z:
				case OB_DSIZE_Z:
					tdi->sizez= &(bezt->vec[1][1]); break;		
			}	
		}
	}
	
	/* oldvals for e.g. undo */
	if(tdi->locx) set_tdi_old(tdi->oldloc, tdi->locx);
	if(tdi->locy) set_tdi_old(tdi->oldloc+1, tdi->locy);
	if(tdi->locz) set_tdi_old(tdi->oldloc+2, tdi->locz);
	
	/* remember, for mapping curves ('1'=10 degrees)  */
	if(tdi->rotx) set_tdi_old(tdi->oldrot, tdi->rotx);
	if(tdi->roty) set_tdi_old(tdi->oldrot+1, tdi->roty);
	if(tdi->rotz) set_tdi_old(tdi->oldrot+2, tdi->rotz);
	
	/* this is not allowed to be dsize! */
	if(tdi->sizex) set_tdi_old(tdi->oldsize, tdi->sizex);
	if(tdi->sizey) set_tdi_old(tdi->oldsize+1, tdi->sizey);
	if(tdi->sizez) set_tdi_old(tdi->oldsize+2, tdi->sizez);
	
	tdi->flag= TOB_IPO;
	if(delta) tdi->flag |= TOB_IPODROT;
}


/* *************************** Object Transform data ******************* */

/* Little helper function for ObjectToTransData used to give certain
 * constraints (ChildOf, FollowPath, and others that may be added)
 * inverse corrections for transform, so that they aren't in CrazySpace.
 * These particular constraints benefit from this, but others don't, hence
 * this semi-hack ;-)    - Aligorith
 */
static short constraints_list_needinv(TransInfo *t, ListBase *list)
{
	bConstraint *con;
	
	/* loop through constraints, checking if there's one of the mentioned 
	 * constraints needing special crazyspace corrections
	 */
	if (list) {
		for (con= list->first; con; con=con->next) {
			/* only consider constraint if it is enabled, and has influence on result */
			if ((con->flag & CONSTRAINT_DISABLE)==0 && (con->enforce!=0.0)) {
				/* (affirmative) returns for specific constraints here... */
					/* constraints that require this regardless  */
				if (con->type == CONSTRAINT_TYPE_CHILDOF) return 1;
				if (con->type == CONSTRAINT_TYPE_FOLLOWPATH) return 1;
				if (con->type == CONSTRAINT_TYPE_CLAMPTO) return 1;
				
					/* constraints that require this only under special conditions */
				if (con->type == CONSTRAINT_TYPE_ROTLIKE) {
					/* CopyRot constraint only does this when rotating, and offset is on */
					bRotateLikeConstraint *data = (bRotateLikeConstraint *)con->data;
					
					if ((data->flag & ROTLIKE_OFFSET) && (t->mode == TFM_ROTATION))
						return 1;
				}
			}
		}
	}
	
	/* no appropriate candidates found */
	return 0;
}

/* transcribe given object into TransData for Transforming */
static void ObjectToTransData(TransInfo *t, TransData *td, Object *ob) 
{
	Object *track;
	ListBase fakecons = {NULL, NULL};
	float obmtx[3][3];
	short constinv;

	/* axismtx has the real orientation */
	Mat3CpyMat4(td->axismtx, ob->obmat);
	Mat3Ortho(td->axismtx);

	td->con= ob->constraints.first;
	
	/* hack: tempolarily disable tracking and/or constraints when getting 
	 *		object matrix, if tracking is on, or if constraints don't need
	 * 		inverse correction to stop it from screwing up space conversion
	 *		matrix later
	 */
	constinv= constraints_list_needinv(t, &ob->constraints);
	if (ob->track || constinv==0) {
		track= ob->track;
		ob->track= NULL;
		
		if (constinv == 0) {
			fakecons.first = ob->constraints.first;
			fakecons.last = ob->constraints.last;
			ob->constraints.first = ob->constraints.last = NULL;
		}
		
		where_is_object(ob);
		
		if (constinv == 0) {
			ob->constraints.first = fakecons.first;
			ob->constraints.last = fakecons.last;
		}
		
		ob->track= track;
	}
	else
		where_is_object(ob);

	td->ob = ob;

	td->loc = ob->loc;
	VECCOPY(td->iloc, td->loc);
	
	td->ext->rot = ob->rot;
	VECCOPY(td->ext->irot, ob->rot);
	VECCOPY(td->ext->drot, ob->drot);
	
	td->ext->size = ob->size;
	VECCOPY(td->ext->isize, ob->size);
	VECCOPY(td->ext->dsize, ob->dsize);

	VECCOPY(td->center, ob->obmat[3]);
	
	Mat4CpyMat4(td->ext->obmat, ob->obmat);

	/* is there a need to set the global<->data space conversion matrices? */
	if (ob->parent || constinv) {
		float totmat[3][3], obinv[3][3];
		
		/* Get the effect of parenting, and/or certain constraints.
		 * NOTE: some Constraints, and also Tracking should never get this
		 *		done, as it doesn't work well.
		 */
		object_to_mat3(ob, obmtx);
		Mat3CpyMat4(totmat, ob->obmat);
		Mat3Inv(obinv, totmat);
		Mat3MulMat3(td->smtx, obmtx, obinv);
		Mat3Inv(td->mtx, td->smtx);
	}
	else {
		/* no conversion to/from dataspace */
		Mat3One(td->smtx);
		Mat3One(td->mtx);
	}
	
	/* set active flag */
	if (BASACT && BASACT->object == ob)
	{
		td->flag |= TD_ACTIVE;
	}
	
#ifdef WITH_VERSE
	if(ob->vnode) {
		td->verse = (void*)ob;
		td->flag |= TD_VERSE_OBJECT;
	}
	else
		td->flag &= ~TD_VERSE_OBJECT;
#endif
}


/* sets flags in Bases to define whether they take part in transform */
/* it deselects Bases, so we have to call the clear function always after */
static void set_trans_object_base_flags(TransInfo *t)
{
	/*
	 if Base selected and has parent selected:
	 base->flag= BA_WAS_SEL
	 */
	Base *base;
	
	/* don't do it if we're not actually going to recalculate anything */
	if(t->mode == TFM_DUMMY)
		return;

	/* makes sure base flags and object flags are identical */
	copy_baseflags();
	
	/* handle pending update events, otherwise they got copied below */
	for (base= FIRSTBASE; base; base= base->next) {
		if(base->object->recalc) 
			object_handle_update(base->object);
	}
	
	for (base= FIRSTBASE; base; base= base->next) {
		base->flag &= ~BA_WAS_SEL;
		
		if(TESTBASELIB(base)) {
			Object *ob= base->object;
			Object *parsel= ob->parent;
			
			/* if parent selected, deselect */
			while(parsel) {
				if(parsel->flag & SELECT) break;
				parsel= parsel->parent;
			}
			
			if(parsel) {
				base->flag &= ~SELECT;
				base->flag |= BA_WAS_SEL;
			}
			/* used for flush, depgraph will change recalcs if needed :) */
			ob->recalc |= OB_RECALC_OB;
		}
	}

	/* all recalc flags get flushed to all layers, so a layer flip later on works fine */
	DAG_scene_flush_update(G.scene, -1, 0);
	
	/* and we store them temporal in base (only used for transform code) */
	/* this because after doing updates, the object->recalc is cleared */
	for (base= FIRSTBASE; base; base= base->next) {
		if(base->object->recalc & OB_RECALC_OB)
			base->flag |= BA_HAS_RECALC_OB;
		if(base->object->recalc & OB_RECALC_DATA)
			base->flag |= BA_HAS_RECALC_DATA;
	}
}

static void clear_trans_object_base_flags(void)
{
	Base *base;
	
	base= FIRSTBASE;
	while(base) {
		if(base->flag & BA_WAS_SEL) base->flag |= SELECT;
		base->flag &= ~(BA_WAS_SEL|BA_HAS_RECALC_OB|BA_HAS_RECALC_DATA|BA_DO_IPO);
		
		base = base->next;
	}
}

/* auto-keyframing feature - checks for whether anything should be done for the current frame */
short autokeyframe_cfra_can_key(Object *ob)
{
	ListBase keys = {NULL, NULL};
	ActKeyColumn *ak;
	float cfra;
	short found= 0;
	
	/* only filter if auto-key mode requires this */
	if (IS_AUTOKEY_ON == 0)
		return 0;
	else if (IS_AUTOKEY_MODE(NORMAL)) 
		return 1;
	
	/* sanity check */
	if (ob == NULL) 
		return 0;
	
	/* get keyframes that object has (bone anim is stored on ob too) */
	if (ob->action)
		action_to_keylist(ob->action, &keys, NULL, NULL);
	else if (ob->ipo)
		ipo_to_keylist(ob->ipo, &keys, NULL, NULL);
	else
		return 0;
		
	/* get current frame (will apply nla-scaling as necessary) */
	// ack... this is messy...
	cfra= frame_to_float(CFRA);
	cfra= get_action_frame(ob, cfra);
	
	/* check if a keyframe occurs on current frame */
	for (ak= keys.first; ak; ak= ak->next) {
		if (IS_EQ(cfra, ak->cfra)) {
			found= 1;
			break;
		}
	}
	
	/* free temp list */
	BLI_freelistN(&keys);
	
	return found;
}

/* auto-keyframing feature - for objects 
 * 	tmode: should be a transform mode 
 */
void autokeyframe_ob_cb_func(Object *ob, int tmode)
{
	IpoCurve *icu;
	
	if (autokeyframe_cfra_can_key(ob)) {
		char *actname = NULL;
		
		if (ob->ipoflag & OB_ACTION_OB)
			actname= "Object";
		
		if (IS_AUTOKEY_FLAG(INSERTAVAIL)) {
			if ((ob->ipo) || (ob->action)) {
				ID *id= (ID *)(ob);
				
				if (ob->ipo) {
					icu= ob->ipo->curve.first;
				}
				else {
					bActionChannel *achan;
					achan= get_action_channel(ob->action, actname);
					
					if (achan && achan->ipo)
						icu= achan->ipo->curve.first;
					else
						icu= NULL;
				}
				
				while (icu) {
					icu->flag &= ~IPO_SELECT;
					if (IS_AUTOKEY_FLAG(INSERTNEEDED))
						insertkey_smarter(id, ID_OB, actname, NULL, icu->adrcode);
					else
						insertkey(id, ID_OB, actname, NULL, icu->adrcode, 0);
					icu= icu->next;
				}
			}
		}
		else if (IS_AUTOKEY_FLAG(INSERTNEEDED)) {
			ID *id= (ID *)(ob);
			short doLoc=0, doRot=0, doScale=0;
			
			/* filter the conditions when this happens (assume that curarea->spacetype==SPACE_VIE3D) */
			if (tmode == TFM_TRANSLATION) {
				doLoc = 1;
			}
			else if (tmode == TFM_ROTATION) {
				if (G.vd->around == V3D_ACTIVE) {
					if (ob != OBACT)
						doLoc = 1;
				}
				else if (G.vd->around == V3D_CURSOR)
					doLoc = 1;	
				
				if ((G.vd->flag & V3D_ALIGN)==0) 
					doRot = 1;
			}
			else if (tmode == TFM_RESIZE) {
				if (G.vd->around == V3D_ACTIVE) {
					if (ob != OBACT)
						doLoc = 1;
				}
				else if (G.vd->around == V3D_CURSOR)
					doLoc = 1;	
				
				if ((G.vd->flag & V3D_ALIGN)==0)
					doScale = 1;
			}
			
			if (doLoc) {
				insertkey_smarter(id, ID_OB, actname, NULL, OB_LOC_X);
				insertkey_smarter(id, ID_OB, actname, NULL, OB_LOC_Y);
				insertkey_smarter(id, ID_OB, actname, NULL, OB_LOC_Z);
			}
			if (doRot) {
				insertkey_smarter(id, ID_OB, actname, NULL, OB_ROT_X);
				insertkey_smarter(id, ID_OB, actname, NULL, OB_ROT_Y);
				insertkey_smarter(id, ID_OB, actname, NULL, OB_ROT_Z);
			}
			if (doScale) {
				insertkey_smarter(id, ID_OB, actname, NULL, OB_SIZE_X);
				insertkey_smarter(id, ID_OB, actname, NULL, OB_SIZE_Y);
				insertkey_smarter(id, ID_OB, actname, NULL, OB_SIZE_Z);
			}
		}
		else {
			ID *id= (ID *)(ob);
			
			insertkey(id, ID_OB, actname, NULL, OB_LOC_X, 0);
			insertkey(id, ID_OB, actname, NULL, OB_LOC_Y, 0);
			insertkey(id, ID_OB, actname, NULL, OB_LOC_Z, 0);
			
			insertkey(id, ID_OB, actname, NULL, OB_ROT_X, 0);
			insertkey(id, ID_OB, actname, NULL, OB_ROT_Y, 0);
			insertkey(id, ID_OB, actname, NULL, OB_ROT_Z, 0);
			
			insertkey(id, ID_OB, actname, NULL, OB_SIZE_X, 0);
			insertkey(id, ID_OB, actname, NULL, OB_SIZE_Y, 0);
			insertkey(id, ID_OB, actname, NULL, OB_SIZE_Z, 0);
		}
		
		remake_object_ipos(ob);
		allqueue(REDRAWMARKER, 0);
		allqueue(REDRAWOOPS, 0);
	}
}

/* auto-keyframing feature - for poses/pose-channels 
 * 	tmode: should be a transform mode 
 *	targetless_ik: has targetless ik been done on any channels?
 */
void autokeyframe_pose_cb_func(Object *ob, int tmode, short targetless_ik)
{
	ID *id= (ID *)(ob);
	bArmature *arm= ob->data;
	bAction	*act;
	bPose	*pose;
	bPoseChannel *pchan;
	IpoCurve *icu;
	
	pose= ob->pose;
	act= ob->action;
	
	if (autokeyframe_cfra_can_key(ob)) {
		if (act == NULL)
			act= ob->action= add_empty_action("Action");
		
		for (pchan=pose->chanbase.first; pchan; pchan=pchan->next) {
			if (pchan->bone->flag & BONE_TRANSFORM) {
				/* clear any 'unkeyed' flag it may have */
				pchan->bone->flag &= ~BONE_UNKEYED;
				
				/* only insert into available channels? */
				if (IS_AUTOKEY_FLAG(INSERTAVAIL)) {
					bActionChannel *achan; 
					
					for (achan = act->chanbase.first; achan; achan=achan->next) {
						if ((achan->ipo) && !strcmp(achan->name, pchan->name)) {
							for (icu = achan->ipo->curve.first; icu; icu=icu->next) {
								/* only insert keyframe if needed? */
								if (IS_AUTOKEY_FLAG(INSERTNEEDED))
									insertkey_smarter(&ob->id, ID_PO, pchan->name, NULL, icu->adrcode);
								else
									insertkey(&ob->id, ID_PO, pchan->name, NULL, icu->adrcode, 0);
							}
							break;
						}
					}
				}
				/* only insert keyframe if needed? */
				else if (IS_AUTOKEY_FLAG(INSERTNEEDED)) {
					short doLoc=0, doRot=0, doScale=0;
					
					/* filter the conditions when this happens (assume that curarea->spacetype==SPACE_VIE3D) */
					if (tmode == TFM_TRANSLATION) {
						if (targetless_ik) 
							doRot= 1;
						else 
							doLoc = 1;
					}
					else if (tmode == TFM_ROTATION) {
						if (ELEM(G.vd->around, V3D_CURSOR, V3D_ACTIVE))
							doLoc = 1;
							
						if ((G.vd->flag & V3D_ALIGN)==0) 
							doRot = 1;
					}
					else if (tmode == TFM_RESIZE) {
						if (ELEM(G.vd->around, V3D_CURSOR, V3D_ACTIVE))
							doLoc = 1;
						
						if ((G.vd->flag & V3D_ALIGN)==0)
							doScale = 1;
					}
					
					if (doLoc) {
						insertkey_smarter(id, ID_PO, pchan->name, NULL, AC_LOC_X);
						insertkey_smarter(id, ID_PO, pchan->name, NULL, AC_LOC_Y);
						insertkey_smarter(id, ID_PO, pchan->name, NULL, AC_LOC_Z);
					}
					if (doRot) {
						insertkey_smarter(id, ID_PO, pchan->name, NULL, AC_QUAT_W);
						insertkey_smarter(id, ID_PO, pchan->name, NULL, AC_QUAT_X);
						insertkey_smarter(id, ID_PO, pchan->name, NULL, AC_QUAT_Y);
						insertkey_smarter(id, ID_PO, pchan->name, NULL, AC_QUAT_Z);
					}
					if (doScale) {
						insertkey_smarter(id, ID_PO, pchan->name, NULL, AC_SIZE_X);
						insertkey_smarter(id, ID_PO, pchan->name, NULL, AC_SIZE_Y);
						insertkey_smarter(id, ID_PO, pchan->name, NULL, AC_SIZE_Z);
					}
				}
				/* insert keyframe in any channel that's appropriate */
				else {
					insertkey(id, ID_PO, pchan->name, NULL, AC_SIZE_X, 0);
					insertkey(id, ID_PO, pchan->name, NULL, AC_SIZE_Y, 0);
					insertkey(id, ID_PO, pchan->name, NULL, AC_SIZE_Z, 0);
					
					insertkey(id, ID_PO, pchan->name, NULL, AC_QUAT_W, 0);
					insertkey(id, ID_PO, pchan->name, NULL, AC_QUAT_X, 0);
					insertkey(id, ID_PO, pchan->name, NULL, AC_QUAT_Y, 0);
					insertkey(id, ID_PO, pchan->name, NULL, AC_QUAT_Z, 0);
					
					insertkey(id, ID_PO, pchan->name, NULL, AC_LOC_X, 0);
					insertkey(id, ID_PO, pchan->name, NULL, AC_LOC_Y, 0);
					insertkey(id, ID_PO, pchan->name, NULL, AC_LOC_Z, 0);
				}
			}
		}
		
		remake_action_ipos(act);
		allqueue(REDRAWMARKER, 0);
		allqueue(REDRAWOOPS, 0);
		
		/* locking can be disabled */
		ob->pose->flag &= ~(POSE_DO_UNLOCK|POSE_LOCKED);
		
		/* do the bone paths */
		if (arm->pathflag & ARM_PATH_ACFRA) {
			//pose_clear_paths(ob);
			pose_recalculate_paths(ob);
		}	
	}
	else {
		/* tag channels that should have unkeyed data */
		for (pchan=pose->chanbase.first; pchan; pchan=pchan->next) {
			if (pchan->bone->flag & BONE_TRANSFORM) {
				/* tag this channel */
				pchan->bone->flag |= BONE_UNKEYED;
			}
		}
	}
}

/* very bad call!!! - copied from editnla.c!  */
static void recalc_all_ipos(void)
{
	Ipo *ipo;
	IpoCurve *icu;
	
	/* Go to each ipo */
	for (ipo=G.main->ipo.first; ipo; ipo=ipo->id.next){
		for (icu = ipo->curve.first; icu; icu=icu->next){
			sort_time_ipocurve(icu);
			testhandles_ipocurve(icu);
		}
	}
}

/* inserting keys, refresh ipo-keys, pointcache, redraw events... (ton) */
/* note: transdata has been freed already! */
void special_aftertrans_update(TransInfo *t)
{
	Object *ob;
	Base *base;
	short redrawipo=0, resetslowpar=1;
	int cancelled= (t->state == TRANS_CANCEL);
	
	if (t->spacetype==SPACE_VIEW3D) {
		if (G.obedit) {
			if (cancelled==0) {
				EM_automerge(1);
				/* when snapping, delay retopo until after automerge */
				if (G.qual & LR_CTRLKEY) {
					retopo_do_all();
				}
			}
		}
	}
	if (t->spacetype == SPACE_ACTION) {
		void *data;
		short datatype;
		
		/* determine what type of data we are operating on */
		data = get_action_context(&datatype);
		if (data == NULL) return;
		ob = OBACT;
		
		if (datatype == ACTCONT_ACTION) {
			/* Depending on the lock status, draw necessary views */
			if (ob) {
				ob->ctime= -1234567.0f;
				
				if(ob->pose || ob_get_key(ob))
					DAG_object_flush_update(G.scene, ob, OB_RECALC);
				else
					DAG_object_flush_update(G.scene, ob, OB_RECALC_OB);
			}
			
			/* Do curve cleanups? */
			if ( (G.saction->flag & SACTION_NOTRANSKEYCULL)==0 && 
			     (cancelled == 0) )
			{
				posttrans_action_clean((bAction *)data);
			}
			
			/* Do curve updates */
			remake_action_ipos((bAction *)data);
		}
		else if (datatype == ACTCONT_SHAPEKEY) {
			/* fix up the Ipocurves and redraw stuff */
			Key *key= (Key *)data;
			if (key->ipo) {
				IpoCurve *icu;
				
				
				
				if ( (G.saction->flag & SACTION_NOTRANSKEYCULL)==0 && 
				     (cancelled == 0) )
				{
					posttrans_ipo_clean(key->ipo);
				}
				
				for (icu = key->ipo->curve.first; icu; icu=icu->next) {
					sort_time_ipocurve(icu);
					testhandles_ipocurve(icu);
				}
			}
			
			DAG_object_flush_update(G.scene, OBACT, OB_RECALC_DATA);
		}
		
		G.saction->flag &= ~SACTION_MOVING;
	}
	else if (t->spacetype == SPACE_NLA) {
		synchronize_action_strips();
		
		/* cleanup */
		for (base=G.scene->base.first; base; base=base->next)
			base->flag &= ~(BA_HAS_RECALC_OB|BA_HAS_RECALC_DATA);
		
		recalc_all_ipos();	// bad
	}
	else if (t->spacetype == SPACE_IPO) {
		// FIXME! is there any code from the old transform_ipo that needs to be added back? 
		
		/* resetting slow-parents isn't really necessary when editing sequence ipo's */
		if (G.sipo->blocktype==ID_SEQ)
			resetslowpar= 0;
	}
	else if (G.obedit) {
		if (t->mode==TFM_BONESIZE || t->mode==TFM_BONE_ENVELOPE)
			allqueue(REDRAWBUTSEDIT, 0);
		
		/* table needs to be created for each edit command, since vertices can move etc */
		mesh_octree_table(G.obedit, NULL, 'e');
	}
	else if ((t->flag & T_POSE) && (t->poseobj)) {
		bArmature *arm;
		bPose	*pose;
		bPoseChannel *pchan;
		short targetless_ik= 0;
		
		ob= t->poseobj;
		arm= ob->data;
		pose= ob->pose;
		
		/* this signal does one recalc on pose, then unlocks, so ESC or edit will work */
		pose->flag |= POSE_DO_UNLOCK;
		
		/* if target-less IK grabbing, we calculate the pchan transforms and clear flag */
		if (!cancelled && t->mode==TFM_TRANSLATION)
			targetless_ik= apply_targetless_ik(ob);
		else {
			/* not forget to clear the auto flag */
			for (pchan=ob->pose->chanbase.first; pchan; pchan=pchan->next) {
				bKinematicConstraint *data= has_targetless_ik(pchan);
				if(data) data->flag &= ~CONSTRAINT_IK_AUTO;
			}
		}
		
		if (t->mode==TFM_TRANSLATION)
			pose_grab_with_ik_clear(ob);
			
		/* automatic inserting of keys and unkeyed tagging - only if transform wasn't cancelled (or TFM_DUMMY) */
		if (!cancelled && (t->mode != TFM_DUMMY)) {
			autokeyframe_pose_cb_func(ob, t->mode, targetless_ik);
			DAG_object_flush_update(G.scene, ob, OB_RECALC_DATA);
		}
		else if (arm->flag & ARM_DELAYDEFORM) {
			/* old optimize trick... this enforces to bypass the depgraph */
			DAG_object_flush_update(G.scene, ob, OB_RECALC_DATA);
			ob->recalc= 0;	// is set on OK position already by recalcData()
		}
		else 
			DAG_object_flush_update(G.scene, ob, OB_RECALC_DATA);
		
		if (t->mode==TFM_BONESIZE || t->mode==TFM_BONE_ENVELOPE)
			allqueue(REDRAWBUTSEDIT, 0);
		
	}
	else if(G.f & G_PARTICLEEDIT) {
		;
	}
	else {
		base= FIRSTBASE;

		while (base) {			

			if(base->flag & BA_DO_IPO) redrawipo= 1;
			
			ob= base->object;
			
<<<<<<< HEAD
			if (modifiers_isSoftbodyEnabled(ob)) ob->softflag |= OB_SB_REDO;
			else if((ob == OBACT) && modifiers_isClothEnabled(ob)) {
				ClothModifierData *clmd = (ClothModifierData *)modifiers_findByType(ob, eModifierType_Cloth);
				clmd->sim_parms->flags |= CLOTH_SIMSETTINGS_FLAG_RESET;
			}
			
			/* Set autokey if necessary */
			if ((!cancelled) && (t->mode != TFM_DUMMY) && (base->flag & SELECT)) {
				autokeyframe_ob_cb_func(ob, t->mode);
=======
			if(base->flag & SELECT && (t->mode != TFM_DUMMY)) {
				if(BKE_ptcache_object_reset(ob, PTCACHE_RESET_DEPSGRAPH))
					ob->recalc |= OB_RECALC_DATA;
				
				/* Set autokey if necessary */
				if (!cancelled)
					autokeyframe_ob_cb_func(ob, t->mode);
>>>>>>> 529a8bb9
			}
			
			base= base->next;
		}
		
	}
	
	clear_trans_object_base_flags();
	
	if (redrawipo) {
		allqueue(REDRAWNLA, 0);
		allqueue(REDRAWACTION, 0);
		allqueue(REDRAWIPO, 0);
	}
	
	if(resetslowpar)
		reset_slowparents();
	
	/* note; should actually only be done for all objects when a lamp is moved... (ton) */
	if(t->spacetype==SPACE_VIEW3D && G.vd->drawtype == OB_SHADED)
		reshadeall_displist();
}

static void createTransObject(TransInfo *t)
{
	TransData *td = NULL;
	TransDataExtension *tx;
	Object *ob;
	Base *base;
	IpoKey *ik;
	ListBase elems;
	
	set_trans_object_base_flags(t);

	/* count */	
	for(base= FIRSTBASE; base; base= base->next) {
		if TESTBASE(base) {
			ob= base->object;
			
			/* store ipo keys? */
			if (ob->id.lib == 0 && ob->ipo && ob->ipo->showkey && (ob->ipoflag & OB_DRAWKEY)) {
				elems.first= elems.last= NULL;
				make_ipokey_transform(ob, &elems, 1); /* '1' only selected keys */
				
				pushdata(&elems, sizeof(ListBase));
				
				for(ik= elems.first; ik; ik= ik->next)
					t->total++;

				if(elems.first==NULL)
					t->total++;
			}
			else {
				t->total++;
			}
		}
	}

	if(!t->total) {
		/* clear here, main transform function escapes too */
		clear_trans_object_base_flags();
		return;
	}
	
	td = t->data = MEM_callocN(t->total*sizeof(TransData), "TransOb");
	tx = t->ext = MEM_callocN(t->total*sizeof(TransDataExtension), "TransObExtension");

	for(base= FIRSTBASE; base; base= base->next) {
		if TESTBASE(base) {
			ob= base->object;
			
			td->flag = TD_SELECTED;
			td->protectflag= ob->protectflag;
			td->ext = tx;
			
			/* select linked objects, but skip them later */
			if (ob->id.lib != 0) {
				td->flag |= TD_SKIP;
			}

			/* store ipo keys? */
			if(ob->id.lib == 0 && ob->ipo && ob->ipo->showkey && (ob->ipoflag & OB_DRAWKEY)) {
				
				popfirst(&elems);	// bring back pushed listbase
				
				if(elems.first) {
					int cfraont;
					int ipoflag;
					
					base->flag |= BA_DO_IPO+BA_WAS_SEL;
					base->flag &= ~SELECT;
					
					cfraont= CFRA;
					set_no_parent_ipo(1);
					ipoflag= ob->ipoflag;
					ob->ipoflag &= ~OB_OFFS_OB;
					
					/*
					 * This is really EVIL code that pushes down Object values
					 * (loc, dloc, orig, size, dsize, rot, drot)
					 * */
					 
					pushdata((void*)ob->loc, 7 * 3 * sizeof(float)); // tsk! tsk!
					
					for(ik= elems.first; ik; ik= ik->next) {
						
						/* weak... this doesn't correct for floating values, giving small errors */
						CFRA= (int)(ik->val/G.scene->r.framelen);
						
						do_ob_ipo(ob);
						ObjectToTransData(t, td, ob);	// does where_is_object()
						
						td->flag= TD_SELECTED;
						
						td->tdi= MEM_callocN(sizeof(TransDataIpokey), "TransDataIpokey");
						/* also does tdi->flag and oldvals, needs to be after ob_to_transob()! */
						ipokey_to_transdata(ik, td);
						
						td++;
						tx++;
						if(ik->next) td->ext= tx;	// prevent corrupting mem!
					}
					free_ipokey(&elems);
					
					poplast(ob->loc);
					set_no_parent_ipo(0);
					
					CFRA= cfraont;
					ob->ipoflag= ipoflag;
					
					where_is_object(ob);	// restore 
				}
				else {
					ObjectToTransData(t, td, ob);
					td->tdi = NULL;
					td->val = NULL;
					td++;
					tx++;
				}
			}
			else {
				ObjectToTransData(t, td, ob);
				td->tdi = NULL;
				td->val = NULL;
				td++;
				tx++;
			}
		}
	}
}

void createTransData(TransInfo *t) 
{
	Object *ob= OBACT;
	
	if (t->context == CTX_TEXTURE) {
		t->flag |= T_TEXTURE;
		createTransTexspace(t);
	}
	else if (t->context == CTX_EDGE) {
		t->ext = NULL;
		t->flag |= T_EDIT;
		createTransEdge(t);
		if(t->data && t->flag & T_PROP_EDIT) {
			sort_trans_data(t);	// makes selected become first in array
			set_prop_dist(t, 1);
			sort_trans_data_dist(t);
		}
	}
	else if (t->context == CTX_BMESH) {
		createTransBMeshVerts(t, G.editBMesh->bm, G.editBMesh->td);
	}
	else if (t->spacetype == SPACE_IMAGE) {
		t->flag |= T_POINTS|T_2D_EDIT;
		createTransUVs(t);
		if(t->data && (t->flag & T_PROP_EDIT)) {
			sort_trans_data(t);	// makes selected become first in array
			set_prop_dist(t, 1);
			sort_trans_data_dist(t);
		}
	}
	else if (t->spacetype == SPACE_ACTION) {
		t->flag |= T_POINTS|T_2D_EDIT;
		createTransActionData(t);
	}
	else if (t->spacetype == SPACE_NLA) {
		t->flag |= T_POINTS|T_2D_EDIT;
		createTransNlaData(t);
	}
	else if (t->spacetype == SPACE_IPO) {
		t->flag |= T_POINTS|T_2D_EDIT;
		createTransIpoData(t); 
		if (t->data && (t->flag & T_PROP_EDIT)) {
			sort_trans_data(t);	// makes selected become first in array
			set_prop_dist(t, 1);
			sort_trans_data_dist(t);
		}
	}
	else if (G.obedit) {
		t->ext = NULL;
		if (G.obedit->type == OB_MESH) {
			createTransEditVerts(t);	
   		}
		else if ELEM(G.obedit->type, OB_CURVE, OB_SURF) {
			createTransCurveVerts(t);
		}
		else if (G.obedit->type==OB_LATTICE) {
			createTransLatticeVerts(t);
		}
		else if (G.obedit->type==OB_MBALL) {
			createTransMBallVerts(t);
		}
		else if (G.obedit->type==OB_ARMATURE) {
			t->flag &= ~T_PROP_EDIT;
			createTransArmatureVerts(t);
  		}					  		
		else {
			printf("not done yet! only have mesh surface curve lattice mball armature\n");
		}

		if(t->data && t->flag & T_PROP_EDIT) {
			if (ELEM(G.obedit->type, OB_CURVE, OB_MESH)) {
				sort_trans_data(t);	// makes selected become first in array
				set_prop_dist(t, 0);
				sort_trans_data_dist(t);
			}
			else {
				sort_trans_data(t);	// makes selected become first in array
				set_prop_dist(t, 1);
				sort_trans_data_dist(t);
			}
		}

		t->flag |= T_EDIT|T_POINTS;
		
		/* exception... hackish, we want bonesize to use bone orientation matrix (ton) */
		if(t->mode==TFM_BONESIZE) {
			t->flag &= ~(T_EDIT|T_POINTS);
			t->flag |= T_POSE;
			t->poseobj= ob;	/* <- tsk tsk, this is going to give issues one day */
		}
	}
	else if (ob && (ob->flag & OB_POSEMODE)) {
		createTransPose(t, OBACT);
	}
	else if (G.f & G_WEIGHTPAINT) {
		/* exception, we look for the one selected armature */
		Base *base;
		for(base=FIRSTBASE; base; base= base->next) {
			if(TESTBASELIB(base)) {
				if(base->object->type==OB_ARMATURE)
					if(base->object->flag & OB_POSEMODE)
						break;
			}
		}
		if(base) {
			createTransPose(t, base->object);
		}
	}
	else if (G.f & G_PARTICLEEDIT && PE_can_edit(PE_get_current(ob))) {
		createTransParticleVerts(t);

		if(t->data && t->flag & T_PROP_EDIT) {
			sort_trans_data(t);	// makes selected become first in array
			set_prop_dist(t, 1);
			sort_trans_data_dist(t);
		}

		t->flag |= T_POINTS;
	}
	else {
		createTransObject(t);
		t->flag |= T_OBJECT;
	}

	if((t->flag & T_OBJECT) && G.vd->camera==OBACT && G.vd->persp==V3D_CAMOB) {
		t->flag |= T_CAMERA;
	}
	
	/* temporal...? */
	G.scene->recalc |= SCE_PRV_CHANGED;	/* test for 3d preview */
}


<|MERGE_RESOLUTION|>--- conflicted
+++ resolved
@@ -3583,17 +3583,6 @@
 			
 			ob= base->object;
 			
-<<<<<<< HEAD
-			if (modifiers_isSoftbodyEnabled(ob)) ob->softflag |= OB_SB_REDO;
-			else if((ob == OBACT) && modifiers_isClothEnabled(ob)) {
-				ClothModifierData *clmd = (ClothModifierData *)modifiers_findByType(ob, eModifierType_Cloth);
-				clmd->sim_parms->flags |= CLOTH_SIMSETTINGS_FLAG_RESET;
-			}
-			
-			/* Set autokey if necessary */
-			if ((!cancelled) && (t->mode != TFM_DUMMY) && (base->flag & SELECT)) {
-				autokeyframe_ob_cb_func(ob, t->mode);
-=======
 			if(base->flag & SELECT && (t->mode != TFM_DUMMY)) {
 				if(BKE_ptcache_object_reset(ob, PTCACHE_RESET_DEPSGRAPH))
 					ob->recalc |= OB_RECALC_DATA;
@@ -3601,7 +3590,6 @@
 				/* Set autokey if necessary */
 				if (!cancelled)
 					autokeyframe_ob_cb_func(ob, t->mode);
->>>>>>> 529a8bb9
 			}
 			
 			base= base->next;
