--- conflicted
+++ resolved
@@ -11858,8 +11858,169 @@
 			}
 		}
 	}
-<<<<<<< HEAD
-	
+
+	if (main->versionfile < 259 || (main->versionfile == 259 && main->subversionfile < 1)){
+		{
+			Scene *scene;
+			Sequence *seq;
+
+			for (scene=main->scene.first; scene; scene=scene->id.next)
+			{
+				scene->r.ffcodecdata.audio_channels = 2;
+				scene->audio.volume = 1.0f;
+				SEQ_BEGIN(scene->ed, seq) {
+					seq->pitch = 1.0f;
+				}
+				SEQ_END
+			}
+		}
+		{
+			bScreen *screen;
+			for(screen= main->screen.first; screen; screen= screen->id.next) {
+				ScrArea *sa;
+				/* add regions */
+				for(sa= screen->areabase.first; sa; sa= sa->next) {
+					SpaceLink *sl= sa->spacedata.first;
+					if(sl->spacetype==SPACE_SEQ) {
+						ARegion *ar;
+						for (ar=sa->regionbase.first; ar; ar= ar->next) {
+							if(ar->regiontype == RGN_TYPE_WINDOW) {
+								if(ar->v2d.min[1] == 4.0f)
+									ar->v2d.min[1]= 0.5f;
+							}
+						}
+					}
+					for (sl= sa->spacedata.first; sl; sl= sl->next) {
+						if(sl->spacetype==SPACE_SEQ) {
+							ARegion *ar;
+							for (ar=sl->regionbase.first; ar; ar= ar->next) {
+								if(ar->regiontype == RGN_TYPE_WINDOW) {
+									if(ar->v2d.min[1] == 4.0f)
+										ar->v2d.min[1]= 0.5f;
+								}
+							}
+						}
+					}
+				}
+			}
+		}
+		{
+			/* Make "auto-clamped" handles a per-keyframe setting instead of per-FCurve 
+			 *
+			 * We're only patching F-Curves in Actions here, since it is assumed that most
+			 * drivers out there won't be using this (and if they are, they're in the minority).
+			 * While we should aim to fix everything ideally, in practice it's far too hard
+			 * to get to every animdata block, not to mention the performance hit that'd have
+			 */
+			bAction *act;
+			FCurve *fcu;
+			
+			for (act = main->action.first; act; act = act->id.next) {
+				for (fcu = act->curves.first; fcu; fcu = fcu->next) {
+					BezTriple *bezt;
+					unsigned int i = 0;
+					
+					/* only need to touch curves that had this flag set */
+					if ((fcu->flag & FCURVE_AUTO_HANDLES) == 0)
+						continue;
+					if ((fcu->totvert == 0) || (fcu->bezt == NULL))
+						continue;
+						
+					/* only change auto-handles to auto-clamped */
+					for (bezt=fcu->bezt; i < fcu->totvert; i++, bezt++) {
+						if (bezt->h1 == HD_AUTO) bezt->h1 = HD_AUTO_ANIM;
+						if (bezt->h2 == HD_AUTO) bezt->h2 = HD_AUTO_ANIM;
+					}
+					
+					fcu->flag &= ~FCURVE_AUTO_HANDLES;
+				}
+			}
+		}
+		{
+			/* convert fcurve and shape action actuators to action actuators */
+			Object *ob;
+			bActuator *act;
+			bIpoActuator *ia;
+			bActionActuator *aa;
+
+			for (ob= main->object.first; ob; ob= ob->id.next) {
+				for (act= ob->actuators.first; act; act= act->next) {
+					if (act->type == ACT_IPO) {
+						// Create the new actuator
+						ia= act->data;
+						aa= MEM_callocN(sizeof(bActionActuator), "fcurve -> action actuator do_version");
+
+						// Copy values
+						aa->type = ia->type;
+						aa->flag = ia->flag;
+						aa->sta = ia->sta;
+						aa->end = ia->end;
+						strcpy(aa->name, ia->name);
+						strcpy(aa->frameProp, ia->frameProp);
+						if (ob->adt)
+							aa->act = ob->adt->action;
+
+						// Get rid of the old actuator
+						MEM_freeN(ia);
+
+						// Assign the new actuator
+						act->data = aa;
+						act->type= act->otype= ACT_ACTION;
+						
+					}
+					else if (act->type == ACT_SHAPEACTION)  {
+						act->type = act->otype = ACT_ACTION;
+					}
+				}
+			}
+		}
+	}
+
+	if (main->versionfile < 259 || (main->versionfile == 259 && main->subversionfile < 2)){
+		{
+			/* Convert default socket values from bNodeStack */
+			Scene *sce;
+			Material *mat;
+			Tex *tex;
+			bNodeTree *ntree;
+			for (ntree=main->nodetree.first; ntree; ntree=ntree->id.next) {
+				do_versions_nodetree_default_value(ntree);
+				ntree->update |= NTREE_UPDATE;
+			}
+			for (sce=main->scene.first; sce; sce=sce->id.next)
+				if (sce->nodetree) {
+				do_versions_nodetree_default_value(sce->nodetree);
+				sce->nodetree->update |= NTREE_UPDATE;
+			}
+			for (mat=main->mat.first; mat; mat=mat->id.next)
+				if (mat->nodetree) {
+				do_versions_nodetree_default_value(mat->nodetree);
+				mat->nodetree->update |= NTREE_UPDATE;
+			}
+			for (tex=main->tex.first; tex; tex=tex->id.next)
+				if (tex->nodetree) {
+				do_versions_nodetree_default_value(tex->nodetree);
+				tex->nodetree->update |= NTREE_UPDATE;
+			}
+		}
+
+		/* add SOCK_DYNAMIC flag to existing group sockets */
+		{
+			bNodeTree *ntree;
+			/* only need to do this for trees in main, local trees are not used as groups */
+			for (ntree=main->nodetree.first; ntree; ntree=ntree->id.next) {
+				do_versions_nodetree_dynamic_sockets(ntree);
+				ntree->update |= NTREE_UPDATE;
+			}
+		}
+	}
+
+	/* put compatibility code here until next subversion bump */
+
+	{
+
+	}
+
 	//set defaults for obstacle avoidance, recast data
 	{
 		Scene *sce;
@@ -11897,171 +12058,6 @@
 		}			
 	}
 	
-=======
-
-	if (main->versionfile < 259 || (main->versionfile == 259 && main->subversionfile < 1)){
-		{
-			Scene *scene;
-			Sequence *seq;
-
-			for (scene=main->scene.first; scene; scene=scene->id.next)
-			{
-				scene->r.ffcodecdata.audio_channels = 2;
-				scene->audio.volume = 1.0f;
-				SEQ_BEGIN(scene->ed, seq) {
-					seq->pitch = 1.0f;
-				}
-				SEQ_END
-			}
-		}
-		{
-			bScreen *screen;
-			for(screen= main->screen.first; screen; screen= screen->id.next) {
-				ScrArea *sa;
-				/* add regions */
-				for(sa= screen->areabase.first; sa; sa= sa->next) {
-					SpaceLink *sl= sa->spacedata.first;
-					if(sl->spacetype==SPACE_SEQ) {
-						ARegion *ar;
-						for (ar=sa->regionbase.first; ar; ar= ar->next) {
-							if(ar->regiontype == RGN_TYPE_WINDOW) {
-								if(ar->v2d.min[1] == 4.0f)
-									ar->v2d.min[1]= 0.5f;
-							}
-						}
-					}
-					for (sl= sa->spacedata.first; sl; sl= sl->next) {
-						if(sl->spacetype==SPACE_SEQ) {
-							ARegion *ar;
-							for (ar=sl->regionbase.first; ar; ar= ar->next) {
-								if(ar->regiontype == RGN_TYPE_WINDOW) {
-									if(ar->v2d.min[1] == 4.0f)
-										ar->v2d.min[1]= 0.5f;
-								}
-							}
-						}
-					}
-				}
-			}
-		}
-		{
-			/* Make "auto-clamped" handles a per-keyframe setting instead of per-FCurve 
-			 *
-			 * We're only patching F-Curves in Actions here, since it is assumed that most
-			 * drivers out there won't be using this (and if they are, they're in the minority).
-			 * While we should aim to fix everything ideally, in practice it's far too hard
-			 * to get to every animdata block, not to mention the performance hit that'd have
-			 */
-			bAction *act;
-			FCurve *fcu;
-			
-			for (act = main->action.first; act; act = act->id.next) {
-				for (fcu = act->curves.first; fcu; fcu = fcu->next) {
-					BezTriple *bezt;
-					unsigned int i = 0;
-					
-					/* only need to touch curves that had this flag set */
-					if ((fcu->flag & FCURVE_AUTO_HANDLES) == 0)
-						continue;
-					if ((fcu->totvert == 0) || (fcu->bezt == NULL))
-						continue;
-						
-					/* only change auto-handles to auto-clamped */
-					for (bezt=fcu->bezt; i < fcu->totvert; i++, bezt++) {
-						if (bezt->h1 == HD_AUTO) bezt->h1 = HD_AUTO_ANIM;
-						if (bezt->h2 == HD_AUTO) bezt->h2 = HD_AUTO_ANIM;
-					}
-					
-					fcu->flag &= ~FCURVE_AUTO_HANDLES;
-				}
-			}
-		}
-		{
-			/* convert fcurve and shape action actuators to action actuators */
-			Object *ob;
-			bActuator *act;
-			bIpoActuator *ia;
-			bActionActuator *aa;
-
-			for (ob= main->object.first; ob; ob= ob->id.next) {
-				for (act= ob->actuators.first; act; act= act->next) {
-					if (act->type == ACT_IPO) {
-						// Create the new actuator
-						ia= act->data;
-						aa= MEM_callocN(sizeof(bActionActuator), "fcurve -> action actuator do_version");
-
-						// Copy values
-						aa->type = ia->type;
-						aa->flag = ia->flag;
-						aa->sta = ia->sta;
-						aa->end = ia->end;
-						strcpy(aa->name, ia->name);
-						strcpy(aa->frameProp, ia->frameProp);
-						if (ob->adt)
-							aa->act = ob->adt->action;
-
-						// Get rid of the old actuator
-						MEM_freeN(ia);
-
-						// Assign the new actuator
-						act->data = aa;
-						act->type= act->otype= ACT_ACTION;
-						
-					}
-					else if (act->type == ACT_SHAPEACTION)  {
-						act->type = act->otype = ACT_ACTION;
-					}
-				}
-			}
-		}
-	}
-
-	if (main->versionfile < 259 || (main->versionfile == 259 && main->subversionfile < 2)){
-		{
-			/* Convert default socket values from bNodeStack */
-			Scene *sce;
-			Material *mat;
-			Tex *tex;
-			bNodeTree *ntree;
-			for (ntree=main->nodetree.first; ntree; ntree=ntree->id.next) {
-				do_versions_nodetree_default_value(ntree);
-				ntree->update |= NTREE_UPDATE;
-			}
-			for (sce=main->scene.first; sce; sce=sce->id.next)
-				if (sce->nodetree) {
-				do_versions_nodetree_default_value(sce->nodetree);
-				sce->nodetree->update |= NTREE_UPDATE;
-			}
-			for (mat=main->mat.first; mat; mat=mat->id.next)
-				if (mat->nodetree) {
-				do_versions_nodetree_default_value(mat->nodetree);
-				mat->nodetree->update |= NTREE_UPDATE;
-			}
-			for (tex=main->tex.first; tex; tex=tex->id.next)
-				if (tex->nodetree) {
-				do_versions_nodetree_default_value(tex->nodetree);
-				tex->nodetree->update |= NTREE_UPDATE;
-			}
-		}
-
-		/* add SOCK_DYNAMIC flag to existing group sockets */
-		{
-			bNodeTree *ntree;
-			/* only need to do this for trees in main, local trees are not used as groups */
-			for (ntree=main->nodetree.first; ntree; ntree=ntree->id.next) {
-				do_versions_nodetree_dynamic_sockets(ntree);
-				ntree->update |= NTREE_UPDATE;
-			}
-		}
-	}
-
-	/* put compatibility code here until next subversion bump */
-
-	{
-
-	}
-
->>>>>>> 884fc847
 	/* WATCH IT!!!: pointers from libdata have not been converted yet here! */
 	/* WATCH IT 2!: Userdef struct init has to be in editors/interface/resources.c! */
 
