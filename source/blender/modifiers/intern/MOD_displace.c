--- conflicted
+++ resolved
@@ -162,95 +162,6 @@
 	
 }
 
-<<<<<<< HEAD
-static void get_texture_coords(DisplaceModifierData *dmd, Object *ob,
-				   DerivedMesh *dm,
-	  float (*co)[3], float (*texco)[3],
-		  int numVerts)
-{
-	int i;
-	int texmapping = dmd->texmapping;
-	float mapob_imat[4][4];
-
-	if(texmapping == MOD_DISP_MAP_OBJECT) {
-		if(dmd->map_object)
-			invert_m4_m4(mapob_imat, dmd->map_object->obmat);
-		else /* if there is no map object, default to local */
-			texmapping = MOD_DISP_MAP_LOCAL;
-	}
-
-	/* UVs need special handling, since they come from faces */
-	if(texmapping == MOD_DISP_MAP_UV) {
-		if(CustomData_has_layer(&dm->faceData, CD_MTFACE)) {
-			MFace *mface = dm->getTessFaceArray(dm);
-			MFace *mf;
-			char *done = MEM_callocN(sizeof(*done) * numVerts,
-					"get_texture_coords done");
-			int numFaces = dm->getNumTessFaces(dm);
-			char uvname[32];
-			MTFace *tf;
-
-			validate_layer_name(&dm->faceData, CD_MTFACE, dmd->uvlayer_name, uvname);
-			tf = CustomData_get_layer_named(&dm->faceData, CD_MTFACE, uvname);
-
-			/* verts are given the UV from the first face that uses them */
-			for(i = 0, mf = mface; i < numFaces; ++i, ++mf, ++tf) {
-				if(!done[mf->v1]) {
-					texco[mf->v1][0] = tf->uv[0][0];
-					texco[mf->v1][1] = tf->uv[0][1];
-					texco[mf->v1][2] = 0;
-					done[mf->v1] = 1;
-				}
-				if(!done[mf->v2]) {
-					texco[mf->v2][0] = tf->uv[1][0];
-					texco[mf->v2][1] = tf->uv[1][1];
-					texco[mf->v2][2] = 0;
-					done[mf->v2] = 1;
-				}
-				if(!done[mf->v3]) {
-					texco[mf->v3][0] = tf->uv[2][0];
-					texco[mf->v3][1] = tf->uv[2][1];
-					texco[mf->v3][2] = 0;
-					done[mf->v3] = 1;
-				}
-				if(!done[mf->v4]) {
-					texco[mf->v4][0] = tf->uv[3][0];
-					texco[mf->v4][1] = tf->uv[3][1];
-					texco[mf->v4][2] = 0;
-					done[mf->v4] = 1;
-				}
-			}
-
-			/* remap UVs from [0, 1] to [-1, 1] */
-			for(i = 0; i < numVerts; ++i) {
-				texco[i][0] = texco[i][0] * 2 - 1;
-				texco[i][1] = texco[i][1] * 2 - 1;
-			}
-
-			MEM_freeN(done);
-			return;
-		} else /* if there are no UVs, default to local */
-			texmapping = MOD_DISP_MAP_LOCAL;
-	}
-
-	for(i = 0; i < numVerts; ++i, ++co, ++texco) {
-		switch(texmapping) {
-			case MOD_DISP_MAP_LOCAL:
-				copy_v3_v3(*texco, *co);
-				break;
-			case MOD_DISP_MAP_GLOBAL:
-				mul_v3_m4v3(*texco, ob->obmat, *co);
-				break;
-			case MOD_DISP_MAP_OBJECT:
-				mul_v3_m4v3(*texco, ob->obmat, *co);
-				mul_m4_v3(mapob_imat, *texco);
-				break;
-		}
-	}
-}
-
-=======
->>>>>>> 770119d1
 /* dm must be a CDDerivedMesh */
 static void displaceModifier_do(
 				DisplaceModifierData *dmd, Object *ob,
@@ -273,14 +184,9 @@
 
 	tex_co = MEM_callocN(sizeof(*tex_co) * numVerts,
 				 "displaceModifier_do tex_co");
-<<<<<<< HEAD
-	get_texture_coords(dmd, ob, dm, vertexCos, tex_co, numVerts);
-	
-	
-=======
 	get_texture_coords((MappingInfoModifierData *)dmd, ob, dm, vertexCos, tex_co, numVerts);
-
->>>>>>> 770119d1
+	
+	
 	for(i = 0; i < numVerts; ++i) {
 		TexResult texres;
 		float delta = 0, strength = dmd->strength;
