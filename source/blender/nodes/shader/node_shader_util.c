--- conflicted
+++ resolved
@@ -325,9 +325,4 @@
 
 		GPU_link(mat, "mapping", in[0].link, tmat, tmin, tmax, tdomin, tdomax, &in[0].link);
 	}
-<<<<<<< HEAD
-	else
-		printf("skip mapping!\n");
-=======
->>>>>>> db75cc4c
-}
+}
