/* SPDX-FileCopyrightText: 2001-2002 NaN Holding BV. All rights reserved.
 *
 * SPDX-License-Identifier: GPL-2.0-or-later */

/** \file
 * \ingroup wm
 *
 * Animation player for image sequences & video's with sound support.
 * Launched in a separate process from Blender's #RENDER_OT_play_rendered_anim
 *
 * \note This file uses ghost directly and none of the WM definitions.
 * this could be made into its own module, alongside creator.
 */

#include <cerrno>
#include <cmath>
#include <cstdlib>
#include <cstring>
#include <fcntl.h>
#include <sys/types.h>

#ifndef WIN32
#  include <sys/times.h>
#  include <sys/wait.h>
#  include <unistd.h>
#else
#  include <io.h>
#endif
#include "MEM_guardedalloc.h"

#include "PIL_time.h"

#include "CLG_log.h"

#include "BLI_fileops.h"
#include "BLI_listbase.h"
#include "BLI_math_vector_types.hh"
#include "BLI_path_util.h"
#include "BLI_rect.h"
#include "BLI_string.h"
#include "BLI_system.h"
#include "BLI_utildefines.h"

#include "IMB_colormanagement.h"
#include "IMB_imbuf.h"
#include "IMB_imbuf_types.h"

#include "BKE_image.h"

#include "BIF_glutil.hh"

#include "GPU_context.h"
#include "GPU_framebuffer.h"
#include "GPU_immediate.h"
#include "GPU_immediate_util.h"
#include "GPU_init_exit.h"
#include "GPU_matrix.h"
#include "GPU_state.h"

#include "BLF_api.h"
#include "DNA_scene_types.h"
#include "ED_datafiles.h" /* for fonts */
#include "GHOST_C-api.h"

#include "DEG_depsgraph.hh"

#include "wm_window_private.h"

#include "WM_api.hh" /* Only for #WM_main_playanim. */

#ifdef WITH_AUDASPACE
#  include <AUD_Device.h>
#  include <AUD_Handle.h>
#  include <AUD_Sound.h>
#  include <AUD_Special.h>

static struct {
  AUD_Sound *source;
  AUD_Handle *playback_handle;
  AUD_Handle *scrub_handle;
  AUD_Device *audio_device;
} g_audaspace = {nullptr};
#endif

/* Simple limiter to avoid flooding memory. */
#define USE_FRAME_CACHE_LIMIT
#ifdef USE_FRAME_CACHE_LIMIT
#  define PLAY_FRAME_CACHE_MAX 30
#endif

static CLG_LogRef LOG = {"wm.playanim"};

struct PlayState;
static void playanim_window_zoom(PlayState *ps, const float zoom_offset);
static bool playanim_window_font_scale_from_dpi(PlayState *ps);

/* -------------------------------------------------------------------- */
/** \name Local Utilities
 * \{ */

/**
 * \param filepath: The file path to read into memory.
 * \param r_mem: Optional, when nullptr, don't allocate memory (just set the size).
 * \param r_size: The file-size of `filepath`.
 */
static bool buffer_from_filepath(const char *filepath,
                                 void **r_mem,
                                 size_t *r_size,
                                 char **r_error_message)
{
  errno = 0;
  const int file = BLI_open(filepath, O_BINARY | O_RDONLY, 0);
  if (UNLIKELY(file == -1)) {
    *r_error_message = BLI_sprintfN("failure '%s' to open file", strerror(errno));
    return false;
  }

  bool success = false;
  uchar *mem = nullptr;
  const size_t size = BLI_file_descriptor_size(file);
  int64_t size_read;
  if (UNLIKELY(size == size_t(-1))) {
    *r_error_message = BLI_sprintfN("failure '%s' to access size", strerror(errno));
  }
  else if (r_mem && UNLIKELY(!(mem = static_cast<uchar *>(MEM_mallocN(size, __func__))))) {
    *r_error_message = BLI_sprintfN("error allocating buffer %" PRIu64 " size", uint64_t(size));
  }
  else if (r_mem && UNLIKELY((size_read = BLI_read(file, mem, size)) != size)) {
    *r_error_message = BLI_sprintfN(
        "error '%s' reading file "
        "(expected %" PRIu64 ", was %" PRId64 ")",
        strerror(errno),
        uint64_t(size),
        size_read);
  }
  else {
    close(file);
    *r_size = size;
    if (r_mem) {
      *r_mem = mem;
      mem = nullptr; /* `r_mem` owns, don't free on exit. */
    }
    success = true;
  }

  MEM_SAFE_FREE(mem);
  close(file);
  return success;
}

/** \} */

/** Use a flag to store held modifiers & mouse buttons. */
enum eWS_Qual {
  WS_QUAL_LSHIFT = (1 << 0),
  WS_QUAL_RSHIFT = (1 << 1),
  WS_QUAL_SHIFT = (WS_QUAL_LSHIFT | WS_QUAL_RSHIFT),
  WS_QUAL_LALT = (1 << 2),
  WS_QUAL_RALT = (1 << 3),
  WS_QUAL_ALT = (WS_QUAL_LALT | WS_QUAL_RALT),
  WS_QUAL_LCTRL = (1 << 4),
  WS_QUAL_RCTRL = (1 << 5),
  WS_QUAL_CTRL = (WS_QUAL_LCTRL | WS_QUAL_RCTRL),
  WS_QUAL_LMOUSE = (1 << 16),
  WS_QUAL_MMOUSE = (1 << 17),
  WS_QUAL_RMOUSE = (1 << 18),
  WS_QUAL_MOUSE = (WS_QUAL_LMOUSE | WS_QUAL_MMOUSE | WS_QUAL_RMOUSE),
};
ENUM_OPERATORS(eWS_Qual, WS_QUAL_MOUSE)

struct GhostData {
  GHOST_SystemHandle system;
  GHOST_WindowHandle window;

  /** Not GHOST, but low level GPU context. */
  GPUContext *gpu_context;

  /** Held keys. */
  eWS_Qual qual;
};

struct PlayArgs {
  int argc;
  char **argv;
};

/**
 * The minimal context necessary for displaying an image.
 * Used while displaying images both on load and while playing.
 */
struct PlayDisplayContext {
  ColorManagedViewSettings view_settings;
  ColorManagedDisplaySettings display_settings;
  /** Scale calculated from the DPI. */
  float ui_scale;
  /** Window & viewport size in pixels. */
  int size[2];
};

/**
 * The current state of the player.
 *
 * \warning Don't store results of parsing command-line arguments
 * in this struct if they need to persist across playing back different
 * files as these will be cleared when playing other files (drag & drop).
 */
struct PlayState {
  /** Context for displaying images (color spaces & display-size). */
  PlayDisplayContext display_ctx;

  /** Current zoom level. */
  float zoom;

  /** Playback direction (-1, 1). */
  short direction;
  /** Set the next frame to implement frame stepping (using shortcuts). */
  short next_frame;

  /** Playback once then wait. */
  bool once;
  /** Play forwards/backwards. */
  bool pingpong;
  /** Disable frame skipping. */
  bool no_frame_skip;
  /** Display current frame over the window. */
  bool show_frame_indicator;
  /** Single-frame stepping has been enabled (frame loading and update pending). */
  bool single_step;
  /** Playback has stopped the image has been displayed. */
  bool wait;
  /** Playback stopped state once stop/start variables have been handled. */
  bool stopped;
  /**
   * When disabled the current animation will exit,
   * after this either the application exits or a new animation window is opened.
   *
   * This is used so drag & drop can load new files which setup a newly created animation window.
   */
  bool go;
  /** True when waiting for images to load. */
  bool loading;
  /** X/Y image flip (set via key bindings). */
  bool draw_flip[2];

  /** The number of frames to step each update (default to 1, command line argument). */
  int frame_step;

  /** Picture #PlayAnimPict, list (both image-sequence or videos) in-memory. */
  ListBase picsbase;

  /** Current frame (picture). */
  struct PlayAnimPict *picture;

  /** Image size in pixels, set once at the start. */
  int ibuf_size[2];
  /** Mono-space font ID. */
  int font_id;
  int font_size;

  /** Restarts player for file drop (drag & drop). */
  int argc_next;
  char **argv_next;

  /** Force update when scrubbing with the cursor. */
  bool need_frame_update;
  /** The current frame calculated by scrubbing the mouse cursor. */
  int frame_cursor_x;

  GhostData ghost_data;
};

/* for debugging */
#if 0
static void print_ps(PlayState *ps)
{
  printf("ps:\n");
  printf("    direction=%d,\n", int(ps->direction));
  printf("    once=%d,\n", ps->once);
  printf("    pingpong=%d,\n", ps->pingpong);
  printf("    no_frame_skip=%d,\n", ps->no_frame_skip);
  printf("    single_step=%d,\n", ps->single_step);
  printf("    wait=%d,\n", ps->wait);
  printf("    stopped=%d,\n", ps->stopped);
  printf("    go=%d,\n\n", ps->go);
  fflush(stdout);
}
#endif

static void playanim_window_get_size(GHOST_WindowHandle ghost_window, int *r_width, int *r_height)
{
  GHOST_RectangleHandle bounds = GHOST_GetClientBounds(ghost_window);
  *r_width = GHOST_GetWidthRectangle(bounds);
  *r_height = GHOST_GetHeightRectangle(bounds);
  GHOST_DisposeRectangle(bounds);
}

static void playanim_gpu_matrix()
{
  /* Unified matrix, note it affects offset for drawing. */
  /* NOTE: cannot use GPU_matrix_ortho_2d_set here because shader ignores. */
  GPU_matrix_ortho_set(0.0f, 1.0f, 0.0f, 1.0f, -1.0, 1.0f);
}

/* implementation */
static void playanim_event_qual_update(GhostData *ghost_data)
{
  bool val;

  /* Shift */
  GHOST_GetModifierKeyState(ghost_data->system, GHOST_kModifierKeyLeftShift, &val);
  SET_FLAG_FROM_TEST(ghost_data->qual, val, WS_QUAL_LSHIFT);

  GHOST_GetModifierKeyState(ghost_data->system, GHOST_kModifierKeyRightShift, &val);
  SET_FLAG_FROM_TEST(ghost_data->qual, val, WS_QUAL_RSHIFT);

  /* Control */
  GHOST_GetModifierKeyState(ghost_data->system, GHOST_kModifierKeyLeftControl, &val);
  SET_FLAG_FROM_TEST(ghost_data->qual, val, WS_QUAL_LCTRL);

  GHOST_GetModifierKeyState(ghost_data->system, GHOST_kModifierKeyRightControl, &val);
  SET_FLAG_FROM_TEST(ghost_data->qual, val, WS_QUAL_RCTRL);

  /* Alt */
  GHOST_GetModifierKeyState(ghost_data->system, GHOST_kModifierKeyLeftAlt, &val);
  SET_FLAG_FROM_TEST(ghost_data->qual, val, WS_QUAL_LALT);

  GHOST_GetModifierKeyState(ghost_data->system, GHOST_kModifierKeyRightAlt, &val);
  SET_FLAG_FROM_TEST(ghost_data->qual, val, WS_QUAL_RALT);
}

struct PlayAnimPict {
  PlayAnimPict *next, *prev;
  uchar *mem;
  size_t size;
  /** The allocated file-path to the image. */
  const char *filepath;
  /** The allocated error message to show if the file cannot be loaded. */
  char *error_message;
  ImBuf *ibuf;
  struct anim *anim;
  int frame;
  int IB_flags;

#ifdef USE_FRAME_CACHE_LIMIT
  /** Back pointer to the #LinkData node for this struct in the #g_frame_cache.pics list. */
  LinkData *frame_cache_node;
  size_t size_in_memory;
#endif
};

/**
 * Various globals relating to playback.
 * \note Avoid adding members here where possible,
 * prefer #PlayState or one of it's members where possible.
 */
static struct {
  bool from_disk;
  double swap_time;
  double total_time;
#ifdef WITH_AUDASPACE
  double fps_movie;
#endif
} g_playanim = {
    /*from_disk*/ false,
    /*swap_time*/ 0.04,
    /*total_time*/ 0.0,
#ifdef WITH_AUDASPACE
    /*fps_movie*/ 0.0,
#endif
};

#ifdef USE_FRAME_CACHE_LIMIT
static struct {
  /** A list of #LinkData nodes referencing #PlayAnimPict to track cached frames. */
  ListBase pics;
  /** Number if elements in `pics`. */
  int pics_len;
  /** Keep track of memory used by #g_frame_cache.pics when `g_frame_cache.memory_limit != 0`. */
  size_t pics_size_in_memory;
  /** Optionally limit the amount of memory used for cache (in bytes), ignored when zero. */
  size_t memory_limit;
} g_frame_cache = {
    /*pics*/ {nullptr, nullptr},
    /*pics_len*/ 0,
    /*pics_size_in_memory*/ 0,
    /*memory_limit*/ 0,
};

static void frame_cache_add(PlayAnimPict *pic)
{
  pic->frame_cache_node = BLI_genericNodeN(pic);
  BLI_addhead(&g_frame_cache.pics, pic->frame_cache_node);
  g_frame_cache.pics_len++;

  if (g_frame_cache.memory_limit != 0) {
    BLI_assert(pic->size_in_memory == 0);
    pic->size_in_memory = IMB_get_size_in_memory(pic->ibuf);
    g_frame_cache.pics_size_in_memory += pic->size_in_memory;
  }
}

static void frame_cache_remove(PlayAnimPict *pic)
{
  LinkData *node = pic->frame_cache_node;
  IMB_freeImBuf(pic->ibuf);
  if (g_frame_cache.memory_limit != 0) {
    BLI_assert(pic->size_in_memory != 0);
    g_frame_cache.pics_size_in_memory -= pic->size_in_memory;
    pic->size_in_memory = 0;
  }
  pic->ibuf = nullptr;
  pic->frame_cache_node = nullptr;
  BLI_freelinkN(&g_frame_cache.pics, node);
  g_frame_cache.pics_len--;
}

/* Don't free the current frame by moving it to the head of the list. */
static void frame_cache_touch(PlayAnimPict *pic)
{
  BLI_assert(pic->frame_cache_node->data == pic);
  BLI_remlink(&g_frame_cache.pics, pic->frame_cache_node);
  BLI_addhead(&g_frame_cache.pics, pic->frame_cache_node);
}

static bool frame_cache_limit_exceeded()
{
  return g_frame_cache.memory_limit ?
             (g_frame_cache.pics_size_in_memory > g_frame_cache.memory_limit) :
             (g_frame_cache.pics_len > PLAY_FRAME_CACHE_MAX);
}

static void frame_cache_limit_apply(ImBuf *ibuf_keep)
{
  /* Really basic memory conservation scheme. Keep frames in a FIFO queue. */
  LinkData *node = static_cast<LinkData *>(g_frame_cache.pics.last);
  while (node && frame_cache_limit_exceeded()) {
    PlayAnimPict *pic = static_cast<PlayAnimPict *>(node->data);
    BLI_assert(pic->frame_cache_node == node);

    node = node->prev;
    if (pic->ibuf && pic->ibuf != ibuf_keep) {
      frame_cache_remove(pic);
    }
  }
}

#endif /* USE_FRAME_CACHE_LIMIT */

static ImBuf *ibuf_from_picture(PlayAnimPict *pic)
{
  ImBuf *ibuf = nullptr;

  if (pic->ibuf) {
    ibuf = pic->ibuf;
  }
  else if (pic->anim) {
    ibuf = IMB_anim_absolute(pic->anim, pic->frame, IMB_TC_NONE, IMB_PROXY_NONE);
  }
  else if (pic->mem) {
    /* Use correct color-space here. */
    ibuf = IMB_ibImageFromMemory(pic->mem, pic->size, pic->IB_flags, nullptr, pic->filepath);
  }
  else {
    /* Use correct color-space here. */
    ibuf = IMB_loadiffname(pic->filepath, pic->IB_flags, nullptr);
  }

  return ibuf;
}

static PlayAnimPict *playanim_step(PlayAnimPict *playanim, int step)
{
  if (step > 0) {
    while (step-- && playanim) {
      playanim = playanim->next;
    }
  }
  else if (step < 0) {
    while (step++ && playanim) {
      playanim = playanim->prev;
    }
  }
  return playanim;
}

static int pupdate_time()
{
  static double time_last;

  double time = PIL_check_seconds_timer();

  g_playanim.total_time += (time - time_last);
  time_last = time;
  return (g_playanim.total_time < 0.0);
}

static void *ocio_transform_ibuf(const PlayDisplayContext *display_ctx,
                                 ImBuf *ibuf,
                                 bool *r_glsl_used,
                                 eGPUTextureFormat *r_format,
                                 eGPUDataFormat *r_data,
                                 void **r_buffer_cache_handle)
{
  void *display_buffer;
  bool force_fallback = false;
  *r_glsl_used = false;
  force_fallback |= (ED_draw_imbuf_method(ibuf) != IMAGE_DRAW_METHOD_GLSL);
  force_fallback |= (ibuf->dither != 0.0f);

  /* Default */
  *r_format = GPU_RGBA8;
  *r_data = GPU_DATA_UBYTE;

  /* Fallback to CPU based color space conversion. */
  if (force_fallback) {
    *r_glsl_used = false;
    display_buffer = nullptr;
  }
  else if (ibuf->float_buffer.data) {
    display_buffer = ibuf->float_buffer.data;

    *r_data = GPU_DATA_FLOAT;
    if (ibuf->channels == 4) {
      *r_format = GPU_RGBA16F;
    }
    else if (ibuf->channels == 3) {
      /* Alpha is implicitly 1. */
      *r_format = GPU_RGB16F;
    }

    if (ibuf->float_buffer.colorspace) {
      *r_glsl_used = IMB_colormanagement_setup_glsl_draw_from_space(&display_ctx->view_settings,
                                                                    &display_ctx->display_settings,
                                                                    ibuf->float_buffer.colorspace,
                                                                    ibuf->dither,
                                                                    false,
                                                                    false);
    }
    else {
      *r_glsl_used = IMB_colormanagement_setup_glsl_draw(
          &display_ctx->view_settings, &display_ctx->display_settings, ibuf->dither, false);
    }
  }
  else if (ibuf->byte_buffer.data) {
    display_buffer = ibuf->byte_buffer.data;
    *r_glsl_used = IMB_colormanagement_setup_glsl_draw_from_space(&display_ctx->view_settings,
                                                                  &display_ctx->display_settings,
                                                                  ibuf->byte_buffer.colorspace,
                                                                  ibuf->dither,
                                                                  false,
                                                                  false);
  }
  else {
    display_buffer = nullptr;
  }

  /* There is data to be displayed, but GLSL is not initialized
   * properly, in this case we fallback to CPU-based display transform. */
  if ((ibuf->byte_buffer.data || ibuf->float_buffer.data) && !*r_glsl_used) {
    display_buffer = IMB_display_buffer_acquire(
        ibuf, &display_ctx->view_settings, &display_ctx->display_settings, r_buffer_cache_handle);
    *r_format = GPU_RGBA8;
    *r_data = GPU_DATA_UBYTE;
  }

  return display_buffer;
}

static void draw_display_buffer(const PlayDisplayContext *display_ctx,
                                ImBuf *ibuf,
                                const rctf *canvas,
                                const bool draw_flip[2])
{
  /* Format needs to be created prior to any #immBindShader call.
   * Do it here because OCIO binds its own shader. */
  eGPUTextureFormat format;
  eGPUDataFormat data;
  bool glsl_used = false;
  GPUVertFormat *imm_format = immVertexFormat();
  uint pos = GPU_vertformat_attr_add(imm_format, "pos", GPU_COMP_F32, 2, GPU_FETCH_FLOAT);
  uint texCoord = GPU_vertformat_attr_add(
      imm_format, "texCoord", GPU_COMP_F32, 2, GPU_FETCH_FLOAT);

  void *buffer_cache_handle = nullptr;
  void *display_buffer = ocio_transform_ibuf(
      display_ctx, ibuf, &glsl_used, &format, &data, &buffer_cache_handle);

  /* NOTE: This may fail, especially for large images that exceed the GPU's texture size limit.
   * Large images could be supported although this isn't so common for animation playback. */
  GPUTexture *texture = GPU_texture_create_2d(
      "display_buf", ibuf->x, ibuf->y, 1, format, GPU_TEXTURE_USAGE_SHADER_READ, nullptr);

  if (texture) {
    GPU_texture_update(texture, data, display_buffer);
    GPU_texture_filter_mode(texture, false);

    GPU_texture_bind(texture, 0);
  }

  if (!glsl_used) {
    immBindBuiltinProgram(GPU_SHADER_3D_IMAGE_COLOR);
    immUniformColor3f(1.0f, 1.0f, 1.0f);
  }

  immBegin(GPU_PRIM_TRI_FAN, 4);

  rctf preview;
  BLI_rctf_init(&preview, 0.0f, 1.0f, 0.0f, 1.0f);
  if (draw_flip) {
    if (draw_flip[0]) {
      SWAP(float, preview.xmin, preview.xmax);
    }
    if (draw_flip[1]) {
      SWAP(float, preview.ymin, preview.ymax);
    }
  }

  immAttr2f(texCoord, preview.xmin, preview.ymin);
  immVertex2f(pos, canvas->xmin, canvas->ymin);

  immAttr2f(texCoord, preview.xmin, preview.ymax);
  immVertex2f(pos, canvas->xmin, canvas->ymax);

  immAttr2f(texCoord, preview.xmax, preview.ymax);
  immVertex2f(pos, canvas->xmax, canvas->ymax);

  immAttr2f(texCoord, preview.xmax, preview.ymin);
  immVertex2f(pos, canvas->xmax, canvas->ymin);

  immEnd();

  if (texture) {
    GPU_texture_unbind(texture);
    GPU_texture_free(texture);
  }

  if (!glsl_used) {
    immUnbindProgram();
  }
  else {
    IMB_colormanagement_finish_glsl_draw();
  }

  if (buffer_cache_handle) {
    IMB_display_buffer_release(buffer_cache_handle);
  }
}

/**
 * \param font_id: ID of the font to display (-1 when no text should be displayed).
 * \param frame_step: Frame step (may be used in text display).
 * \param draw_zoom: Default to 1.0 (no zoom).
 * \param draw_flip: X/Y flipping (ignored when null).
 * \param frame_indicator_factor: Display a vertical frame-indicator (ignored when -1).
 */
static void playanim_toscreen_ex(GHOST_WindowHandle ghost_window,
                                 const PlayDisplayContext *display_ctx,
                                 const PlayAnimPict *picture,
                                 ImBuf *ibuf,
                                 /* Run-time drawing arguments (not used on-load). */
                                 const int font_id,
                                 const int frame_step,
                                 const float draw_zoom,
                                 const bool draw_flip[2],
                                 const float frame_indicator_factor)
{
  GHOST_ActivateWindowDrawingContext(ghost_window);

  GPU_clear_color(0.1f, 0.1f, 0.1f, 0.0f);

  /* A null `ibuf` is an exceptional case and should almost never happen.
   * if it does, this function displays a warning along with the file-path that failed. */
  if (ibuf) {
    /* Size within window. */
    float span_x = (draw_zoom * ibuf->x) / float(display_ctx->size[0]);
    float span_y = (draw_zoom * ibuf->y) / float(display_ctx->size[1]);

    /* Offset within window. */
    float offs_x = 0.5f * (1.0f - span_x);
    float offs_y = 0.5f * (1.0f - span_y);

    CLAMP(offs_x, 0.0f, 1.0f);
    CLAMP(offs_y, 0.0f, 1.0f);

    /* Checkerboard for case alpha. */
    if (ibuf->planes == 32) {
      GPU_blend(GPU_BLEND_ALPHA);

      imm_draw_box_checker_2d_ex(offs_x,
                                 offs_y,
                                 offs_x + span_x,
                                 offs_y + span_y,
                                 blender::float4{0.15, 0.15, 0.15, 1.0},
                                 blender::float4{0.20, 0.20, 0.20, 1.0},
                                 8);
    }
    rctf canvas;
    BLI_rctf_init(&canvas, offs_x, offs_x + span_x, offs_y, offs_y + span_y);

    draw_display_buffer(display_ctx, ibuf, &canvas, draw_flip);

    GPU_blend(GPU_BLEND_NONE);
  }

  pupdate_time();

  if ((font_id != -1) && picture) {
    const int font_margin = int(10 * display_ctx->ui_scale);
    int sizex, sizey;
    float fsizex_inv, fsizey_inv;
    char label[32 + FILE_MAX];
    if (ibuf) {
      SNPRINTF(label, "%s | %.2f frames/s", picture->filepath, frame_step / g_playanim.swap_time);
    }
    else {
      SNPRINTF(label,
               "%s | %s",
               picture->filepath,
               picture->error_message ? picture->error_message : "<unknown error>");
    }

    playanim_window_get_size(ghost_window, &sizex, &sizey);
    fsizex_inv = 1.0f / sizex;
    fsizey_inv = 1.0f / sizey;

    BLF_color4f(font_id, 1.0, 1.0, 1.0, 1.0);

    /* FIXME(@ideasman42): Font positioning doesn't work because the aspect causes the position
     * to be rounded to zero, investigate making BLF support this,
     * for now use GPU matrix API to adjust the text position. */
#if 0
    BLF_enable(font_id, BLF_ASPECT);
    BLF_aspect(font_id, fsizex_inv, fsizey_inv, 1.0f);
    BLF_position(font_id, font_margin * fsizex_inv, font_margin * fsizey_inv, 0.0f);
    BLF_draw(font_id, label, sizeof(label));
#else
    GPU_matrix_push();
    GPU_matrix_scale_2f(fsizex_inv, fsizey_inv);
    GPU_matrix_translate_2f(font_margin, font_margin);
    BLF_position(font_id, 0, 0, 0.0f);
    BLF_draw(font_id, label, sizeof(label));
    GPU_matrix_pop();
#endif
  }

  if (frame_indicator_factor != -1.0f) {
    float fac = frame_indicator_factor;
    fac = 2.0f * fac - 1.0f;
    GPU_matrix_push_projection();
    GPU_matrix_identity_projection_set();
    GPU_matrix_push();
    GPU_matrix_identity_set();

    uint pos = GPU_vertformat_attr_add(immVertexFormat(), "pos", GPU_COMP_F32, 2, GPU_FETCH_FLOAT);

    immBindBuiltinProgram(GPU_SHADER_3D_UNIFORM_COLOR);
    immUniformColor3ub(0, 255, 0);

    immBegin(GPU_PRIM_LINES, 2);
    immVertex2f(pos, fac, -1.0f);
    immVertex2f(pos, fac, 1.0f);
    immEnd();

    immUnbindProgram();

    GPU_matrix_pop();
    GPU_matrix_pop_projection();
  }

  GHOST_SwapWindowBuffers(ghost_window);
}

static void playanim_toscreen_on_load(GHOST_WindowHandle ghost_window,
                                      const PlayDisplayContext *display_ctx,
                                      const PlayAnimPict *picture,
                                      ImBuf *ibuf)
{
  const int font_id = -1; /* Don't draw text. */
  const int frame_step = -1;
  const float zoom = 1.0f;
  const float frame_indicator_factor = -1.0f;
  const bool *draw_flip = nullptr;

  playanim_toscreen_ex(ghost_window,
                       display_ctx,
                       picture,
                       ibuf,
                       font_id,
                       frame_step,
                       zoom,
                       draw_flip,
                       frame_indicator_factor);
}

static void playanim_toscreen(PlayState *ps, const PlayAnimPict *picture, ImBuf *ibuf)
{
  float frame_indicator_factor = -1.0f;
  if (ps->show_frame_indicator) {
    const int frame_range = static_cast<const PlayAnimPict *>(ps->picsbase.last)->frame -
                            static_cast<const PlayAnimPict *>(ps->picsbase.first)->frame;
    if (frame_range > 0) {
      frame_indicator_factor = float(double(picture->frame) / double(frame_range));
    }
    else {
      BLI_assert_msg(BLI_listbase_is_single(&ps->picsbase),
                     "Multiple frames without a valid range!");
    }
  }

  int font_id = -1;
  if ((ps->ghost_data.qual & (WS_QUAL_SHIFT | WS_QUAL_LMOUSE)) ||
      /* Always inform the user of an error, this should be an exceptional case. */
      (ibuf == nullptr))
  {
    font_id = ps->font_id;
  }

  BLI_assert(ps->loading == false);
  playanim_toscreen_ex(ps->ghost_data.window,
                       &ps->display_ctx,
                       picture,
                       ibuf,
                       font_id,
                       ps->frame_step,
                       ps->zoom,
                       ps->draw_flip,
                       frame_indicator_factor);
}

static void build_pict_list_from_anim(ListBase *picsbase,
                                      GhostData *ghost_data,
                                      const PlayDisplayContext *display_ctx,
                                      const char *filepath_first,
                                      const int frame_offset)
{
  /* OCIO_TODO: support different input color space. */
  anim *anim = IMB_open_anim(filepath_first, IB_rect, 0, nullptr);
  if (anim == nullptr) {
    CLOG_WARN(&LOG, "couldn't open anim '%s'", filepath_first);
    return;
  }

  ImBuf *ibuf = IMB_anim_absolute(anim, 0, IMB_TC_NONE, IMB_PROXY_NONE);
  if (ibuf) {
    playanim_toscreen_on_load(ghost_data->window, display_ctx, nullptr, ibuf);
    IMB_freeImBuf(ibuf);
  }

  for (int pic = 0; pic < IMB_anim_get_duration(anim, IMB_TC_NONE); pic++) {
    PlayAnimPict *picture = static_cast<PlayAnimPict *>(MEM_callocN(sizeof(PlayAnimPict), "Pict"));
    picture->anim = anim;
    picture->frame = pic + frame_offset;
    picture->IB_flags = IB_rect;
    picture->filepath = BLI_sprintfN("%s : %4.d", filepath_first, pic + 1);
    BLI_addtail(picsbase, picture);
  }

  const PlayAnimPict *picture = static_cast<const PlayAnimPict *>(picsbase->last);
  if (!(picture && picture->anim == anim)) {
    IMB_close_anim(anim);
    CLOG_WARN(&LOG, "no frames added for: '%s'", filepath_first);
  }
}

static void build_pict_list_from_image_sequence(ListBase *picsbase,
                                                GhostData *ghost_data,
                                                const PlayDisplayContext *display_ctx,
                                                const char *filepath_first,
                                                const int frame_offset,
                                                const int totframes,
                                                const int frame_step,
                                                const bool *loading_p)
{
  /* Load images into cache until the cache is full,
   * this resolves choppiness for images that are slow to load, see: #81751. */
  bool fill_cache = (
#ifdef USE_FRAME_CACHE_LIMIT
      true
#else
      false
#endif
  );

  int fp_framenr;
  struct {
    char head[FILE_MAX], tail[FILE_MAX];
    ushort digits;
  } fp_decoded;

  char filepath[FILE_MAX];
  STRNCPY(filepath, filepath_first);
  fp_framenr = BLI_path_sequence_decode(filepath,
                                        fp_decoded.head,
                                        sizeof(fp_decoded.head),
                                        fp_decoded.tail,
                                        sizeof(fp_decoded.tail),
                                        &fp_decoded.digits);

  pupdate_time();
  g_playanim.total_time = 1.0;

  for (int pic = 0; pic < totframes; pic++) {
    if (!IMB_ispic(filepath)) {
      break;
    }

    bool has_error = false;
    char *error_message = nullptr;
    void *mem = nullptr;
    size_t size = -1;
    if (!buffer_from_filepath(
            filepath, g_playanim.from_disk ? nullptr : &mem, &size, &error_message)) {
      has_error = true;
      size = 0;
    }

    PlayAnimPict *picture = static_cast<PlayAnimPict *>(
        MEM_callocN(sizeof(PlayAnimPict), "picture"));
    picture->size = size;
    picture->IB_flags = IB_rect;
    picture->mem = static_cast<uchar *>(mem);
    picture->filepath = BLI_strdup(filepath);
    picture->error_message = error_message;
    picture->frame = pic + frame_offset;
    BLI_addtail(picsbase, picture);

    pupdate_time();

    const bool display_imbuf = g_playanim.total_time > 1.0;

    if (has_error) {
      CLOG_WARN(&LOG,
                "Picture %s failed: %s",
                filepath,
                error_message ? error_message : "<unknown error>");
    }
    else if (display_imbuf || fill_cache) {
      /* OCIO_TODO: support different input color space. */
      ImBuf *ibuf = ibuf_from_picture(picture);

      if (ibuf) {
        if (display_imbuf) {
          playanim_toscreen_on_load(ghost_data->window, display_ctx, picture, ibuf);
        }
#ifdef USE_FRAME_CACHE_LIMIT
        if (fill_cache) {
          picture->ibuf = ibuf;
          frame_cache_add(picture);
          fill_cache = !frame_cache_limit_exceeded();
        }
        else
#endif
        {
          IMB_freeImBuf(ibuf);
        }
      }

      if (display_imbuf) {
        pupdate_time();
        g_playanim.total_time = 0.0;
      }
    }

    /* Create a new file-path each time. */
    fp_framenr += frame_step;
    BLI_path_sequence_encode(filepath,
                             sizeof(filepath),
                             fp_decoded.head,
                             fp_decoded.tail,
                             fp_decoded.digits,
                             fp_framenr);

    while (GHOST_ProcessEvents(ghost_data->system, false)) {
      GHOST_DispatchEvents(ghost_data->system);
      if (*loading_p == false) {
        break;
      }
    }
  }
}

static void build_pict_list(ListBase *picsbase,
                            GhostData *ghost_data,
                            const PlayDisplayContext *display_ctx,
                            const char *filepath_first,
                            const int totframes,
                            const int frame_step,
                            bool *loading_p)
{
  *loading_p = true;

  /* NOTE(@ideasman42): When loading many files (expanded from shell globing for e.g.)
   * it's important the frame number increases each time. Otherwise playing `*.png`
   * in a directory will expand into many arguments, each calling this function adding
   * a frame that's set to zero. */
  const PlayAnimPict *picture_last = static_cast<PlayAnimPict *>(picsbase->last);
  const int frame_offset = picture_last ? (picture_last->frame + 1) : 0;

  bool do_image_load = false;
  if (IMB_isanim(filepath_first)) {
    build_pict_list_from_anim(picsbase, ghost_data, display_ctx, filepath_first, frame_offset);

    if (picsbase->last == picture_last) {
      /* FFMPEG detected JPEG2000 as a video which would load with zero duration.
       * Resolve this by using images as a fallback when a video file has no frames to display. */
      do_image_load = true;
    }
  }
  else {
    do_image_load = true;
  }

  if (do_image_load) {
    build_pict_list_from_image_sequence(picsbase,
                                        ghost_data,
                                        display_ctx,
                                        filepath_first,
                                        frame_offset,
                                        totframes,
                                        frame_step,
                                        loading_p);
  }

  *loading_p = false;
}

static void update_sound_fps()
{
#ifdef WITH_AUDASPACE
  if (g_audaspace.playback_handle) {
    /* Swap-time stores the 1.0/fps ratio. */
    double speed = 1.0 / (g_playanim.swap_time * g_playanim.fps_movie);

    AUD_Handle_setPitch(g_audaspace.playback_handle, speed);
  }
#endif
}

static void playanim_change_frame_tag(PlayState *ps, int cx)
{
  ps->need_frame_update = true;
  ps->frame_cursor_x = cx;
}

static void playanim_change_frame(PlayState *ps)
{
  if (!ps->need_frame_update) {
    return;
  }
  if (BLI_listbase_is_empty(&ps->picsbase)) {
    return;
  }

  int sizex, sizey;
  playanim_window_get_size(ps->ghost_data.window, &sizex, &sizey);
  const int i_last = static_cast<PlayAnimPict *>(ps->picsbase.last)->frame;
  /* Without this the frame-indicator location isn't closest to the cursor.  */
  const int correct_rounding = (sizex / i_last) / 2;
  const int i = clamp_i((i_last * (ps->frame_cursor_x + correct_rounding)) / sizex, 0, i_last);

#ifdef WITH_AUDASPACE
  if (g_audaspace.scrub_handle) {
    AUD_Handle_stop(g_audaspace.scrub_handle);
    g_audaspace.scrub_handle = nullptr;
  }

  if (g_audaspace.playback_handle) {
    AUD_Status status = AUD_Handle_getStatus(g_audaspace.playback_handle);
    if (status != AUD_STATUS_PLAYING) {
      AUD_Handle_stop(g_audaspace.playback_handle);
      g_audaspace.playback_handle = AUD_Device_play(
          g_audaspace.audio_device, g_audaspace.source, 1);
      if (g_audaspace.playback_handle) {
        AUD_Handle_setPosition(g_audaspace.playback_handle, i / g_playanim.fps_movie);
        g_audaspace.scrub_handle = AUD_pauseAfter(g_audaspace.playback_handle,
                                                  1.0 / g_playanim.fps_movie);
      }
      update_sound_fps();
    }
    else {
      AUD_Handle_setPosition(g_audaspace.playback_handle, i / g_playanim.fps_movie);
      g_audaspace.scrub_handle = AUD_pauseAfter(g_audaspace.playback_handle,
                                                1.0 / g_playanim.fps_movie);
    }
  }
  else if (g_audaspace.source) {
    g_audaspace.playback_handle = AUD_Device_play(g_audaspace.audio_device, g_audaspace.source, 1);
    if (g_audaspace.playback_handle) {
      AUD_Handle_setPosition(g_audaspace.playback_handle, i / g_playanim.fps_movie);
      g_audaspace.scrub_handle = AUD_pauseAfter(g_audaspace.playback_handle,
                                                1.0 / g_playanim.fps_movie);
    }
    update_sound_fps();
  }
#endif

  ps->picture = static_cast<PlayAnimPict *>(BLI_findlink(&ps->picsbase, i));
  BLI_assert(ps->picture != nullptr);

  ps->single_step = true;
  ps->wait = false;
  ps->next_frame = 0;

  ps->need_frame_update = false;
}

static void playanim_audio_resume(PlayState *ps)
{
#ifdef WITH_AUDASPACE
  /* TODO: store in ps direct? */
  const int i = BLI_findindex(&ps->picsbase, ps->picture);
  if (g_audaspace.playback_handle) {
    AUD_Handle_stop(g_audaspace.playback_handle);
  }
  g_audaspace.playback_handle = AUD_Device_play(g_audaspace.audio_device, g_audaspace.source, 1);
  if (g_audaspace.playback_handle) {
    AUD_Handle_setPosition(g_audaspace.playback_handle, i / g_playanim.fps_movie);
  }
  update_sound_fps();
#else
  UNUSED_VARS(ps);
#endif
}

static void playanim_audio_stop(PlayState * /*ps*/)
{
#ifdef WITH_AUDASPACE
  if (g_audaspace.playback_handle) {
    AUD_Handle_stop(g_audaspace.playback_handle);
    g_audaspace.playback_handle = nullptr;
  }
#endif
}

static bool ghost_event_proc(GHOST_EventHandle evt, GHOST_TUserDataPtr ps_void)
{
  PlayState *ps = static_cast<PlayState *>(ps_void);
  const GHOST_TEventType type = GHOST_GetEventType(evt);
  GHOST_TEventDataPtr data = GHOST_GetEventData(evt);
  /* Convert ghost event into value keyboard or mouse. */
  const int val = ELEM(type, GHOST_kEventKeyDown, GHOST_kEventButtonDown);
  GHOST_SystemHandle ghost_system = ps->ghost_data.system;
  GHOST_WindowHandle ghost_window = ps->ghost_data.window;

  // print_ps(ps);

  playanim_event_qual_update(&ps->ghost_data);

  /* First check if we're busy loading files. */
  if (ps->loading) {
    switch (type) {
      case GHOST_kEventKeyDown:
      case GHOST_kEventKeyUp: {
        const GHOST_TEventKeyData *key_data = static_cast<const GHOST_TEventKeyData *>(data);
        switch (key_data->key) {
          case GHOST_kKeyEsc:
            ps->loading = false;
            break;
          default:
            break;
        }
        break;
      }
      default:
        break;
    }
    return true;
  }

  if (ps->wait && ps->stopped == false) {
    ps->stopped = true;
  }

  if (ps->wait) {
    pupdate_time();
    g_playanim.total_time = 0.0;
  }

  switch (type) {
    case GHOST_kEventKeyDown:
    case GHOST_kEventKeyUp: {
      const GHOST_TEventKeyData *key_data = static_cast<const GHOST_TEventKeyData *>(data);
      switch (key_data->key) {
        case GHOST_kKeyA:
          if (val) {
            ps->no_frame_skip = !ps->no_frame_skip;
          }
          break;
        case GHOST_kKeyI:
          if (val) {
            ps->show_frame_indicator = !ps->show_frame_indicator;
          }
          break;
        case GHOST_kKeyP:
          if (val) {
            ps->pingpong = !ps->pingpong;
          }
          break;
        case GHOST_kKeyF: {
          if (val) {
            int axis = (ps->ghost_data.qual & WS_QUAL_SHIFT) ? 1 : 0;
            ps->draw_flip[axis] = !ps->draw_flip[axis];
          }
          break;
        }
        case GHOST_kKey1:
        case GHOST_kKeyNumpad1:
          if (val) {
            g_playanim.swap_time = ps->frame_step / 60.0;
            update_sound_fps();
          }
          break;
        case GHOST_kKey2:
        case GHOST_kKeyNumpad2:
          if (val) {
            g_playanim.swap_time = ps->frame_step / 50.0;
            update_sound_fps();
          }
          break;
        case GHOST_kKey3:
        case GHOST_kKeyNumpad3:
          if (val) {
            g_playanim.swap_time = ps->frame_step / 30.0;
            update_sound_fps();
          }
          break;
        case GHOST_kKey4:
        case GHOST_kKeyNumpad4:
          if (ps->ghost_data.qual & WS_QUAL_SHIFT) {
            g_playanim.swap_time = ps->frame_step / 24.0;
            update_sound_fps();
          }
          else {
            g_playanim.swap_time = ps->frame_step / 25.0;
            update_sound_fps();
          }
          break;
        case GHOST_kKey5:
        case GHOST_kKeyNumpad5:
          if (val) {
            g_playanim.swap_time = ps->frame_step / 20.0;
            update_sound_fps();
          }
          break;
        case GHOST_kKey6:
        case GHOST_kKeyNumpad6:
          if (val) {
            g_playanim.swap_time = ps->frame_step / 15.0;
            update_sound_fps();
          }
          break;
        case GHOST_kKey7:
        case GHOST_kKeyNumpad7:
          if (val) {
            g_playanim.swap_time = ps->frame_step / 12.0;
            update_sound_fps();
          }
          break;
        case GHOST_kKey8:
        case GHOST_kKeyNumpad8:
          if (val) {
            g_playanim.swap_time = ps->frame_step / 10.0;
            update_sound_fps();
          }
          break;
        case GHOST_kKey9:
        case GHOST_kKeyNumpad9:
          if (val) {
            g_playanim.swap_time = ps->frame_step / 6.0;
            update_sound_fps();
          }
          break;
        case GHOST_kKeyLeftArrow:
          if (val) {
            ps->single_step = true;
            ps->wait = false;
            playanim_audio_stop(ps);

            if (ps->ghost_data.qual & WS_QUAL_SHIFT) {
              ps->picture = static_cast<PlayAnimPict *>(ps->picsbase.first);
              ps->next_frame = 0;
            }
            else {
              ps->next_frame = -1;
            }
          }
          break;
        case GHOST_kKeyDownArrow:
          if (val) {
            ps->wait = false;
            playanim_audio_stop(ps);

            if (ps->ghost_data.qual & WS_QUAL_SHIFT) {
              ps->next_frame = ps->direction = -1;
            }
            else {
              ps->next_frame = -10;
              ps->single_step = true;
            }
          }
          break;
        case GHOST_kKeyRightArrow:
          if (val) {
            ps->single_step = true;
            ps->wait = false;
            playanim_audio_stop(ps);

            if (ps->ghost_data.qual & WS_QUAL_SHIFT) {
              ps->picture = static_cast<PlayAnimPict *>(ps->picsbase.last);
              ps->next_frame = 0;
            }
            else {
              ps->next_frame = 1;
            }
          }
          break;
        case GHOST_kKeyUpArrow:
          if (val) {
            ps->wait = false;
            if (ps->ghost_data.qual & WS_QUAL_SHIFT) {
              ps->next_frame = ps->direction = 1;
              if (ps->single_step == false) {
                playanim_audio_resume(ps);
              }
            }
            else {
              ps->next_frame = 10;
              ps->single_step = true;
              playanim_audio_stop(ps);
            }
          }
          break;

        case GHOST_kKeySlash:
        case GHOST_kKeyNumpadSlash:
          if (val) {
            if (ps->ghost_data.qual & WS_QUAL_SHIFT) {
              if (ps->picture && ps->picture->ibuf) {
                printf(" Name: %s | Speed: %.2f frames/s\n",
                       ps->picture->ibuf->filepath,
                       ps->frame_step / g_playanim.swap_time);
              }
            }
            else {
              g_playanim.swap_time = ps->frame_step / 5.0;
              update_sound_fps();
            }
          }
          break;
        case GHOST_kKey0:
        case GHOST_kKeyNumpad0:
          if (val) {
            if (ps->once) {
              ps->once = ps->wait = false;
            }
            else {
              ps->picture = nullptr;
              ps->once = true;
              ps->wait = false;
            }
          }
          break;

        case GHOST_kKeySpace:
          if (val) {
            if (ps->wait || ps->single_step) {
              ps->wait = ps->single_step = false;
              playanim_audio_resume(ps);
            }
            else {
              ps->single_step = true;
              ps->wait = true;
              playanim_audio_stop(ps);
            }
          }
          break;
        case GHOST_kKeyEnter:
        case GHOST_kKeyNumpadEnter:
          if (val) {
            ps->wait = ps->single_step = false;
            playanim_audio_resume(ps);
          }
          break;
        case GHOST_kKeyPeriod:
        case GHOST_kKeyNumpadPeriod:
          if (val) {
            if (ps->single_step) {
              ps->wait = false;
            }
            else {
              ps->single_step = true;
              ps->wait = !ps->wait;
              playanim_audio_stop(ps);
            }
          }
          break;
        case GHOST_kKeyEqual:
        case GHOST_kKeyPlus:
        case GHOST_kKeyNumpadPlus: {
          if (val == 0) {
            break;
          }
          if (ps->ghost_data.qual & WS_QUAL_CTRL) {
            playanim_window_zoom(ps, 0.1f);
          }
          else {
            if (g_playanim.swap_time > ps->frame_step / 60.0) {
              g_playanim.swap_time /= 1.1;
              update_sound_fps();
            }
          }
          break;
        }
        case GHOST_kKeyMinus:
        case GHOST_kKeyNumpadMinus: {
          if (val == 0) {
            break;
          }
          if (ps->ghost_data.qual & WS_QUAL_CTRL) {
            playanim_window_zoom(ps, -0.1f);
          }
          else {
            if (g_playanim.swap_time < ps->frame_step / 5.0) {
              g_playanim.swap_time *= 1.1;
              update_sound_fps();
            }
          }
          break;
        }
        case GHOST_kKeyEsc:
          ps->go = false;
          break;
        default:
          break;
      }
      break;
    }
    case GHOST_kEventButtonDown:
    case GHOST_kEventButtonUp: {
      const GHOST_TEventButtonData *bd = static_cast<const GHOST_TEventButtonData *>(data);
      int cx, cy, sizex, sizey;
      playanim_window_get_size(ghost_window, &sizex, &sizey);

      const bool inside_window = (GHOST_GetCursorPosition(ghost_system, ghost_window, &cx, &cy) ==
                                  GHOST_kSuccess) &&
                                 (cx >= 0 && cx < sizex && cy >= 0 && cy <= sizey);

      if (bd->button == GHOST_kButtonMaskLeft) {
        if (type == GHOST_kEventButtonDown) {
          if (inside_window) {
            ps->ghost_data.qual |= WS_QUAL_LMOUSE;
            playanim_change_frame_tag(ps, cx);
          }
        }
        else {
          ps->ghost_data.qual &= ~WS_QUAL_LMOUSE;
        }
      }
      else if (bd->button == GHOST_kButtonMaskMiddle) {
        if (type == GHOST_kEventButtonDown) {
          if (inside_window) {
            ps->ghost_data.qual |= WS_QUAL_MMOUSE;
          }
        }
        else {
          ps->ghost_data.qual &= ~WS_QUAL_MMOUSE;
        }
      }
      else if (bd->button == GHOST_kButtonMaskRight) {
        if (type == GHOST_kEventButtonDown) {
          if (inside_window) {
            ps->ghost_data.qual |= WS_QUAL_RMOUSE;
          }
        }
        else {
          ps->ghost_data.qual &= ~WS_QUAL_RMOUSE;
        }
      }
      break;
    }
    case GHOST_kEventCursorMove: {
      if (ps->ghost_data.qual & WS_QUAL_LMOUSE) {
        const GHOST_TEventCursorData *cd = static_cast<const GHOST_TEventCursorData *>(data);
        int cx, cy;

        /* Ignore 'in-between' events, since they can make scrubbing lag.
         *
         * Ideally we would keep into the event queue and see if this is the last motion event.
         * however the API currently doesn't support this. */
        {
          int x_test, y_test;
          if (GHOST_GetCursorPosition(ghost_system, ghost_window, &cx, &cy) == GHOST_kSuccess) {
            GHOST_ScreenToClient(ghost_window, cd->x, cd->y, &x_test, &y_test);
            if (cx != x_test || cy != y_test) {
              /* We're not the last event... skipping. */
              break;
            }
          }
        }

        playanim_change_frame_tag(ps, cx);
      }
      break;
    }
    case GHOST_kEventWindowActivate:
    case GHOST_kEventWindowDeactivate: {
      ps->ghost_data.qual &= ~WS_QUAL_MOUSE;
      break;
    }
    case GHOST_kEventWindowSize:
    case GHOST_kEventWindowMove: {
      float zoomx, zoomy;

      playanim_window_get_size(ghost_window, &ps->display_ctx.size[0], &ps->display_ctx.size[1]);
      GHOST_ActivateWindowDrawingContext(ghost_window);

      zoomx = float(ps->display_ctx.size[0]) / ps->ibuf_size[0];
      zoomy = float(ps->display_ctx.size[1]) / ps->ibuf_size[1];

      /* Zoom always show entire image. */
      ps->zoom = MIN2(zoomx, zoomy);

      GPU_viewport(0, 0, ps->display_ctx.size[0], ps->display_ctx.size[1]);
      GPU_scissor(0, 0, ps->display_ctx.size[0], ps->display_ctx.size[1]);

      playanim_gpu_matrix();

      g_playanim.total_time = 0.0;

      playanim_toscreen(ps, ps->picture, ps->picture ? ps->picture->ibuf : nullptr);

      break;
    }
    case GHOST_kEventQuitRequest:
    case GHOST_kEventWindowClose: {
      ps->go = false;
      break;
    }
    case GHOST_kEventWindowDPIHintChanged: {
      /* Rely on frame-change to redraw. */
      playanim_window_font_scale_from_dpi(ps);
      break;
    }
    case GHOST_kEventDraggingDropDone: {
      const GHOST_TEventDragnDropData *ddd = static_cast<const GHOST_TEventDragnDropData *>(data);

      if (ddd->dataType == GHOST_kDragnDropTypeFilenames) {
        const GHOST_TStringArray *stra = static_cast<const GHOST_TStringArray *>(ddd->data);
        ps->argc_next = stra->count;
        ps->argv_next = static_cast<char **>(
            MEM_mallocN(sizeof(char **) * ps->argc_next, __func__));
        for (int i = 0; i < stra->count; i++) {
          ps->argv_next[i] = BLI_strdup(reinterpret_cast<const char *>(stra->strings[i]));
        }
        ps->go = false;
        printf("dropped %s, %d file(s)\n", ps->argv_next[0], ps->argc_next);
      }
      break;
    }
    default:
      /* Quiet warnings. */
      break;
  }

  return true;
}

static GHOST_WindowHandle playanim_window_open(
    GHOST_SystemHandle ghost_system, const char *title, int posx, int posy, int sizex, int sizey)
{
  GHOST_GPUSettings gpusettings = {0};
  const eGPUBackendType gpu_backend = GPU_backend_type_selection_get();
  gpusettings.context_type = wm_ghost_drawing_context_type(gpu_backend);

  {
    bool screen_size_valid = false;
    uint32_t screen_size[2];
    if ((GHOST_GetMainDisplayDimensions(ghost_system, &screen_size[0], &screen_size[1]) ==
         GHOST_kSuccess) &&
        (screen_size[0] > 0) && (screen_size[1] > 0))
    {
      screen_size_valid = true;
    }
    else {
      /* Unlikely the screen size fails to access,
       * if this happens it's still important to clamp the window size by *something*. */
      screen_size[0] = 1024;
      screen_size[1] = 1024;
    }

    if (screen_size_valid) {
      if (GHOST_GetCapabilities() & GHOST_kCapabilityWindowPosition) {
        posy = (screen_size[1] - posy - sizey);
      }
    }
    else {
      posx = 0;
      posy = 0;
    }

    /* NOTE: ideally the GPU could be queried for the maximum supported window size,
     * this isn't so simple as the GPU back-end's capabilities are initialized *after* the window
     * has been created. Further, it's quite unlikely the users main monitor size is larger
     * than the maximum window size supported by the GPU. */

    /* Clamp the size so very large requests aren't rejected by the GPU.
     * Halve until a usable range is reached instead of scaling down to meet the screen size
     * since fractional scaling tends not to look so nice. */
    while (sizex >= int(screen_size[0]) || sizey >= int(screen_size[1])) {
      sizex /= 2;
      sizey /= 2;
    }
    /* Unlikely but ensure the size is *never* zero. */
    CLAMP_MIN(sizex, 1);
    CLAMP_MIN(sizey, 1);
  }

  return GHOST_CreateWindow(ghost_system,
                            nullptr,
                            title,
                            posx,
                            posy,
                            sizex,
                            sizey,
                            /* Could optionally start full-screen. */
                            GHOST_kWindowStateNormal,
                            false,
                            gpusettings);
}

static void playanim_window_zoom(PlayState *ps, const float zoom_offset)
{
  int size[2];
  // int ofs[2]; /* UNUSED */

  if (ps->zoom + zoom_offset > 0.0f) {
    ps->zoom += zoom_offset;
  }

  // playanim_window_get_position(&ofs[0], &ofs[1]);
  // playanim_window_get_size(ps->ghost_data.window, &size[0], &size[1]);
  // ofs[0] += size[0] / 2; /* UNUSED */
  // ofs[1] += size[1] / 2; /* UNUSED */
  size[0] = ps->zoom * ps->ibuf_size[0];
  size[1] = ps->zoom * ps->ibuf_size[1];
  // ofs[0] -= size[0] / 2; /* UNUSED */
  // ofs[1] -= size[1] / 2; /* UNUSED */
  // window_set_position(ps->ghost_data.window, size[0], size[1]);
  GHOST_SetClientSize(ps->ghost_data.window, size[0], size[1]);
}

static bool playanim_window_font_scale_from_dpi(PlayState *ps)
{
  const float scale = (GHOST_GetDPIHint(ps->ghost_data.window) / 96.0f);
  const float font_size_base = 11.0f; /* Font size un-scaled. */
  const int font_size = int(font_size_base * scale) + 0.5f;
  bool changed = false;
  if (ps->font_size != font_size) {
    BLF_size(ps->font_id, font_size);
    ps->font_size = font_size;
    changed = true;
  }
  if (ps->display_ctx.ui_scale != scale) {
    ps->display_ctx.ui_scale = scale;
  }
  return changed;
}

/**
 * \return True when `args_next` is filled with arguments used to re-run this function
 * (used for drag & drop).
 */
static bool wm_main_playanim_intern(int argc, const char **argv, PlayArgs *args_next)
{
  ImBuf *ibuf = nullptr;
  int window_pos[2] = {0, 0};
  int frame_start = -1;
  int frame_end = -1;

  PlayState ps{};

  ps.go = true;
  ps.direction = true;
  ps.next_frame = 1;
  ps.once = false;
  ps.pingpong = false;
  ps.no_frame_skip = false;
  ps.single_step = false;
  ps.wait = false;
  ps.stopped = false;
  ps.loading = false;
  ps.picture = nullptr;
  ps.show_frame_indicator = false;
  ps.argc_next = 0;
  ps.argv_next = nullptr;
  ps.zoom = 1.0f;
  ps.draw_flip[0] = false;
  ps.draw_flip[1] = false;

  ps.frame_step = 1;

  ps.font_id = -1;

  STRNCPY(ps.display_ctx.display_settings.display_device,
          IMB_colormanagement_role_colorspace_name_get(COLOR_ROLE_DEFAULT_BYTE));
  IMB_colormanagement_init_default_view_settings(&ps.display_ctx.view_settings,
                                                 &ps.display_ctx.display_settings);
  ps.display_ctx.ui_scale = 1.0f;

  while ((argc > 0) && (argv[0][0] == '-')) {
    switch (argv[0][1]) {
      case 'm': {
        g_playanim.from_disk = true;
        break;
      }
      case 'p': {
        if (argc > 2) {
          window_pos[0] = atoi(argv[1]);
          window_pos[1] = atoi(argv[2]);
          argc -= 2;
          argv += 2;
        }
        else {
          printf("too few arguments for -p (need 2): skipping\n");
        }
        break;
      }
      case 'f': {
        if (argc > 2) {
          double fps = atof(argv[1]);
          double fps_base = atof(argv[2]);
          if (fps == 0.0) {
            fps = 1;
            printf("invalid fps, forcing 1\n");
          }
          g_playanim.swap_time = fps_base / fps;
          argc -= 2;
          argv += 2;
        }
        else {
          printf("too few arguments for -f (need 2): skipping\n");
        }
        break;
      }
      case 's': {
        frame_start = atoi(argv[1]);
        CLAMP(frame_start, 1, MAXFRAME);
        argc--;
        argv++;
        break;
      }
      case 'e': {
        frame_end = atoi(argv[1]);
        CLAMP(frame_end, 1, MAXFRAME);
        argc--;
        argv++;
        break;
      }
      case 'j': {
        ps.frame_step = atoi(argv[1]);
        CLAMP(ps.frame_step, 1, MAXFRAME);
        g_playanim.swap_time *= ps.frame_step;
        argc--;
        argv++;
        break;
      }
      case 'c': {
#ifdef USE_FRAME_CACHE_LIMIT
        const int memory_in_mb = max_ii(0, atoi(argv[1]));
        g_frame_cache.memory_limit = size_t(memory_in_mb) * (1024 * 1024);
#endif
        argc--;
        argv++;
        break;
      }
      default: {
        printf("unknown option '%c': skipping\n", argv[0][1]);
        break;
      }
    }
    argc--;
    argv++;
  }

  if (argc == 0) {
    printf("%s: no filepath argument given\n", __func__);
    exit(EXIT_FAILURE);
  }

  const char *filepath = argv[0];

  if (IMB_isanim(filepath)) {
    /* OCIO_TODO: support different input color spaces. */
    anim *anim = IMB_open_anim(filepath, IB_rect, 0, nullptr);
    if (anim) {
      ibuf = IMB_anim_absolute(anim, 0, IMB_TC_NONE, IMB_PROXY_NONE);
      IMB_close_anim(anim);
      anim = nullptr;
    }
  }
  else if (!IMB_ispic(filepath)) {
    printf("%s: '%s' not an image file\n", __func__, filepath);
    exit(EXIT_FAILURE);
  }

  if (ibuf == nullptr) {
    /* OCIO_TODO: support different input color space. */
    ibuf = IMB_loadiffname(filepath, IB_rect, nullptr);
  }

  if (ibuf == nullptr) {
    printf("%s: '%s' couldn't open\n", __func__, filepath);
    exit(EXIT_FAILURE);
  }

  /* Select GPU backend. */
  GPU_backend_type_selection_detect();

  /* Init GHOST and open window. */
  GHOST_EventConsumerHandle ghost_event_consumer = nullptr;
  {
    ghost_event_consumer = GHOST_CreateEventConsumer(ghost_event_proc, &ps);

    GHOST_SetBacktraceHandler((GHOST_TBacktraceFn)BLI_system_backtrace);

    ps.ghost_data.system = GHOST_CreateSystem();

    if (UNLIKELY(ps.ghost_data.system == nullptr)) {
      /* GHOST will have reported the back-ends that failed to load. */
      CLOG_WARN(&LOG, "GHOST: unable to initialize, exiting!");
      /* This will leak memory, it's preferable to crashing. */
      exit(EXIT_FAILURE);
    }

    GHOST_AddEventConsumer(ps.ghost_data.system, ghost_event_consumer);

    ps.ghost_data.window = playanim_window_open(ps.ghost_data.system,
                                                "Blender Animation Player",
                                                window_pos[0],
                                                window_pos[1],
                                                ibuf->x,
                                                ibuf->y);
  }

  // GHOST_ActivateWindowDrawingContext(ps.ghost_data.window);

<<<<<<< HEAD
  /* Initialize GPU immediate mode. */
=======
  /* Init Blender GPU context. */
>>>>>>> a5cf5a00
  ps.ghost_data.gpu_context = GPU_context_create(ps.ghost_data.window, nullptr);
  GPU_init();

  /* Initialize the font. */
  BLF_init();
  ps.font_id = BLF_load_mono_default(false);

  ps.font_size = -1; /* Force update. */
  playanim_window_font_scale_from_dpi(&ps);

  ps.ibuf_size[0] = ibuf->x;
  ps.ibuf_size[1] = ibuf->y;

  ps.display_ctx.size[0] = ps.ibuf_size[0];
  ps.display_ctx.size[1] = ps.ibuf_size[1];

  GPU_clear_color(0.1f, 0.1f, 0.1f, 0.0f);

  {
    int window_size[2];
    playanim_window_get_size(ps.ghost_data.window, &window_size[0], &window_size[1]);
    GPU_viewport(0, 0, window_size[0], window_size[1]);
    GPU_scissor(0, 0, window_size[0], window_size[1]);
    playanim_gpu_matrix();
  }

  GHOST_SwapWindowBuffers(ps.ghost_data.window);

  /* One of the frames was invalid or not passed in. */
  if (frame_start == -1 || frame_end == -1) {
    frame_start = 1;
    if (argc == 1) {
      /* A single file was passed in, attempt to load all images from an image sequence.
       * (if it is an image sequence). */
      frame_end = MAXFRAME;
    }
    else {
      /* Multiple files passed in, show each file without expanding image sequences.
       * This occurs when dropping multiple files. */
      frame_end = 1;
    }
  }

  build_pict_list(&ps.picsbase,
                  &ps.ghost_data,
                  &ps.display_ctx,
                  filepath,
                  (frame_end - frame_start) + 1,
                  ps.frame_step,
                  &ps.loading);

#ifdef WITH_AUDASPACE
  g_audaspace.source = AUD_Sound_file(filepath);
  if (!BLI_listbase_is_empty(&ps.picsbase)) {
    anim *anim_movie = static_cast<PlayAnimPict *>(ps.picsbase.first)->anim;
    if (anim_movie) {
      short frs_sec = 25;
      float frs_sec_base = 1.0;

      IMB_anim_get_fps(anim_movie, &frs_sec, &frs_sec_base, true);

      g_playanim.fps_movie = double(frs_sec) / double(frs_sec_base);
      /* Enforce same fps for movie as sound. */
      g_playanim.swap_time = ps.frame_step / g_playanim.fps_movie;
    }
  }
#endif

  for (int i = 1; i < argc; i++) {
    filepath = argv[i];
    build_pict_list(&ps.picsbase,
                    &ps.ghost_data,
                    &ps.display_ctx,
                    filepath,
                    (frame_end - frame_start) + 1,
                    ps.frame_step,
                    &ps.loading);
  }

  IMB_freeImBuf(ibuf);
  ibuf = nullptr;

  pupdate_time();
  g_playanim.total_time = 0.0;

/* Newly added in 2.6x, without this images never get freed. */
#define USE_IMB_CACHE

  while (ps.go) {
    if (ps.pingpong) {
      ps.direction = -ps.direction;
    }

    if (ps.direction == 1) {
      ps.picture = static_cast<PlayAnimPict *>(ps.picsbase.first);
    }
    else {
      ps.picture = static_cast<PlayAnimPict *>(ps.picsbase.last);
    }

    if (ps.picture == nullptr) {
      printf("couldn't find pictures\n");
      ps.go = false;
    }
    if (ps.pingpong) {
      if (ps.direction == 1) {
        ps.picture = ps.picture->next;
      }
      else {
        ps.picture = ps.picture->prev;
      }
    }
    if (g_playanim.total_time > 0.0) {
      g_playanim.total_time = 0.0;
    }

#ifdef WITH_AUDASPACE
    if (g_audaspace.playback_handle) {
      AUD_Handle_stop(g_audaspace.playback_handle);
    }
    g_audaspace.playback_handle = AUD_Device_play(g_audaspace.audio_device, g_audaspace.source, 1);
    update_sound_fps();
#endif

    while (ps.picture) {
      bool has_event;
#ifndef USE_IMB_CACHE
      if (ibuf != nullptr && ibuf->ftype == IMB_FTYPE_NONE) {
        IMB_freeImBuf(ibuf);
      }
#endif

      ibuf = ibuf_from_picture(ps.picture);

      {
#ifdef USE_IMB_CACHE
        ps.picture->ibuf = ibuf;
#endif
        if (ibuf) {
#ifdef USE_FRAME_CACHE_LIMIT
          if (ps.picture->frame_cache_node == nullptr) {
            frame_cache_add(ps.picture);
          }
          else {
            frame_cache_touch(ps.picture);
          }
          frame_cache_limit_apply(ibuf);
#endif /* USE_FRAME_CACHE_LIMIT */

          STRNCPY(ibuf->filepath, ps.picture->filepath);
        }

/* why only windows? (from 2.4x) - campbell */
#ifdef _WIN32
        GHOST_SetTitle(ps.ghost_data.window, ps.picture->filepath);
#endif

        while (pupdate_time()) {
          PIL_sleep_ms(1);
        }
        g_playanim.total_time -= g_playanim.swap_time;
        playanim_toscreen(&ps, ps.picture, ibuf);
      }

      if (ps.once) {
        if (ps.picture->next == nullptr) {
          ps.wait = true;
        }
        else if (ps.picture->prev == nullptr) {
          ps.wait = true;
        }
      }

      ps.next_frame = ps.direction;

      while ((has_event = GHOST_ProcessEvents(ps.ghost_data.system, false))) {
        GHOST_DispatchEvents(ps.ghost_data.system);
      }
      if (ps.go == false) {
        break;
      }
      playanim_change_frame(&ps);
      if (!has_event) {
        PIL_sleep_ms(1);
      }
      if (ps.wait) {
        continue;
      }

      ps.wait = ps.single_step;

      if (ps.wait == false && ps.stopped) {
        ps.stopped = false;
      }

      pupdate_time();

      if (ps.picture && ps.next_frame) {
        /* Advance to the next frame, always at least set one step.
         * Implement frame-skipping when enabled and playback is not fast enough. */
        while (ps.picture) {
          ps.picture = playanim_step(ps.picture, ps.next_frame);

          if (ps.once && ps.picture != nullptr) {
            if (ps.picture->next == nullptr) {
              ps.wait = true;
            }
            else if (ps.picture->prev == nullptr) {
              ps.wait = true;
            }
          }

          if (ps.wait || g_playanim.total_time < g_playanim.swap_time || ps.no_frame_skip) {
            break;
          }
          g_playanim.total_time -= g_playanim.swap_time;
        }
        if (ps.picture == nullptr && ps.single_step) {
          ps.picture = playanim_step(ps.picture, ps.next_frame);
        }
      }
      if (ps.go == false) {
        break;
      }
    }
  }
  while ((ps.picture = static_cast<PlayAnimPict *>(BLI_pophead(&ps.picsbase)))) {
    if (ps.picture->anim) {
      if ((ps.picture->next == nullptr) || (ps.picture->next->anim != ps.picture->anim)) {
        IMB_close_anim(ps.picture->anim);
      }
    }

    if (ps.picture->ibuf) {
      IMB_freeImBuf(ps.picture->ibuf);
    }
    if (ps.picture->mem) {
      MEM_freeN(ps.picture->mem);
    }
    if (ps.picture->error_message) {
      MEM_freeN(static_cast<void *>(ps.picture->error_message));
    }
    MEM_freeN(const_cast<char *>(ps.picture->filepath));
    MEM_freeN(ps.picture);
  }

/* cleanup */
#ifndef USE_IMB_CACHE
  if (ibuf) {
    IMB_freeImBuf(ibuf);
  }
#endif

#ifdef USE_FRAME_CACHE_LIMIT
  BLI_freelistN(&g_frame_cache.pics);
  g_frame_cache.pics_len = 0;
  g_frame_cache.pics_size_in_memory = 0;
#endif

#ifdef WITH_AUDASPACE
  if (g_audaspace.playback_handle) {
    AUD_Handle_stop(g_audaspace.playback_handle);
    g_audaspace.playback_handle = nullptr;
  }
  if (g_audaspace.scrub_handle) {
    AUD_Handle_stop(g_audaspace.scrub_handle);
    g_audaspace.scrub_handle = nullptr;
  }
  AUD_Sound_free(g_audaspace.source);
  g_audaspace.source = nullptr;
#endif

  /* We still miss freeing a lot!
   * But many areas could skip initialization too for anim play. */

  DEG_free_node_types();

  BLF_exit();

  if (ps.ghost_data.gpu_context) {
    GPU_context_active_set(ps.ghost_data.gpu_context);
    GPU_exit();
    GPU_context_discard(ps.ghost_data.gpu_context);
    ps.ghost_data.gpu_context = nullptr;
  }
  GHOST_RemoveEventConsumer(ps.ghost_data.system, ghost_event_consumer);
  GHOST_DisposeEventConsumer(ghost_event_consumer);

  GHOST_DisposeWindow(ps.ghost_data.system, ps.ghost_data.window);

  /* Early exit, IMB and BKE should be exited only in end. */
  if (ps.argv_next) {
    args_next->argc = ps.argc_next;
    args_next->argv = ps.argv_next;
    return true;
  }

  GHOST_DisposeSystem(ps.ghost_data.system);

  IMB_exit();

#if 0
  const int totblock = MEM_get_memory_blocks_in_use();
  if (totblock != 0) {
    /* Prints many `bAKey`, `bArgument` messages which are tricky to fix. */
    printf("Error Totblock: %d\n", totblock);
    MEM_printmemlist();
  }
#endif

  return false;
}

void WM_main_playanim(int argc, const char **argv)
{
#ifdef WITH_AUDASPACE
  {
    AUD_DeviceSpecs specs;

    specs.rate = AUD_RATE_48000;
    specs.format = AUD_FORMAT_FLOAT32;
    specs.channels = AUD_CHANNELS_STEREO;

    AUD_initOnce();

    if (!(g_audaspace.audio_device = AUD_init(nullptr, specs, 1024, "Blender"))) {
      g_audaspace.audio_device = AUD_init("None", specs, 0, "Blender");
    }
  }
#endif

  PlayArgs args_next = {0};
  do {
    PlayArgs args_free = args_next;
    args_next = {0};

    if (wm_main_playanim_intern(argc, argv, &args_next)) {
      argc = args_next.argc;
      argv = const_cast<const char **>(args_next.argv);
    }
    else {
      argc = 0;
      argv = nullptr;
    }

    if (args_free.argv) {
      for (int i = 0; i < args_free.argc; i++) {
        MEM_freeN(args_free.argv[i]);
      }
      MEM_freeN(args_free.argv);
    }
  } while (argv != nullptr);

#ifdef WITH_AUDASPACE
  AUD_exit(g_audaspace.audio_device);
  AUD_exitOnce();
#endif
}<|MERGE_RESOLUTION|>--- conflicted
+++ resolved
@@ -1844,11 +1844,7 @@
 
   // GHOST_ActivateWindowDrawingContext(ps.ghost_data.window);
 
-<<<<<<< HEAD
-  /* Initialize GPU immediate mode. */
-=======
   /* Init Blender GPU context. */
->>>>>>> a5cf5a00
   ps.ghost_data.gpu_context = GPU_context_create(ps.ghost_data.window, nullptr);
   GPU_init();
 
