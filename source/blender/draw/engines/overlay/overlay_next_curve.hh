--- conflicted
+++ resolved
@@ -90,10 +90,7 @@
         sub.bind_texture("weightTex", &res.weight_ramp_tx);
         sub.push_constant("useWeight", false);
         sub.push_constant("useGreasePencil", false);
-<<<<<<< HEAD
-=======
         sub.push_constant("doStrokeEndpoints", false);
->>>>>>> 5fff95f5
         sub.push_constant("curveHandleDisplay", int(state.overlay.handle_display));
         edit_curves_points_ = &sub;
       }
