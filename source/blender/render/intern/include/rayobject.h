--- conflicted
+++ resolved
@@ -1,9 +1,4 @@
 /*
-<<<<<<< HEAD
- * $Id: rayobject.h 23651 2009-10-06 03:40:50Z aligorith $
- *
-=======
->>>>>>> 4a04f720
  * ***** BEGIN GPL LICENSE BLOCK *****
  *
  * This program is free software; you can redistribute it and/or
