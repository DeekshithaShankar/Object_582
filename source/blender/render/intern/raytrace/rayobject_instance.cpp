--- conflicted
+++ resolved
@@ -1,10 +1,5 @@
-<<<<<<< HEAD
-/**
- * $Id: rayobject_instance.cpp 34664 2011-02-06 00:49:58Z gsrb3d $
-=======
 /*
  * $Id$
->>>>>>> 99ee18c6
  *
  * ***** BEGIN GPL LICENSE BLOCK *****
  *
