/*
 * $Id$
 *
 * ***** BEGIN GPL LICENSE BLOCK *****
 *
 * This program is free software; you can redistribute it and/or
 * modify it under the terms of the GNU General Public License
 * as published by the Free Software Foundation; either version 2
 * of the License, or (at your option) any later version. 
 *
 * This program is distributed in the hope that it will be useful,
 * but WITHOUT ANY WARRANTY; without even the implied warranty of
 * MERCHANTABILITY or FITNESS FOR A PARTICULAR PURPOSE.  See the
 * GNU General Public License for more details.
 *
 * You should have received a copy of the GNU General Public License
 * along with this program; if not, write to the Free Software Foundation,
 * Inc., 51 Franklin Street, Fifth Floor, Boston, MA 02110-1301, USA.
 *
 * The Original Code is Copyright (C) 2009 Blender Foundation.
 * All rights reserved.
 *
 * 
 * Contributor(s): Blender Foundation
 *
 * ***** END GPL LICENSE BLOCK *****
 */

#include <stdlib.h>
#include <stdio.h>

#include "RNA_define.h"

#include "UI_resources.h"

#ifdef RNA_RUNTIME

static void rna_uiItemR(uiLayout *layout, PointerRNA *ptr, const char *propname, const char *name, int icon, int expand, int slider, int toggle, int icon_only, int event, int full_event, int emboss, int index)
{
	PropertyRNA *prop= RNA_struct_find_property(ptr, propname);
	int flag= 0;

	if(!prop) {
		printf("rna_uiItemR: property not found: %s.%s\n", RNA_struct_identifier(ptr->type), propname);
		return;
	}

	flag |= (slider)? UI_ITEM_R_SLIDER: 0;
	flag |= (expand)? UI_ITEM_R_EXPAND: 0;
	flag |= (toggle)? UI_ITEM_R_TOGGLE: 0;
	flag |= (icon_only)? UI_ITEM_R_ICON_ONLY: 0;
	flag |= (event)? UI_ITEM_R_EVENT: 0;
	flag |= (full_event)? UI_ITEM_R_FULL_EVENT: 0;
	flag |= (emboss)? 0: UI_ITEM_R_NO_BG;

	uiItemFullR(layout, ptr, prop, index, 0, flag, name, icon);
}

static PointerRNA rna_uiItemO(uiLayout *layout, const char *opname, const char *name, int icon, int emboss)
{
	int flag= UI_ITEM_O_RETURN_PROPS;
	flag |= (emboss)? 0: UI_ITEM_R_NO_BG;
	return uiItemFullO(layout, opname, name, icon, NULL, uiLayoutGetOperatorContext(layout), flag);
}

#else

#define DEF_ICON_BLANK_SKIP
#define DEF_ICON(name) {ICON_##name, (#name), 0, (#name), ""},
#define DEF_VICO(name) {VICO_##name, (#name), 0, (#name), ""},
static EnumPropertyItem icon_items[] = {
#include "UI_icons.h"
		{0, NULL, 0, NULL, NULL}};
#undef DEF_ICON_BLANK_SKIP
#undef DEF_ICON
#undef DEF_VICO

static void api_ui_item_common(FunctionRNA *func)
{
	PropertyRNA *prop;

	RNA_def_string(func, "text", "", 0, "", "Override automatic text of the item.");

	prop= RNA_def_property(func, "icon", PROP_ENUM, PROP_NONE);
	RNA_def_property_enum_items(prop, icon_items);
	RNA_def_property_ui_text(prop, "Icon", "Override automatic icon of the item");

}

static void api_ui_item_op(FunctionRNA *func)
{
	PropertyRNA *parm;
	parm= RNA_def_string(func, "operator", "", 0, "", "Identifier of the operator.");
	RNA_def_property_flag(parm, PROP_REQUIRED);
}

static void api_ui_item_op_common(FunctionRNA *func)
{
	api_ui_item_op(func);
	api_ui_item_common(func);
}

static void api_ui_item_rna_common(FunctionRNA *func)
{
	PropertyRNA *parm;

	parm= RNA_def_pointer(func, "data", "AnyType", "", "Data from which to take property.");
	RNA_def_property_flag(parm, PROP_REQUIRED|PROP_RNAPTR|PROP_NEVER_NULL);
	parm= RNA_def_string(func, "property", "", 0, "", "Identifier of property in data.");
	RNA_def_property_flag(parm, PROP_REQUIRED);
}

void RNA_api_ui_layout(StructRNA *srna)
{
	FunctionRNA *func;
	PropertyRNA *parm;

	static EnumPropertyItem curve_type_items[] = {
		{0, "NONE", 0, "None", ""},
		{'v', "VECTOR", 0, "Vector", ""},
		{'c', "COLOR", 0, "Color", ""},
		{0, NULL, 0, NULL, NULL}};
	
	static EnumPropertyItem list_type_items[] = {
		{0, "DEFAULT", 0, "None", ""},
		{'c', "COMPACT", 0, "Compact", ""},
		{'i', "ICONS", 0, "Icons", ""},
		{0, NULL, 0, NULL, NULL}};

	/* simple layout specifiers */
	func= RNA_def_function(srna, "row", "uiLayoutRow");
	parm= RNA_def_pointer(func, "layout", "UILayout", "", "Sub-layout to put items in.");
	RNA_def_function_return(func, parm);
	RNA_def_function_ui_description(func, "Sub-layout. Items placed in this sublayout are placed next to each other in a row.");
	RNA_def_boolean(func, "align", 0, "", "Align buttons to each other.");
	
	func= RNA_def_function(srna, "column", "uiLayoutColumn");
	parm= RNA_def_pointer(func, "layout", "UILayout", "", "Sub-layout to put items in.");
	RNA_def_function_return(func, parm);
	RNA_def_function_ui_description(func, "Sub-layout. Items placed in this sublayout are placed under each other in a column.");
	RNA_def_boolean(func, "align", 0, "", "Align buttons to each other.");

	func= RNA_def_function(srna, "column_flow", "uiLayoutColumnFlow");
	RNA_def_int(func, "columns", 0, 0, INT_MAX, "", "Number of columns, 0 is automatic.", 0, INT_MAX);
	parm= RNA_def_pointer(func, "layout", "UILayout", "", "Sub-layout to put items in.");
	RNA_def_function_return(func, parm);
	RNA_def_boolean(func, "align", 0, "", "Align buttons to each other.");

	/* box layout */
	func= RNA_def_function(srna, "box", "uiLayoutBox");
	parm= RNA_def_pointer(func, "layout", "UILayout", "", "Sub-layout to put items in.");
	RNA_def_function_return(func, parm);
	RNA_def_function_ui_description(func, "Sublayout. Items placed in this sublayout are placed under each other in a column and are surrounded by a box.");
	
	/* split layout */
	func= RNA_def_function(srna, "split", "uiLayoutSplit");
	parm= RNA_def_pointer(func, "layout", "UILayout", "", "Sub-layout to put items in.");
	RNA_def_function_return(func, parm);
	RNA_def_float(func, "percentage", 0.0f, 0.0f, 1.0f, "Percentage", "Percentage of width to split at.", 0.0f, 1.0f);
	RNA_def_boolean(func, "align", 0, "", "Align buttons to each other.");

	/* items */
	func= RNA_def_function(srna, "prop", "rna_uiItemR");
	RNA_def_function_ui_description(func, "Item. Exposes an RNA item and places it into the layout.");
	api_ui_item_rna_common(func);
	api_ui_item_common(func);
	RNA_def_boolean(func, "expand", 0, "", "Expand button to show more detail.");
	RNA_def_boolean(func, "slider", 0, "", "Use slider widget for numeric values.");
	RNA_def_boolean(func, "toggle", 0, "", "Use toggle widget for boolean values.");
	RNA_def_boolean(func, "icon_only", 0, "", "Draw only icons in buttons, no text.");
	RNA_def_boolean(func, "event", 0, "", "Use button to input key events.");
	RNA_def_boolean(func, "full_event", 0, "", "Use button to input full events including modifiers.");
	RNA_def_boolean(func, "emboss", 1, "", "Draw the button itself, just the icon/text.");
	RNA_def_int(func, "index", -1, -2, INT_MAX, "", "The index of this button, when set a single member of an array can be accessed, when set to -1 all array members are used.", -2, INT_MAX); /* RNA_NO_INDEX == -1 */

	func= RNA_def_function(srna, "props_enum", "uiItemsEnumR");
	api_ui_item_rna_common(func);

	func= RNA_def_function(srna, "prop_menu_enum", "uiItemMenuEnumR");
	api_ui_item_rna_common(func);
	api_ui_item_common(func);

	func= RNA_def_function(srna, "prop_enum", "uiItemEnumR_string");
	api_ui_item_rna_common(func);
	parm= RNA_def_string(func, "value", "", 0, "", "Enum property value.");
	RNA_def_property_flag(parm, PROP_REQUIRED);
	api_ui_item_common(func);

	func= RNA_def_function(srna, "prop_search", "uiItemPointerR");
	api_ui_item_rna_common(func);
	parm= RNA_def_pointer(func, "search_data", "AnyType", "", "Data from which to take collection to search in.");
	RNA_def_property_flag(parm, PROP_REQUIRED|PROP_RNAPTR|PROP_NEVER_NULL);
	parm= RNA_def_string(func, "search_property", "", 0, "", "Identifier of search collection property.");
	RNA_def_property_flag(parm, PROP_REQUIRED);
	api_ui_item_common(func);

	func= RNA_def_function(srna, "operator", "rna_uiItemO");
	api_ui_item_op_common(func);
	RNA_def_boolean(func, "emboss", 1, "", "Draw the button itself, just the icon/text.");
	parm= RNA_def_pointer(func, "properties", "OperatorProperties", "", "Operator properties to fill in, return when 'properties' is set to true.");
	RNA_def_property_flag(parm, PROP_REQUIRED|PROP_RNAPTR);
	RNA_def_function_return(func, parm);
	RNA_def_function_ui_description(func, "Item. Places a button into the layout to call an Operator.");

/*	func= RNA_def_function(srna, "operator_enum_single", "uiItemEnumO_string");
	api_ui_item_op_common(func);
	parm= RNA_def_string(func, "property", "", 0, "", "Identifier of property in operator.");
	RNA_def_property_flag(parm, PROP_REQUIRED);
	parm= RNA_def_string(func, "value", "", 0, "", "Enum property value.");
	RNA_def_property_flag(parm, PROP_REQUIRED); */

	func= RNA_def_function(srna, "operator_enum", "uiItemsEnumO");
	parm= RNA_def_string(func, "operator", "", 0, "", "Identifier of the operator.");
	RNA_def_property_flag(parm, PROP_REQUIRED);
	parm= RNA_def_string(func, "property", "", 0, "", "Identifier of property in operator.");
	RNA_def_property_flag(parm, PROP_REQUIRED);

	func= RNA_def_function(srna, "operator_menu_enum", "uiItemMenuEnumO");
	api_ui_item_op(func); /* cant use api_ui_item_op_common because property must come right after */
	parm= RNA_def_string(func, "property", "", 0, "", "Identifier of property in operator.");
	RNA_def_property_flag(parm, PROP_REQUIRED);
	api_ui_item_common(func);

/*	func= RNA_def_function(srna, "operator_boolean", "uiItemBooleanO");
	api_ui_item_op_common(func);
	parm= RNA_def_string(func, "property", "", 0, "", "Identifier of property in operator.");
	RNA_def_property_flag(parm, PROP_REQUIRED);
	parm= RNA_def_boolean(func, "value", 0, "", "Value of the property to call the operator with.");
	RNA_def_property_flag(parm, PROP_REQUIRED); */

/*	func= RNA_def_function(srna, "operator_int", "uiItemIntO");
	api_ui_item_op_common(func);
	parm= RNA_def_string(func, "property", "", 0, "", "Identifier of property in operator.");
	RNA_def_property_flag(parm, PROP_REQUIRED);
	parm= RNA_def_int(func, "value", 0, INT_MIN, INT_MAX, "", "Value of the property to call the operator with.", INT_MIN, INT_MAX);
	RNA_def_property_flag(parm, PROP_REQUIRED); */

/*	func= RNA_def_function(srna, "operator_float", "uiItemFloatO");
	api_ui_item_op_common(func);
	parm= RNA_def_string(func, "property", "", 0, "", "Identifier of property in operator.");
	RNA_def_property_flag(parm, PROP_REQUIRED);
	parm= RNA_def_float(func, "value", 0, -FLT_MAX, FLT_MAX, "", "Value of the property to call the operator with.", -FLT_MAX, FLT_MAX);
	RNA_def_property_flag(parm, PROP_REQUIRED); */

/*	func= RNA_def_function(srna, "operator_string", "uiItemStringO");
	api_ui_item_op_common(func);
	parm= RNA_def_string(func, "property", "", 0, "", "Identifier of property in operator.");
	RNA_def_property_flag(parm, PROP_REQUIRED);
	parm= RNA_def_string(func, "value", "", 0, "", "Value of the property to call the operator with.");
	RNA_def_property_flag(parm, PROP_REQUIRED); */

	func= RNA_def_function(srna, "label", "uiItemL");
	RNA_def_function_ui_description(func, "Item. Display text in the layout.");
	api_ui_item_common(func);

	func= RNA_def_function(srna, "menu", "uiItemM");
	RNA_def_function_flag(func, FUNC_USE_CONTEXT);
	parm= RNA_def_string(func, "menu", "", 0, "", "Identifier of the menu.");
	api_ui_item_common(func);
	RNA_def_property_flag(parm, PROP_REQUIRED);

	func= RNA_def_function(srna, "separator", "uiItemS");
	RNA_def_function_ui_description(func, "Item. Inserts empty space into the layout between items.");

	/* context */
	func= RNA_def_function(srna, "context_pointer_set", "uiLayoutSetContextPointer");
	parm= RNA_def_string(func, "name", "", 0, "Name", "Name of entry in the context.");
	RNA_def_property_flag(parm, PROP_REQUIRED);
	parm= RNA_def_pointer(func, "data", "AnyType", "", "Pointer to put in context.");
	RNA_def_property_flag(parm, PROP_REQUIRED|PROP_RNAPTR);
	
	/* templates */
	func= RNA_def_function(srna, "template_header", "uiTemplateHeader");
	RNA_def_function_flag(func, FUNC_USE_CONTEXT);
	RNA_def_boolean(func, "menus", 1, "", "The header has menus, and should show menu expander.");

	func= RNA_def_function(srna, "template_ID", "uiTemplateID");
	RNA_def_function_flag(func, FUNC_USE_CONTEXT);
	api_ui_item_rna_common(func);
	RNA_def_string(func, "new", "", 0, "", "Operator identifier to create a new ID block.");
	RNA_def_string(func, "open", "", 0, "", "Operator identifier to open a file for creating a new ID block.");
	RNA_def_string(func, "unlink", "", 0, "", "Operator identifier to unlink the ID block.");
	
	func= RNA_def_function(srna, "template_ID_preview", "uiTemplateIDPreview");
	RNA_def_function_flag(func, FUNC_USE_CONTEXT);
	api_ui_item_rna_common(func);
	RNA_def_string(func, "new", "", 0, "", "Operator identifier to create a new ID block.");
	RNA_def_string(func, "open", "", 0, "", "Operator identifier to open a file for creating a new ID block.");
	RNA_def_string(func, "unlink", "", 0, "", "Operator identifier to unlink the ID block.");
	RNA_def_int(func, "rows", 0, 0, INT_MAX, "Number of thumbnail preview rows to display", "", 0, INT_MAX);
	RNA_def_int(func, "cols", 0, 0, INT_MAX, "Number of thumbnail preview columns to display", "", 0, INT_MAX);
	
	func= RNA_def_function(srna, "template_any_ID", "uiTemplateAnyID");
	parm= RNA_def_pointer(func, "data", "AnyType", "", "Data from which to take property.");
	RNA_def_property_flag(parm, PROP_REQUIRED|PROP_RNAPTR|PROP_NEVER_NULL);
	parm= RNA_def_string(func, "property", "", 0, "", "Identifier of property in data.");
	RNA_def_property_flag(parm, PROP_REQUIRED);
	parm= RNA_def_string(func, "type_property", "", 0, "", "Identifier of property in data giving the type of the ID-blocks to use.");
	RNA_def_property_flag(parm, PROP_REQUIRED);
	RNA_def_string(func, "text", "", 0, "", "Custom label to display in UI.");
	
	func= RNA_def_function(srna, "template_path_builder", "uiTemplatePathBuilder");
	parm= RNA_def_pointer(func, "data", "AnyType", "", "Data from which to take property.");
	RNA_def_property_flag(parm, PROP_REQUIRED|PROP_RNAPTR|PROP_NEVER_NULL);
	parm= RNA_def_string(func, "property", "", 0, "", "Identifier of property in data.");
	RNA_def_property_flag(parm, PROP_REQUIRED);
	parm= RNA_def_pointer(func, "root", "ID", "", "ID-block from which path is evaluated from.");
	RNA_def_property_flag(parm, PROP_REQUIRED|PROP_RNAPTR);
	RNA_def_string(func, "text", "", 0, "", "Custom label to display in UI.");
	
	func= RNA_def_function(srna, "template_modifier", "uiTemplateModifier");
	RNA_def_function_flag(func, FUNC_USE_CONTEXT);
	RNA_def_function_ui_description(func, "Layout . Generates the UI layout for modifiers.");
	parm= RNA_def_pointer(func, "data", "Modifier", "", "Modifier data.");
	RNA_def_property_flag(parm, PROP_REQUIRED|PROP_RNAPTR|PROP_NEVER_NULL);
	parm= RNA_def_pointer(func, "layout", "UILayout", "", "Sub-layout to put items in.");
	RNA_def_function_return(func, parm);

	func= RNA_def_function(srna, "template_constraint", "uiTemplateConstraint");
	RNA_def_function_ui_description(func, "Layout . Generates the UI layout for constraints.");
	parm= RNA_def_pointer(func, "data", "Constraint", "", "Constraint data.");
	RNA_def_property_flag(parm, PROP_REQUIRED|PROP_RNAPTR|PROP_NEVER_NULL);
	parm= RNA_def_pointer(func, "layout", "UILayout", "", "Sub-layout to put items in.");
	RNA_def_function_return(func, parm);

	func= RNA_def_function(srna, "template_preview", "uiTemplatePreview");
	RNA_def_function_ui_description(func, "Item. A preview window for materials, textures, lamps, etc.");
	parm= RNA_def_pointer(func, "id", "ID", "", "ID datablock.");
	RNA_def_property_flag(parm, PROP_REQUIRED);
	RNA_def_boolean(func, "show_buttons", 1, "", "Show preview buttons?");
	RNA_def_pointer(func, "parent", "ID", "", "ID datablock.");
	RNA_def_pointer(func, "slot", "TextureSlot", "", "Texture slot.");

	func= RNA_def_function(srna, "template_curve_mapping", "uiTemplateCurveMapping");
	RNA_def_function_ui_description(func, "Item. A curve mapping widget used for e.g falloff curves for lamps.");
	api_ui_item_rna_common(func);
	RNA_def_enum(func, "type", curve_type_items, 0, "Type", "Type of curves to display.");
	RNA_def_boolean(func, "levels", 0, "", "Show black/white levels.");
	RNA_def_boolean(func, "brush", 0, "", "Show brush options.");

	func= RNA_def_function(srna, "template_color_ramp", "uiTemplateColorRamp");
	RNA_def_function_ui_description(func, "Item. A color ramp widget.");
	api_ui_item_rna_common(func);
	RNA_def_boolean(func, "expand", 0, "", "Expand button to show more detail.");
	
	func= RNA_def_function(srna, "template_histogram", "uiTemplateHistogram");
	RNA_def_function_ui_description(func, "Item. A histogramm widget to analyze imaga data.");
	api_ui_item_rna_common(func);
	
	func= RNA_def_function(srna, "template_waveform", "uiTemplateWaveform");
	RNA_def_function_ui_description(func, "Item. A waveform widget to analyze imaga data.");
	api_ui_item_rna_common(func);
	
	func= RNA_def_function(srna, "template_vectorscope", "uiTemplateVectorscope");
	RNA_def_function_ui_description(func, "Item. A vectorscope widget to analyze imaga data.");
	api_ui_item_rna_common(func);
	
	func= RNA_def_function(srna, "template_layers", "uiTemplateLayers");
	api_ui_item_rna_common(func);
	parm= RNA_def_pointer(func, "used_layers_data", "AnyType", "", "Data from which to take property.");
	RNA_def_property_flag(parm, PROP_REQUIRED|PROP_RNAPTR);
	parm= RNA_def_string(func, "used_layers_property", "", 0, "", "Identifier of property in data.");
	RNA_def_property_flag(parm, PROP_REQUIRED);
	parm= RNA_def_int(func, "active_layer", 0, 0, INT_MAX, "Active Layer", "", 0, INT_MAX);
	RNA_def_property_flag(parm, PROP_REQUIRED);
	
	func= RNA_def_function(srna, "template_color_wheel", "uiTemplateColorWheel");
	RNA_def_function_ui_description(func, "Item. A color wheel widget to pick colors.");
	api_ui_item_rna_common(func);
	RNA_def_boolean(func, "value_slider", 0, "", "Display the value slider to the right of the color wheel");
	RNA_def_boolean(func, "lock", 0, "", "Lock the color wheel display to value 1.0 regardless of actual color");
	RNA_def_boolean(func, "lock_luminosity", 0, "", "Keep the color at its original vector length");
	RNA_def_boolean(func, "cubic", 1, "", "Cubic saturation for picking values close to white");
<<<<<<< HEAD
	
=======

>>>>>>> 2198cfdb
	func= RNA_def_function(srna, "template_image_layers", "uiTemplateImageLayers");
	RNA_def_function_flag(func, FUNC_USE_CONTEXT);
	parm= RNA_def_pointer(func, "image", "Image", "", "");
	RNA_def_property_flag(parm, PROP_REQUIRED);
	parm= RNA_def_pointer(func, "image_user", "ImageUser", "", "");
	RNA_def_property_flag(parm, PROP_REQUIRED);

	func= RNA_def_function(srna, "template_image", "uiTemplateImage");
	RNA_def_function_ui_description(func, "Item(s). User interface for selecting images and their source paths.");
	RNA_def_function_flag(func, FUNC_USE_CONTEXT);
	api_ui_item_rna_common(func);
	parm= RNA_def_pointer(func, "image_user", "ImageUser", "", "");
	RNA_def_property_flag(parm, PROP_REQUIRED|PROP_RNAPTR);
	RNA_def_boolean(func, "compact", 0, "", "Use more compact layout.");

	func= RNA_def_function(srna, "template_list", "uiTemplateList");
	RNA_def_function_ui_description(func, "Item. A list widget to display data. e.g. vertexgroups.");
	RNA_def_function_flag(func, FUNC_USE_CONTEXT);
	parm= RNA_def_pointer(func, "data", "AnyType", "", "Data from which to take property.");
	RNA_def_property_flag(parm, PROP_REQUIRED|PROP_RNAPTR);
	parm= RNA_def_string(func, "property", "", 0, "", "Identifier of property in data.");
	RNA_def_property_flag(parm, PROP_REQUIRED);
	parm= RNA_def_pointer(func, "active_data", "AnyType", "", "Data from which to take property for the active element.");
	RNA_def_property_flag(parm, PROP_REQUIRED|PROP_RNAPTR|PROP_NEVER_NULL);
	parm= RNA_def_string(func, "active_property", "", 0, "", "Identifier of property in data, for the active element.");
	RNA_def_property_flag(parm, PROP_REQUIRED);
	RNA_def_int(func, "rows", 5, 0, INT_MAX, "", "Number of rows to display.", 0, INT_MAX);
	RNA_def_int(func, "maxrows", 5, 0, INT_MAX, "", "Maximum number of rows to display.", 0, INT_MAX);
	RNA_def_enum(func, "type", list_type_items, 0, "Type", "Type of list to use.");

	func= RNA_def_function(srna, "template_running_jobs", "uiTemplateRunningJobs");
	RNA_def_function_flag(func, FUNC_USE_CONTEXT);

	RNA_def_function(srna, "template_operator_search", "uiTemplateOperatorSearch");

	func= RNA_def_function(srna, "template_header_3D", "uiTemplateHeader3D");
	RNA_def_function_flag(func, FUNC_USE_CONTEXT);
	
	func= RNA_def_function(srna, "template_reports_banner", "uiTemplateReportsBanner");
	RNA_def_function_flag(func, FUNC_USE_CONTEXT);

	func= RNA_def_function(srna, "introspect", "uiLayoutIntrospect");
	parm= RNA_def_string(func, "string", "", 1024*1024, "Descr", "DESCR");
	RNA_def_function_return(func, parm);
}
#endif
<|MERGE_RESOLUTION|>--- conflicted
+++ resolved
@@ -371,11 +371,7 @@
 	RNA_def_boolean(func, "lock", 0, "", "Lock the color wheel display to value 1.0 regardless of actual color");
 	RNA_def_boolean(func, "lock_luminosity", 0, "", "Keep the color at its original vector length");
 	RNA_def_boolean(func, "cubic", 1, "", "Cubic saturation for picking values close to white");
-<<<<<<< HEAD
-	
-=======
-
->>>>>>> 2198cfdb
+
 	func= RNA_def_function(srna, "template_image_layers", "uiTemplateImageLayers");
 	RNA_def_function_flag(func, FUNC_USE_CONTEXT);
 	parm= RNA_def_pointer(func, "image", "Image", "", "");
