/**
 * $Id$
 *
 * ***** BEGIN GPL LICENSE BLOCK *****
 *
 * This program is free software; you can redistribute it and/or
 * modify it under the terms of the GNU General Public License
 * as published by the Free Software Foundation; either version 2
 * of the License, or (at your option) any later version.
 *
 * This program is distributed in the hope that it will be useful,
 * but WITHOUT ANY WARRANTY; without even the implied warranty of
 * MERCHANTABILITY or FITNESS FOR A PARTICULAR PURPOSE.  See the
 * GNU General Public License for more details.
 *
 * You should have received a copy of the GNU General Public License
 * along with this program; if not, write to the Free Software Foundation,
 * Inc., 59 Temple Place - Suite 330, Boston, MA  02111-1307, USA.
 *
 * Contributor(s): Blender Foundation (2008).
 *
 * ***** END GPL LICENSE BLOCK *****
 */

#include <stdio.h>
#include <stdlib.h>

#include "RNA_define.h"
#include "RNA_types.h"

#include "rna_internal.h"

#include "DNA_customdata_types.h"
#include "DNA_material_types.h"
#include "DNA_mesh_types.h"
#include "DNA_object_types.h"
#include "DNA_property_types.h"
#include "DNA_scene_types.h"

#include "WM_types.h"

#ifdef RNA_RUNTIME

#include "BKE_armature.h"
#include "BKE_context.h"
#include "BKE_curve.h"
#include "BKE_depsgraph.h"
#include "BKE_material.h"
#include "BKE_mesh.h"
#include "BKE_particle.h"

static void rna_Object_update(bContext *C, PointerRNA *ptr)
{
	DAG_object_flush_update(CTX_data_scene(C), ptr->id.data, OB_RECALC_OB);
}

static void rna_Object_update_data(bContext *C, PointerRNA *ptr)
{
	DAG_object_flush_update(CTX_data_scene(C), ptr->id.data, OB_RECALC_DATA);
}

static void rna_Object_dependency_update(bContext *C, PointerRNA *ptr)
{
	DAG_object_flush_update(CTX_data_scene(C), ptr->id.data, OB_RECALC_OB);
	DAG_scene_sort(CTX_data_scene(C));
}

static int rna_Object_data_editable(PointerRNA *ptr)
{
	Object *ob= (Object*)ptr->data;

	return (ob->type == OB_EMPTY)? 0: PROP_EDITABLE;
}

static void rna_Object_data_set(PointerRNA *ptr, PointerRNA value)
{
	Object *ob= (Object*)ptr->data;
	ID *id= value.data;

	if(ob->type == OB_EMPTY || id == NULL)
		return;
	
	if(ob->type == OB_MESH) {
		set_mesh(ob, (Mesh*)id);
	}
	else {
		if(ob->data)
			id_us_min((ID*)ob->data);
		if(id)
			id_us_plus(id);

		ob->data= id;
		test_object_materials(id);

		if(GS(id->name)==ID_CU )
			test_curve_type(ob);
		else if(ob->type==OB_ARMATURE)
			armature_rebuild_pose(ob, ob->data);
	}
}

static StructRNA *rna_Object_data_typef(PointerRNA *ptr)
{
	Object *ob= (Object*)ptr->data;

	switch(ob->type) {
		case OB_MESH: return &RNA_Mesh;
		case OB_CURVE: return &RNA_Curve;
		case OB_SURF: return &RNA_Curve;
		case OB_FONT: return &RNA_Curve;
		case OB_MBALL: return &RNA_MetaBall;
		case OB_LAMP: return &RNA_Lamp;
		case OB_CAMERA: return &RNA_Camera;
		case OB_LATTICE: return &RNA_Lattice;
		case OB_ARMATURE: return &RNA_Armature;
		default: return &RNA_ID;
	}
}

static int rna_VertexGroup_index_get(PointerRNA *ptr)
{
	Object *ob= (Object*)ptr->id.data;

	return BLI_findindex(&ob->defbase, ptr->data);
}

static PointerRNA rna_Object_active_vertex_group_get(PointerRNA *ptr)
{
	Object *ob= (Object*)ptr->id.data;
	return rna_pointer_inherit_refine(ptr, &RNA_VertexGroup, BLI_findlink(&ob->defbase, ob->actdef));
}

void rna_object_vgroup_name_index_get(PointerRNA *ptr, char *value, int index)
{
	Object *ob= (Object*)ptr->id.data;
	bDeformGroup *dg;

	dg= BLI_findlink(&ob->defbase, index-1);

	if(dg) BLI_strncpy(value, dg->name, sizeof(dg->name));
	else BLI_strncpy(value, "", sizeof(dg->name));
}

int rna_object_vgroup_name_index_length(PointerRNA *ptr, int index)
{
	Object *ob= (Object*)ptr->id.data;
	bDeformGroup *dg;

	dg= BLI_findlink(&ob->defbase, index-1);
	return (dg)? strlen(dg->name): 0;
}

void rna_object_vgroup_name_index_set(PointerRNA *ptr, const char *value, short *index)
{
	Object *ob= (Object*)ptr->id.data;
	bDeformGroup *dg;
	int a;

	for(a=1, dg=ob->defbase.first; dg; dg=dg->next, a++) {
		if(strcmp(dg->name, value) == 0) {
			*index= a;
			return;
		}
	}

	*index= 0;
}

void rna_object_vgroup_name_set(PointerRNA *ptr, const char *value, char *result, int maxlen)
{
	Object *ob= (Object*)ptr->id.data;
	bDeformGroup *dg;

	for(dg=ob->defbase.first; dg; dg=dg->next) {
		if(strcmp(dg->name, value) == 0) {
			BLI_strncpy(result, value, maxlen);
			return;
		}
	}

	BLI_strncpy(result, "", maxlen);
}

void rna_object_uvlayer_name_set(PointerRNA *ptr, const char *value, char *result, int maxlen)
{
	Object *ob= (Object*)ptr->id.data;
	Mesh *me;
	CustomDataLayer *layer;
	int a;

	if(ob->type == OB_MESH && ob->data) {
		me= (Mesh*)ob->data;

		for(a=0; a<me->fdata.totlayer; a++) {
			layer= &me->fdata.layers[a];

			if(layer->type == CD_MTFACE && strcmp(layer->name, value) == 0) {
				BLI_strncpy(result, value, maxlen);
				return;
			}
		}
	}

	BLI_strncpy(result, "", maxlen);
}

void rna_object_vcollayer_name_set(PointerRNA *ptr, const char *value, char *result, int maxlen)
{
	Object *ob= (Object*)ptr->id.data;
	Mesh *me;
	CustomDataLayer *layer;
	int a;

	if(ob->type == OB_MESH && ob->data) {
		me= (Mesh*)ob->data;

		for(a=0; a<me->fdata.totlayer; a++) {
			layer= &me->fdata.layers[a];

			if(layer->type == CD_MCOL && strcmp(layer->name, value) == 0) {
				BLI_strncpy(result, value, maxlen);
				return;
			}
		}
	}

	BLI_strncpy(result, "", maxlen);
}

static void rna_Object_active_material_index_range(PointerRNA *ptr, int *min, int *max)
{
	Object *ob= (Object*)ptr->id.data;
	*min= 1;
	*max= ob->totcol;
}

static PointerRNA rna_Object_active_material_get(PointerRNA *ptr)
{
	Object *ob= (Object*)ptr->id.data;
	return rna_pointer_inherit_refine(ptr, &RNA_MaterialSlot, ob->mat+ob->actcol);
}

#if 0
static void rna_Object_active_material_set(PointerRNA *ptr, PointerRNA value)
{
	Object *ob= (Object*)ptr->id.data;

	assign_material(ob, value.data, ob->actcol);
}
#endif

static PointerRNA rna_MaterialSlot_material_get(PointerRNA *ptr)
{
	Object *ob= (Object*)ptr->id.data;
	Material *ma;
	int index= (Material**)ptr->data - ob->mat;

	ma= give_current_material(ob, index+1);
	return rna_pointer_inherit_refine(ptr, &RNA_Material, ma);
}

static void rna_MaterialSlot_material_set(PointerRNA *ptr, PointerRNA value)
{
	Object *ob= (Object*)ptr->id.data;
	int index= (Material**)ptr->data - ob->mat;

	assign_material(ob, value.data, index+1);
}

static int rna_MaterialSlot_link_get(PointerRNA *ptr)
{
	Object *ob= (Object*)ptr->id.data;
	int index= (Material**)ptr->data - ob->mat;

	return (ob->colbits & (1<<index)) != 0;
}

static void rna_MaterialSlot_link_set(PointerRNA *ptr, int value)
{
	Object *ob= (Object*)ptr->id.data;
	int index= (Material**)ptr->data - ob->mat;
	
	if(value)
		ob->colbits |= (1<<index);
	else
		ob->colbits &= ~(1<<index);
}

static int rna_MaterialSlot_name_length(PointerRNA *ptr)
{
	Object *ob= (Object*)ptr->id.data;
	Material *ma;
	int index= (Material**)ptr->data - ob->mat;

	ma= give_current_material(ob, index+1);

	if(ma)
		return strlen(ma->id.name+2);
	
	return 0;
}

static void rna_MaterialSlot_name_get(PointerRNA *ptr, char *str)
{
	Object *ob= (Object*)ptr->id.data;
	Material *ma;
	int index= (Material**)ptr->data - ob->mat;

	ma= give_current_material(ob, index+1);

	if(ma)
		strcpy(str, ma->id.name+2);
	else
		strcpy(str, "");
}

static PointerRNA rna_Object_active_particle_system_get(PointerRNA *ptr)
{
	Object *ob= (Object*)ptr->id.data;
	ParticleSystem *psys= psys_get_current(ob);
	return rna_pointer_inherit_refine(ptr, &RNA_ParticleSystem, psys);
}

static PointerRNA rna_Object_game_settings_get(PointerRNA *ptr)
{
	return rna_pointer_inherit_refine(ptr, &RNA_GameObjectSettings, ptr->id.data);
}

static void rna_Object_layer_set(PointerRNA *ptr, const int *values)
{
	Object *ob= (Object*)ptr->data;
	int i, tot= 0;

	/* ensure we always have some layer selected */
	for(i=0; i<20; i++)
		if(values[i])
			tot++;
	
	if(tot==0)
		return;

	for(i=0; i<20; i++) {
		if(values[i]) ob->lay |= (1<<i);
		else ob->lay &= ~(1<<i);
	}
}

static void rna_GameObjectSettings_state_set(PointerRNA *ptr, const int *values)
{
	Object *ob= (Object*)ptr->data;
	int i, tot= 0;

	/* ensure we always have some state selected */
	for(i=0; i<20; i++)
		if(values[i])
			tot++;
	
	if(tot==0)
		return;

	for(i=0; i<20; i++) {
		if(values[i]) ob->state |= (1<<i);
		else ob->state &= ~(1<<i);
	}
}

#else

static void rna_def_vertex_group(BlenderRNA *brna)
{
	StructRNA *srna;
	PropertyRNA *prop;

	srna= RNA_def_struct(brna, "VertexGroup", NULL);
	RNA_def_struct_sdna(srna, "bDeformGroup");
	RNA_def_struct_ui_text(srna, "Vertex Group", "Group of vertices, used for armature deform and other purposes.");
	RNA_def_struct_ui_icon(srna, ICON_GROUP_VERTEX);

	prop= RNA_def_property(srna, "name", PROP_STRING, PROP_NONE);
	RNA_def_property_ui_text(prop, "Name", "Vertex group name.");
	RNA_def_struct_name_property(srna, prop);

	prop= RNA_def_property(srna, "index", PROP_INT, PROP_UNSIGNED);
	RNA_def_property_clear_flag(prop, PROP_EDITABLE);
	RNA_def_property_int_funcs(prop, "rna_VertexGroup_index_get", NULL, NULL);
	RNA_def_property_ui_text(prop, "Index", "Index number of the vertex group.");
}

static void rna_def_material_slot(BlenderRNA *brna)
{
	StructRNA *srna;
	PropertyRNA *prop;

	static EnumPropertyItem link_items[] = {
		{0, "DATA", 0, "Data", ""},
		{1, "OBJECT", 0, "Object", ""},
		{0, NULL, 0, NULL, NULL}};
	
	/* NOTE: there is no MaterialSlot equivalent in DNA, so the internal
	 * pointer data points to ob->mat + index, and we manually implement
	 * get/set for the properties. */

	srna= RNA_def_struct(brna, "MaterialSlot", NULL);
	RNA_def_struct_ui_text(srna, "Material Slot", "Material slot in an object.");
	RNA_def_struct_ui_icon(srna, ICON_MATERIAL_DATA);

	prop= RNA_def_property(srna, "material", PROP_POINTER, PROP_NONE);
	RNA_def_property_struct_type(prop, "Material");
	RNA_def_property_flag(prop, PROP_EDITABLE);
	RNA_def_property_pointer_funcs(prop, "rna_MaterialSlot_material_get", "rna_MaterialSlot_material_set", NULL);
	RNA_def_property_ui_text(prop, "Material", "Material datablock used by this material slot.");

	prop= RNA_def_property(srna, "link", PROP_ENUM, PROP_NONE);
	RNA_def_property_enum_items(prop, link_items);
	RNA_def_property_enum_funcs(prop, "rna_MaterialSlot_link_get", "rna_MaterialSlot_link_set", NULL);
	RNA_def_property_ui_text(prop, "Link", "Link material to object or the object's data.");

	prop= RNA_def_property(srna, "name", PROP_STRING, PROP_NONE);
	RNA_def_property_string_funcs(prop, "rna_MaterialSlot_name_get", "rna_MaterialSlot_name_length", NULL);
	RNA_def_property_ui_text(prop, "Name", "Material slot name.");
	RNA_def_property_clear_flag(prop, PROP_EDITABLE);
	RNA_def_struct_name_property(srna, prop);
}

static void rna_def_object_game_settings(BlenderRNA *brna)
{
	StructRNA *srna;
	PropertyRNA *prop;

	static EnumPropertyItem body_type_items[] = {
		{OB_BODY_TYPE_NO_COLLISION, "NO_COLLISION", 0, "No Collision", ""},
		{OB_BODY_TYPE_STATIC, "STATIC", 0, "Static", ""},
		{OB_BODY_TYPE_DYNAMIC, "DYNAMIC", 0, "Dynamic", ""},
		{OB_BODY_TYPE_RIGID, "RIGID_BODY", 0, "Rigid Body", ""},
		{OB_BODY_TYPE_SOFT, "SOFT_BODY", 0, "Soft Body", ""},
		{0, NULL, 0, NULL, NULL}};

	static EnumPropertyItem collision_bounds_items[] = {
		{OB_BOUND_BOX, "BOX", 0, "Box", ""},
		{OB_BOUND_SPHERE, "SPHERE", 0, "Sphere", ""},
		{OB_BOUND_CYLINDER, "CYLINDER", 0, "Cylinder", ""},
		{OB_BOUND_CONE, "CONE", 0, "Cone", ""},
		{OB_BOUND_POLYH, "CONVEX_HULL", 0, "Convex Hull", ""},
		{OB_BOUND_POLYT, "TRIANGLE_MESH", 0, "Triangle Mesh", ""},
		//{OB_DYN_MESH, "DYNAMIC_MESH", 0, "Dynamic Mesh", ""},
		{0, NULL, 0, NULL, NULL}};

	srna= RNA_def_struct(brna, "GameObjectSettings", NULL);
	RNA_def_struct_sdna(srna, "Object");
	RNA_def_struct_nested(brna, srna, "Object");
	RNA_def_struct_ui_text(srna, "Game Object Settings", "Game engine related settings for the object.");
	RNA_def_struct_ui_icon(srna, ICON_GAME);

	/* logic */

	prop= RNA_def_property(srna, "sensors", PROP_COLLECTION, PROP_NONE);
	RNA_def_property_struct_type(prop, "Sensor");
	RNA_def_property_ui_text(prop, "Sensors", "Game engine sensor to detect events.");

	prop= RNA_def_property(srna, "controllers", PROP_COLLECTION, PROP_NONE);
	RNA_def_property_struct_type(prop, "Controller");
	RNA_def_property_ui_text(prop, "Controllers", "Game engine controllers to process events, connecting sensor to actuators.");

	prop= RNA_def_property(srna, "actuators", PROP_COLLECTION, PROP_NONE);
	RNA_def_property_struct_type(prop, "Actuator");
	RNA_def_property_ui_text(prop, "Actuators", "Game engine actuators to act on events.");

	prop= RNA_def_property(srna, "properties", PROP_COLLECTION, PROP_NONE);
	RNA_def_property_collection_sdna(prop, NULL, "prop", NULL);
	RNA_def_property_struct_type(prop, "GameProperty");
	RNA_def_property_ui_text(prop, "Properties", "Game engine properties.");

	prop= RNA_def_property(srna, "show_sensors", PROP_BOOLEAN, PROP_NONE);
	RNA_def_property_boolean_sdna(prop, NULL, "scaflag", OB_SHOWSENS);
	RNA_def_property_ui_text(prop, "Show Sensors", "Shows sensors for this object in the user interface.");

	prop= RNA_def_property(srna, "show_controllers", PROP_BOOLEAN, PROP_NONE);
	RNA_def_property_boolean_sdna(prop, NULL, "scaflag", OB_SHOWCONT);
	RNA_def_property_ui_text(prop, "Show Controllers", "Shows controllers for this object in the user interface.");

	prop= RNA_def_property(srna, "show_actuators", PROP_BOOLEAN, PROP_NONE);
	RNA_def_property_boolean_sdna(prop, NULL, "scaflag", OB_SHOWACT);
	RNA_def_property_ui_text(prop, "Show Actuators", "Shows actuators for this object in the user interface.");

	/* physics */

	prop= RNA_def_property(srna, "physics_type", PROP_ENUM, PROP_NONE);
	RNA_def_property_enum_sdna(prop, NULL, "body_type");
	RNA_def_property_enum_items(prop, body_type_items);
	RNA_def_property_clear_flag(prop, PROP_EDITABLE); // this controls various gameflags
	RNA_def_property_ui_text(prop, "Physics Type",  "Selects the type of physical representation.");

	prop= RNA_def_property(srna, "actor", PROP_BOOLEAN, PROP_NONE);
	RNA_def_property_boolean_sdna(prop, NULL, "gameflag", OB_ACTOR);
	RNA_def_property_ui_text(prop, "Actor", "Object is detected by the Near and Radar sensor.");

	prop= RNA_def_property(srna, "ghost", PROP_BOOLEAN, PROP_NONE);
	RNA_def_property_boolean_sdna(prop, NULL, "gameflag", OB_GHOST);
	RNA_def_property_ui_text(prop, "Ghost", "Object does not restitute collisions, like a ghost.");

	prop= RNA_def_property(srna, "mass", PROP_FLOAT, PROP_NONE);
	RNA_def_property_range(prop, 0.01, 10000.0);
	RNA_def_property_ui_text(prop, "Mass", "Mass of the object.");

	prop= RNA_def_property(srna, "radius", PROP_FLOAT, PROP_NONE);
	RNA_def_property_float_sdna(prop, NULL, "inertia");
	RNA_def_property_range(prop, 0.01, 10.0);
	RNA_def_property_ui_text(prop, "Radius", "Radius for Bounding sphere and Fh/Fh Rot.");
	RNA_def_property_update(prop, NC_OBJECT|ND_DRAW, NULL);

	prop= RNA_def_property(srna, "no_sleeping", PROP_BOOLEAN, PROP_NONE);
	RNA_def_property_boolean_sdna(prop, NULL, "gameflag", OB_COLLISION_RESPONSE);
	RNA_def_property_ui_text(prop, "No Sleeping", "Disable auto (de)activation in physics simulation.");

	prop= RNA_def_property(srna, "damping", PROP_FLOAT, PROP_NONE);
	RNA_def_property_float_sdna(prop, NULL, "damping");
	RNA_def_property_range(prop, 0.0, 1.0);
	RNA_def_property_ui_text(prop, "Damping", "General movement damping.");

	prop= RNA_def_property(srna, "rotation_damping", PROP_FLOAT, PROP_NONE);
	RNA_def_property_float_sdna(prop, NULL, "rdamping");
	RNA_def_property_range(prop, 0.0, 1.0);
	RNA_def_property_ui_text(prop, "Rotation Damping", "General rotation damping.");

	prop= RNA_def_property(srna, "do_fh", PROP_BOOLEAN, PROP_NONE);
	RNA_def_property_boolean_sdna(prop, NULL, "gameflag", OB_DO_FH);
	RNA_def_property_ui_text(prop, "Do Fh", "Use Fh settings in materials.");

	prop= RNA_def_property(srna, "rotation_fh", PROP_BOOLEAN, PROP_NONE);
	RNA_def_property_boolean_sdna(prop, NULL, "gameflag", OB_ROT_FH);
	RNA_def_property_ui_text(prop, "Rotation Fh", "Use face normal to rotate Object");

	prop= RNA_def_property(srna, "form_factor", PROP_FLOAT, PROP_NONE);
	RNA_def_property_float_sdna(prop, NULL, "formfactor");
	RNA_def_property_range(prop, 0.0, 1.0);
	RNA_def_property_ui_text(prop, "Form Factor", "Form factor scales the inertia tensor.");

	prop= RNA_def_property(srna, "anisotropic_friction", PROP_BOOLEAN, PROP_NONE);
	RNA_def_property_boolean_sdna(prop, NULL, "gameflag", OB_ANISOTROPIC_FRICTION);
	RNA_def_property_ui_text(prop, "Anisotropic Friction", "Enable anisotropic friction.");

	prop= RNA_def_property(srna, "friction_coefficients", PROP_FLOAT, PROP_VECTOR);
	RNA_def_property_float_sdna(prop, NULL, "anisotropicFriction");
	RNA_def_property_range(prop, 0.0, 1.0);
	RNA_def_property_ui_text(prop, "Friction Coefficients", "Relative friction coefficient in the in the X, Y and Z directions, when anisotropic friction is enabled.");

	prop= RNA_def_property(srna, "use_collision_bounds", PROP_BOOLEAN, PROP_NONE);
	RNA_def_property_boolean_sdna(prop, NULL, "gameflag", OB_BOUNDS);
	RNA_def_property_ui_text(prop, "Use Collision Bounds", "Specify a collision bounds type other than the default.");

	prop= RNA_def_property(srna, "collision_bounds", PROP_ENUM, PROP_NONE);
	RNA_def_property_enum_sdna(prop, NULL, "boundtype");
	RNA_def_property_enum_items(prop, collision_bounds_items);
	RNA_def_property_ui_text(prop, "Collision Bounds",  "Selects the collision type.");

	prop= RNA_def_property(srna, "collision_compound", PROP_BOOLEAN, PROP_NONE);
	RNA_def_property_boolean_sdna(prop, NULL, "gameflag", OB_CHILD);
	RNA_def_property_ui_text(prop, "Collison Compound", "Add children to form a compound collision object.");

	prop= RNA_def_property(srna, "collision_margin", PROP_FLOAT, PROP_NONE);
	RNA_def_property_float_sdna(prop, NULL, "margin");
	RNA_def_property_range(prop, 0.0, 1.0);
	RNA_def_property_ui_text(prop, "Collision Margin", "Extra margin around object for collision detection, small amount required for stability.");

	prop= RNA_def_property(srna, "soft_body", PROP_POINTER, PROP_NONE);
	RNA_def_property_pointer_sdna(prop, NULL, "bsoft");
	RNA_def_property_ui_text(prop, "Soft Body Settings", "Settings for Bullet soft body simulation.");

	/* state */

	prop= RNA_def_property(srna, "state", PROP_BOOLEAN, PROP_NONE);
	RNA_def_property_boolean_sdna(prop, NULL, "state", 1);
	RNA_def_property_array(prop, 30);
	RNA_def_property_ui_text(prop, "State", "State determining which controllers are displayed.");
	RNA_def_property_boolean_funcs(prop, NULL, "rna_GameObjectSettings_state_set");

	prop= RNA_def_property(srna, "initial_state", PROP_BOOLEAN, PROP_NONE);
	RNA_def_property_boolean_sdna(prop, NULL, "init_state", 1);
	RNA_def_property_array(prop, 30);
	RNA_def_property_ui_text(prop, "Initial State", "Initial state when the game starts.");

	prop= RNA_def_property(srna, "debug_state", PROP_BOOLEAN, PROP_NONE);
	RNA_def_property_boolean_sdna(prop, NULL, "scaflag", OB_DEBUGSTATE);
	RNA_def_property_ui_text(prop, "Debug State", "Print state debug info in the game engine.");
}

static void rna_def_object(BlenderRNA *brna)
{
	StructRNA *srna;
	PropertyRNA *prop;

	static EnumPropertyItem parent_type_items[] = {
		{PAROBJECT, "OBJECT", 0, "Object", ""},
		{PARCURVE, "CURVE", 0, "Curve", ""},
		//{PARKEY, "KEY", 0, "Key", ""},
		{PARSKEL, "ARMATURE", 0, "Armature", ""},
		{PARSKEL, "LATTICE", 0, "Lattice", ""}, // PARSKEL reuse will give issues
		{PARVERT1, "VERTEX", 0, "Vertex", ""},
		{PARVERT3, "VERTEX_3", 0, "3 Vertices", ""},
		{PARBONE, "BONE", 0, "Bone", ""},
		{0, NULL, 0, NULL, NULL}};
	
	static EnumPropertyItem object_type_items[] = {
		{OB_EMPTY, "EMPTY", 0, "Empty", ""},
		{OB_MESH, "MESH", 0, "Mesh", ""},
		{OB_CURVE, "CURVE", 0, "Curve", ""},
		{OB_SURF, "SURFACE", 0, "Surface", ""},
		{OB_FONT, "TEXT", 0, "Text", ""},
		{OB_MBALL, "META", 0, "Meta", ""},
		{OB_LAMP, "LAMP", 0, "Lamp", ""},
		{OB_CAMERA, "CAMERA", 0, "Camera", ""},
		{OB_WAVE, "WAVE", 0, "Wave", ""},
		{OB_LATTICE, "LATTICE", 0, "Lattice", ""},
		{OB_ARMATURE, "ARMATURE", 0, "Armature", ""},
		{0, NULL, 0, NULL, NULL}};

	static EnumPropertyItem empty_drawtype_items[] = {
		{OB_ARROWS, "ARROWS", 0, "Arrows", ""},
		{OB_SINGLE_ARROW, "SINGLE_ARROW", 0, "Single Arrow", ""},
		{OB_PLAINAXES, "PLAIN_AXES", 0, "Plain Axes", ""},
		{OB_CIRCLE, "CIRCLE", 0, "Circle", ""},
		{OB_CUBE, "CUBE", 0, "Cube", ""},
		{OB_EMPTY_SPHERE, "SPHERE", 0, "Sphere", ""},
		{OB_EMPTY_CONE, "CONE", 0, "Cone", ""},
		{0, NULL, 0, NULL, NULL}};
	
	static EnumPropertyItem track_items[] = {
		{OB_POSX, "POSX", 0, "+X", ""},
		{OB_POSY, "POSY", 0, "+Y", ""},
		{OB_POSZ, "POSZ", 0, "+Z", ""},
		{OB_NEGX, "NEGX", 0, "-X", ""},
		{OB_NEGY, "NEGY", 0, "-Y", ""},
		{OB_NEGZ, "NEGZ", 0, "-Z", ""},
		{0, NULL, 0, NULL, NULL}};

	static EnumPropertyItem up_items[] = {
		{OB_POSX, "X", 0, "X", ""},
		{OB_POSY, "Y", 0, "Y", ""},
		{OB_POSZ, "Z", 0, "Z", ""},
		{0, NULL, 0, NULL, NULL}};

	static EnumPropertyItem drawtype_items[] = {
		{OB_BOUNDBOX, "BOUNDS", 0, "Bounds", ""},
		{OB_WIRE, "WIRE", 0, "Wire", ""},
		{OB_SOLID, "SOLID", 0, "Solid", ""},
		{OB_SHADED, "SHADED", 0, "Shaded", ""},
		{OB_TEXTURE, "TEXTURED", 0, "Textured", ""},
		{0, NULL, 0, NULL, NULL}};

	static EnumPropertyItem boundtype_items[] = {
		{OB_BOUND_BOX, "BOX", 0, "Box", ""},
		{OB_BOUND_SPHERE, "SPHERE", 0, "Sphere", ""},
		{OB_BOUND_CYLINDER, "CYLINDER", 0, "Cylinder", ""},
		{OB_BOUND_CONE, "CONE", 0, "Cone", ""},
		{OB_BOUND_POLYH, "POLYHEDER", 0, "Polyheder", ""},
		{0, NULL, 0, NULL, NULL}};

	static EnumPropertyItem dupli_items[] = {
		{0, "NONE", 0, "None", ""},
		{OB_DUPLIFRAMES, "FRAMES", 0, "Frames", "Make copy of object for every frame."},
		{OB_DUPLIVERTS, "VERTS", 0, "Verts", "Duplicate child objects on all vertices."},
		{OB_DUPLIFACES, "FACES", 0, "Faces", "Duplicate child objects on all faces."},
		{OB_DUPLIGROUP, "GROUP", 0, "Group", "Enable group instancing."},
		{0, NULL, 0, NULL, NULL}};

	srna= RNA_def_struct(brna, "Object", "ID");
	RNA_def_struct_ui_text(srna, "Object", "Object datablock defining an object in a scene..");
	RNA_def_struct_clear_flag(srna, STRUCT_ID_REFCOUNT);
	RNA_def_struct_ui_icon(srna, ICON_OBJECT_DATA);

	prop= RNA_def_property(srna, "data", PROP_POINTER, PROP_NONE);
	RNA_def_property_struct_type(prop, "ID");
	RNA_def_property_pointer_funcs(prop, NULL, "rna_Object_data_set", "rna_Object_data_typef");
	RNA_def_property_editable_func(prop, "rna_Object_data_editable");
	RNA_def_property_flag(prop, PROP_EDITABLE);
	RNA_def_property_ui_text(prop, "Data", "Object data.");
	RNA_def_property_update(prop, NC_OBJECT|ND_DRAW, "rna_Object_update_data");

	prop= RNA_def_property(srna, "layers", PROP_BOOLEAN, PROP_NONE);
	RNA_def_property_boolean_sdna(prop, NULL, "lay", 1);
	RNA_def_property_array(prop, 20);
	RNA_def_property_ui_text(prop, "Layers", "Layers the object is on.");
	RNA_def_property_boolean_funcs(prop, NULL, "rna_Object_layer_set");

	prop= RNA_def_property(srna, "selected", PROP_BOOLEAN, PROP_NONE);
	RNA_def_property_boolean_sdna(prop, NULL, "flag", SELECT);
	RNA_def_property_ui_text(prop, "Selected", "Object selection state.");

	/* parent and track */

	prop= RNA_def_property(srna, "parent", PROP_POINTER, PROP_NONE);
	RNA_def_property_ui_text(prop, "Parent", "Parent Object");

	prop= RNA_def_property(srna, "type", PROP_ENUM, PROP_NONE);
	RNA_def_property_enum_sdna(prop, NULL, "type");
	RNA_def_property_enum_items(prop, object_type_items);
	RNA_def_property_clear_flag(prop, PROP_EDITABLE);
	RNA_def_property_ui_text(prop, "Type", "Type of Object.");
	
	prop= RNA_def_property(srna, "parent_type", PROP_ENUM, PROP_NONE);
	RNA_def_property_enum_sdna(prop, NULL, "partype");
	RNA_def_property_enum_items(prop, parent_type_items);
	RNA_def_property_clear_flag(prop, PROP_EDITABLE);
	RNA_def_property_ui_text(prop, "Parent Type", "Type of parent relation.");

	prop= RNA_def_property(srna, "parent_vertices", PROP_INT, PROP_UNSIGNED);
	RNA_def_property_int_sdna(prop, NULL, "par1");
	RNA_def_property_array(prop, 3);
	RNA_def_property_clear_flag(prop, PROP_EDITABLE);
	RNA_def_property_ui_text(prop, "Parent Vertices", "Indices of vertices in cases of a vertex parenting relation.");

	prop= RNA_def_property(srna, "parent_bone", PROP_STRING, PROP_NONE);
	RNA_def_property_string_sdna(prop, NULL, "parsubstr");
	RNA_def_property_ui_text(prop, "Parent Bone", "Name of parent bone in case of a bone parenting relation.");

	prop= RNA_def_property(srna, "track", PROP_POINTER, PROP_NONE);
	RNA_def_property_flag(prop, PROP_EDITABLE);
	RNA_def_property_ui_text(prop, "Track", "Object being tracked to define the rotation (Old Track).");

	prop= RNA_def_property(srna, "track_axis", PROP_ENUM, PROP_NONE);
	RNA_def_property_enum_sdna(prop, NULL, "trackflag");
	RNA_def_property_enum_items(prop, track_items);
	RNA_def_property_ui_text(prop, "Track Axis", "Tracking axis pointing to the another object.");

	prop= RNA_def_property(srna, "up_axis", PROP_ENUM, PROP_NONE);
	RNA_def_property_enum_sdna(prop, NULL, "upflag");
	RNA_def_property_enum_items(prop, up_items);
	RNA_def_property_ui_text(prop, "Up Axis", "Specify the axis that points up.");

	/* proxy */

	prop= RNA_def_property(srna, "proxy", PROP_POINTER, PROP_NONE);
	RNA_def_property_ui_text(prop, "Proxy", "Library object this proxy object controls.");

	prop= RNA_def_property(srna, "proxy_group", PROP_POINTER, PROP_NONE);
	RNA_def_property_ui_text(prop, "Proxy Group", "Library group duplicator object this proxy object controls.");

	/* materials */
	prop= RNA_def_property(srna, "materials", PROP_COLLECTION, PROP_NONE);
	RNA_def_property_collection_sdna(prop, NULL, "mat", "totcol");
	RNA_def_property_struct_type(prop, "MaterialSlot");
<<<<<<< HEAD
	RNA_def_property_collection_funcs(prop, NULL, NULL, NULL, "rna_iterator_array_get", 0, 0, 0, 0); /* don't dereference pointer! */
=======
	RNA_def_property_collection_funcs(prop, NULL, NULL, NULL, "rna_iterator_array_get", 0, 0, 0, 0, 0); /* don't dereference pointer! */
>>>>>>> 94dbb3bb
	RNA_def_property_ui_text(prop, "Materials", "Material slots in the object.");

	prop= RNA_def_property(srna, "active_material", PROP_POINTER, PROP_NONE);
	RNA_def_property_struct_type(prop, "MaterialSlot");
	RNA_def_property_pointer_funcs(prop, "rna_Object_active_material_get", NULL, NULL);
	RNA_def_property_ui_text(prop, "Active Material", "Active material being displayed.");

	prop= RNA_def_property(srna, "active_material_index", PROP_INT, PROP_UNSIGNED);
	RNA_def_property_int_sdna(prop, NULL, "actcol");
	RNA_def_property_int_funcs(prop, NULL, NULL, "rna_Object_active_material_index_range");
	RNA_def_property_ui_text(prop, "Active Material Index", "Index of active material slot.");

	/* transform */

	prop= RNA_def_property(srna, "location", PROP_FLOAT, PROP_VECTOR);
	RNA_def_property_float_sdna(prop, NULL, "loc");
	RNA_def_property_ui_text(prop, "Location", "Location of the object.");
	RNA_def_property_update(prop, NC_OBJECT|ND_TRANSFORM, "rna_Object_update");

	prop= RNA_def_property(srna, "delta_location", PROP_FLOAT, PROP_VECTOR);
	RNA_def_property_float_sdna(prop, NULL, "dloc");
	RNA_def_property_ui_text(prop, "Delta Location", "Extra added translation to object location.");
	RNA_def_property_update(prop, NC_OBJECT|ND_TRANSFORM, "rna_Object_update");
	
	prop= RNA_def_property(srna, "rotation", PROP_FLOAT, PROP_ROTATION);
	RNA_def_property_float_sdna(prop, NULL, "rot");
	RNA_def_property_ui_text(prop, "Rotation", "Rotation of the object.");
	RNA_def_property_update(prop, NC_OBJECT|ND_TRANSFORM, "rna_Object_update");

	prop= RNA_def_property(srna, "delta_rotation", PROP_FLOAT, PROP_ROTATION);
	RNA_def_property_float_sdna(prop, NULL, "drot");
	RNA_def_property_ui_text(prop, "Delta Rotation", "Extra added rotation to the rotation of the object.");
	RNA_def_property_update(prop, NC_OBJECT|ND_TRANSFORM, "rna_Object_update");
	
	prop= RNA_def_property(srna, "scale", PROP_FLOAT, PROP_VECTOR);
	RNA_def_property_float_sdna(prop, NULL, "size");
	RNA_def_property_ui_text(prop, "Scale", "Scaling of the object.");
	RNA_def_property_update(prop, NC_OBJECT|ND_TRANSFORM, "rna_Object_update");

	prop= RNA_def_property(srna, "delta_scale", PROP_FLOAT, PROP_VECTOR);
	RNA_def_property_float_sdna(prop, NULL, "dsize");
	RNA_def_property_ui_text(prop, "Delta Scale", "Extra added scaling to the scale of the object.");
	RNA_def_property_update(prop, NC_OBJECT|ND_TRANSFORM, "rna_Object_update");

	prop= RNA_def_property(srna, "lock_location", PROP_BOOLEAN, PROP_VECTOR);
	RNA_def_property_boolean_sdna(prop, NULL, "protectflag", OB_LOCK_LOCX);
	RNA_def_property_array(prop, 3);
	RNA_def_property_ui_text(prop, "Lock Location", "Lock editing of location in the interface.");

	prop= RNA_def_property(srna, "lock_rotation", PROP_BOOLEAN, PROP_VECTOR);
	RNA_def_property_boolean_sdna(prop, NULL, "protectflag", OB_LOCK_ROTX);
	RNA_def_property_array(prop, 3);
	RNA_def_property_ui_text(prop, "Lock Rotation", "Lock editing of rotation in the interface.");

	prop= RNA_def_property(srna, "lock_scale", PROP_BOOLEAN, PROP_VECTOR);
	RNA_def_property_boolean_sdna(prop, NULL, "protectflag", OB_LOCK_SCALEX);
	RNA_def_property_array(prop, 3);
	RNA_def_property_ui_text(prop, "Lock Scale", "Lock editing of scale in the interface.");

<<<<<<< HEAD
	/*
	// error on compile
	prop= RNA_def_float_matrix(srna, "mat", 16, NULL, 0.0f, 0.0f, "Matrix", "Transform matrix of the object.", 0.0f, 0.0f);
	RNA_def_property_float_sdna(prop, NULL, "obmat");
	*/
=======
	/* matrix */
	prop= RNA_def_property(srna, "matrix", PROP_FLOAT, PROP_MATRIX);
	RNA_def_property_float_sdna(prop, NULL, "obmat");
	RNA_def_property_array(prop, 16);
	RNA_def_property_ui_text(prop, "Matrix", "Transformation matrix.");
>>>>>>> 94dbb3bb

	/* collections */
	prop= RNA_def_property(srna, "constraints", PROP_COLLECTION, PROP_NONE);
	RNA_def_property_struct_type(prop, "Constraint");
	RNA_def_property_ui_text(prop, "Constraints", "Constraints of the object.");

	prop= RNA_def_property(srna, "modifiers", PROP_COLLECTION, PROP_NONE);
	RNA_def_property_struct_type(prop, "Modifier");
	RNA_def_property_ui_text(prop, "Modifiers", "Modifiers affecting the geometric data of the Object.");

	/* game engine */

	prop= RNA_def_property(srna, "game", PROP_POINTER, PROP_NEVER_NULL);
	RNA_def_property_struct_type(prop, "GameObjectSettings");
	RNA_def_property_pointer_funcs(prop, "rna_Object_game_settings_get", NULL, NULL);
	RNA_def_property_ui_text(prop, "Game Settings", "Game engine related settings for the object.");

	/* vertex groups */

	prop= RNA_def_property(srna, "vertex_groups", PROP_COLLECTION, PROP_NONE);
	RNA_def_property_collection_sdna(prop, NULL, "defbase", NULL);
	RNA_def_property_struct_type(prop, "VertexGroup");
	RNA_def_property_ui_text(prop, "Vertex Groups", "Vertex groups of the object.");

	prop= RNA_def_property(srna, "active_vertex_group", PROP_POINTER, PROP_NONE);
	RNA_def_property_struct_type(prop, "VertexGroup");
	RNA_def_property_pointer_funcs(prop, "rna_Object_active_vertex_group_get", NULL, NULL);
	RNA_def_property_ui_text(prop, "Active Vertex Group", "Vertex groups of the object.");

	/* empty */

	prop= RNA_def_property(srna, "empty_draw_type", PROP_ENUM, PROP_NONE);
	RNA_def_property_enum_sdna(prop, NULL, "empty_drawtype");
	RNA_def_property_enum_items(prop, empty_drawtype_items);
	RNA_def_property_ui_text(prop, "Empty Draw Type", "Viewport display style for empties.");
	RNA_def_property_update(prop, NC_OBJECT|ND_DRAW, NULL);

	prop= RNA_def_property(srna, "empty_draw_size", PROP_FLOAT, PROP_NONE);
	RNA_def_property_float_sdna(prop, NULL, "empty_drawsize");
	RNA_def_property_range(prop, 0.01, 10.0);
	RNA_def_property_ui_text(prop, "Empty Draw Size", "Size of of display for empties in the viewport.");
	RNA_def_property_update(prop, NC_OBJECT|ND_DRAW, NULL);

	/* render */

	prop= RNA_def_property(srna, "pass_index", PROP_INT, PROP_UNSIGNED);
	RNA_def_property_int_sdna(prop, NULL, "index");
	RNA_def_property_ui_text(prop, "Pass Index", "Index # for the IndexOB render pass.");

	prop= RNA_def_property(srna, "color", PROP_FLOAT, PROP_COLOR);
	RNA_def_property_float_sdna(prop, NULL, "col");
	RNA_def_property_ui_text(prop, "Color", "Object color and alpha, used when faces have the ObColor mode enabled.");

	/* physics */

	prop= RNA_def_property(srna, "field", PROP_POINTER, PROP_NONE);
	RNA_def_property_pointer_sdna(prop, NULL, "pd");
	RNA_def_property_struct_type(prop, "FieldSettings");
	RNA_def_property_ui_text(prop, "Field Settings", "Settings for using the objects as a field in physics simulation.");

	prop= RNA_def_property(srna, "collision", PROP_POINTER, PROP_NONE);
	RNA_def_property_pointer_sdna(prop, NULL, "pd");
	RNA_def_property_struct_type(prop, "CollisionSettings");
	RNA_def_property_ui_text(prop, "Collision Settings", "Settings for using the objects as a collider in physics simulation.");

	prop= RNA_def_property(srna, "soft_body", PROP_POINTER, PROP_NONE);
	RNA_def_property_pointer_sdna(prop, NULL, "soft");
	RNA_def_property_ui_text(prop, "Soft Body Settings", "Settings for soft body simulation.");

	prop= RNA_def_property(srna, "particle_systems", PROP_COLLECTION, PROP_NONE);
	RNA_def_property_collection_sdna(prop, NULL, "particlesystem", NULL);
	RNA_def_property_struct_type(prop, "ParticleSystem");
	RNA_def_property_ui_text(prop, "Particle Systems", "Particle systems emitted from the object.");

	prop= RNA_def_property(srna, "active_particle_system", PROP_POINTER, PROP_NONE);
	RNA_def_property_struct_type(prop, "ParticleSystem");
	RNA_def_property_pointer_funcs(prop, "rna_Object_active_particle_system_get", NULL, NULL);
	RNA_def_property_ui_text(prop, "Active Particle System", "Active particle system being displayed");

	/* restrict */

	prop= RNA_def_property(srna, "restrict_view", PROP_BOOLEAN, PROP_NONE);
	RNA_def_property_boolean_sdna(prop, NULL, "restrictflag", OB_RESTRICT_VIEW);
	RNA_def_property_ui_text(prop, "Restrict View", "Restrict visibility in the viewport.");
	RNA_def_property_update(prop, NC_OBJECT|ND_DRAW, NULL);

	prop= RNA_def_property(srna, "restrict_select", PROP_BOOLEAN, PROP_NONE);
	RNA_def_property_boolean_sdna(prop, NULL, "restrictflag", OB_RESTRICT_SELECT);
	RNA_def_property_ui_text(prop, "Restrict Select", "Restrict selection in the viewport.");

	prop= RNA_def_property(srna, "restrict_render", PROP_BOOLEAN, PROP_NONE);
	RNA_def_property_boolean_sdna(prop, NULL, "restrictflag", OB_RESTRICT_RENDER);
	RNA_def_property_ui_text(prop, "Restrict Render", "Restrict renderability.");

	/* anim */
	
	rna_def_animdata_common(srna);
	
	prop= RNA_def_property(srna, "draw_keys", PROP_BOOLEAN, PROP_NONE);
	RNA_def_property_boolean_sdna(prop, NULL, "ipoflag", OB_DRAWKEY);
	RNA_def_property_clear_flag(prop, PROP_EDITABLE); // update ipo flag indirect
	RNA_def_property_ui_text(prop, "Draw Keys", "Draw object as key positions.");

	prop= RNA_def_property(srna, "draw_keys_selected", PROP_BOOLEAN, PROP_NONE);
	RNA_def_property_boolean_sdna(prop, NULL, "ipoflag", OB_DRAWKEYSEL);
	RNA_def_property_ui_text(prop, "Draw Keys Selected", "Limit the drawing of object keys to selected.");
	RNA_def_property_update(prop, NC_OBJECT|ND_DRAW, NULL);

	prop= RNA_def_property(srna, "track_rotation", PROP_BOOLEAN, PROP_NONE);
	RNA_def_property_boolean_sdna(prop, NULL, "transflag", OB_POWERTRACK);
	RNA_def_property_ui_text(prop, "Track Rotation", "Switch object rotation of in tracking.");

	prop= RNA_def_property(srna, "slow_parent", PROP_BOOLEAN, PROP_NONE);
	RNA_def_property_boolean_sdna(prop, NULL, "partype", PARSLOW);
	RNA_def_property_ui_text(prop, "Slow Parent", "Create a delay in the parent relationship.");

	prop= RNA_def_property(srna, "dupli_type", PROP_ENUM, PROP_NONE);
	RNA_def_property_enum_bitflag_sdna(prop, NULL, "transflag");
	RNA_def_property_enum_items(prop, dupli_items);
	RNA_def_property_ui_text(prop, "Dupli Type", "If not None, object duplication method to use.");
	RNA_def_property_update(prop, NC_OBJECT|ND_DRAW, "rna_Object_dependency_update");

	prop= RNA_def_property(srna, "dupli_frames_no_speed", PROP_BOOLEAN, PROP_NONE);
	RNA_def_property_boolean_sdna(prop, NULL, "transflag", OB_DUPLINOSPEED);
	RNA_def_property_ui_text(prop, "Dupli Frames No Speed", "Set dupliframes to still, regardless of frame.");
	RNA_def_property_update(prop, NC_OBJECT|ND_DRAW, "rna_Object_update");

	prop= RNA_def_property(srna, "dupli_verts_rotation", PROP_BOOLEAN, PROP_NONE);
	RNA_def_property_boolean_sdna(prop, NULL, "transflag", OB_DUPLIROT);
	RNA_def_property_ui_text(prop, "Dupli Verts Rotation", "Rotate dupli according to vertex normal.");
	RNA_def_property_update(prop, NC_OBJECT|ND_DRAW, NULL);

	prop= RNA_def_property(srna, "dupli_faces_inherit_scale", PROP_BOOLEAN, PROP_NONE);
	RNA_def_property_boolean_sdna(prop, NULL, "transflag", OB_DUPLIROT);
	RNA_def_property_ui_text(prop, "Dupli Faces Inherit Scale", "Scale dupli based on face size.");
	RNA_def_property_update(prop, NC_OBJECT|ND_DRAW, "rna_Object_update");

	prop= RNA_def_property(srna, "dupli_faces_scale", PROP_FLOAT, PROP_NONE);
	RNA_def_property_float_sdna(prop, NULL, "dupfacesca");
	RNA_def_property_range(prop, 0.001f, 10000.0f);
	RNA_def_property_ui_text(prop, "Dupli Faces Scale", "Scale the DupliFace objects.");
	RNA_def_property_update(prop, NC_OBJECT|ND_DRAW, NULL);

	prop= RNA_def_property(srna, "dupli_group", PROP_POINTER, PROP_NONE);
	RNA_def_property_pointer_sdna(prop, NULL, "dup_group");
	RNA_def_property_flag(prop, PROP_EDITABLE);
	RNA_def_property_ui_text(prop, "Dupli Group", "Instance an existing group.");
	RNA_def_property_update(prop, NC_OBJECT|ND_DRAW, "rna_Object_dependency_update");

	prop= RNA_def_property(srna, "dupli_frames_start", PROP_INT, PROP_NONE);
	RNA_def_property_int_sdna(prop, NULL, "dupsta");
	RNA_def_property_range(prop, 1, 32767);
	RNA_def_property_ui_text(prop, "Dupli Frames Start", "Start frame for DupliFrames.");
	RNA_def_property_update(prop, NC_OBJECT|ND_DRAW, "rna_Object_update");

	prop= RNA_def_property(srna, "dupli_frames_end", PROP_INT, PROP_NONE);
	RNA_def_property_int_sdna(prop, NULL, "dupend");
	RNA_def_property_range(prop, 1, 32767);
	RNA_def_property_ui_text(prop, "Dupli Frames End", "End frame for DupliFrames.");
	RNA_def_property_update(prop, NC_OBJECT|ND_DRAW, "rna_Object_update");

	prop= RNA_def_property(srna, "dupli_frames_on", PROP_INT, PROP_NONE);
	RNA_def_property_int_sdna(prop, NULL, "dupon");
	RNA_def_property_range(prop, 1, 1500);
	RNA_def_property_ui_text(prop, "Dupli Frames On", "Number of frames to use between DupOff frames.");
	RNA_def_property_update(prop, NC_OBJECT|ND_DRAW, "rna_Object_update");

	prop= RNA_def_property(srna, "dupli_frames_off", PROP_INT, PROP_NONE);
	RNA_def_property_int_sdna(prop, NULL, "dupoff");
	RNA_def_property_range(prop, 0, 1500);
	RNA_def_property_ui_text(prop, "Dupli Frames Off", "Recurring frames to exclude from the Dupliframes.");
	RNA_def_property_update(prop, NC_OBJECT|ND_DRAW, "rna_Object_update");

	/* time offset */

	prop= RNA_def_property(srna, "time_offset", PROP_FLOAT, PROP_NONE);
	RNA_def_property_float_sdna(prop, NULL, "sf");
	RNA_def_property_range(prop, -MAXFRAMEF, MAXFRAMEF);
	RNA_def_property_ui_text(prop, "Time Offset", "Animation offset in frames for IPO's and dupligroup instances.");
	RNA_def_property_update(prop, NC_OBJECT|ND_TRANSFORM, "rna_Object_update");

	prop= RNA_def_property(srna, "time_offset_edit", PROP_BOOLEAN, PROP_NONE);
	RNA_def_property_boolean_sdna(prop, NULL, "ipoflag", OB_OFFS_OB);
	RNA_def_property_ui_text(prop, "Time Offset Edit", "Use time offset when inserting keys and display time offset for IPO and action views.");

	prop= RNA_def_property(srna, "time_offset_parent", PROP_BOOLEAN, PROP_NONE);
	RNA_def_property_boolean_sdna(prop, NULL, "ipoflag", OB_OFFS_PARENT);
	RNA_def_property_ui_text(prop, "Time Offset Parent", "Apply the time offset to this objects parent relationship.");
	RNA_def_property_update(prop, NC_OBJECT|ND_TRANSFORM, "rna_Object_update");

	prop= RNA_def_property(srna, "time_offset_particle", PROP_BOOLEAN, PROP_NONE);
	RNA_def_property_boolean_sdna(prop, NULL, "ipoflag", OB_OFFS_PARTICLE);
	RNA_def_property_ui_text(prop, "Time Offset Particle", "Let the time offset work on the particle effect.");
	RNA_def_property_update(prop, NC_OBJECT|ND_TRANSFORM, "rna_Object_update");

	prop= RNA_def_property(srna, "time_offset_add_parent", PROP_BOOLEAN, PROP_NONE);
	RNA_def_property_boolean_sdna(prop, NULL, "ipoflag", OB_OFFS_PARENTADD);
	RNA_def_property_ui_text(prop, "Time Offset Add Parent", "Add the parents time offset value");
	RNA_def_property_update(prop, NC_OBJECT|ND_TRANSFORM, "rna_Object_update");

	/* script link */

	prop= RNA_def_property(srna, "script_link", PROP_POINTER, PROP_NEVER_NULL);
	RNA_def_property_pointer_sdna(prop, NULL, "scriptlink");
	RNA_def_property_ui_text(prop, "Script Link", "Scripts linked to this object.");

	/* drawing */

	prop= RNA_def_property(srna, "max_draw_type", PROP_ENUM, PROP_NONE);
	RNA_def_property_enum_sdna(prop, NULL, "dt");
	RNA_def_property_enum_items(prop, drawtype_items);
	RNA_def_property_ui_text(prop, "Maximum Draw Type",  "Maximum draw type to display object with in viewport.");
	RNA_def_property_update(prop, NC_OBJECT|ND_DRAW, NULL);

	prop= RNA_def_property(srna, "draw_bounds", PROP_BOOLEAN, PROP_NONE);
	RNA_def_property_boolean_sdna(prop, NULL, "dtx", OB_BOUNDBOX);
	RNA_def_property_ui_text(prop, "Draw Bounds", "Displays the object's bounds.");
	RNA_def_property_update(prop, NC_OBJECT|ND_DRAW, NULL);

	prop= RNA_def_property(srna, "draw_bounds_type", PROP_ENUM, PROP_NONE);
	RNA_def_property_enum_sdna(prop, NULL, "boundtype");
	RNA_def_property_enum_items(prop, boundtype_items);
	RNA_def_property_ui_text(prop, "Draw Bounds Type", "Object boundary display type.");
	RNA_def_property_update(prop, NC_OBJECT|ND_DRAW, NULL);
	
	prop= RNA_def_property(srna, "draw_name", PROP_BOOLEAN, PROP_NONE);
	RNA_def_property_boolean_sdna(prop, NULL, "dtx", OB_DRAWNAME);
	RNA_def_property_ui_text(prop, "Draw Name", "Displays the object's name.");
	RNA_def_property_update(prop, NC_OBJECT|ND_DRAW, NULL);
	
	prop= RNA_def_property(srna, "draw_axis", PROP_BOOLEAN, PROP_NONE);
	RNA_def_property_boolean_sdna(prop, NULL, "dtx", OB_AXIS);
	RNA_def_property_ui_text(prop, "Draw Axis", "Displays the object's center and axis");
	RNA_def_property_update(prop, NC_OBJECT|ND_DRAW, NULL);
	
	prop= RNA_def_property(srna, "draw_texture_space", PROP_BOOLEAN, PROP_NONE);
	RNA_def_property_boolean_sdna(prop, NULL, "dtx", OB_TEXSPACE);
	RNA_def_property_ui_text(prop, "Draw Texture Space", "Displays the object's texture space.");
	RNA_def_property_update(prop, NC_OBJECT|ND_DRAW, NULL);
	
	prop= RNA_def_property(srna, "draw_wire", PROP_BOOLEAN, PROP_NONE);
	RNA_def_property_boolean_sdna(prop, NULL, "dtx", OB_DRAWWIRE);
	RNA_def_property_ui_text(prop, "Draw Wire", "Adds the object's wireframe over solid drawing.");
	RNA_def_property_update(prop, NC_OBJECT|ND_DRAW, NULL);
	
	prop= RNA_def_property(srna, "draw_transparent", PROP_BOOLEAN, PROP_NONE);
	RNA_def_property_boolean_sdna(prop, NULL, "dtx", OB_DRAWTRANSP);
	RNA_def_property_ui_text(prop, "Draw Transparent", "Enables transparent materials for the object (Mesh only).");
	RNA_def_property_update(prop, NC_OBJECT|ND_DRAW, NULL);
	
	prop= RNA_def_property(srna, "x_ray", PROP_BOOLEAN, PROP_NONE);
	RNA_def_property_boolean_sdna(prop, NULL, "dtx", OB_DRAWXRAY);
	RNA_def_property_ui_text(prop, "X-Ray", "Makes the object draw in front of others.");
	RNA_def_property_update(prop, NC_OBJECT|ND_DRAW, NULL);
	
	/* pose */
	prop= RNA_def_property(srna, "pose_library", PROP_POINTER, PROP_NONE);
	RNA_def_property_pointer_sdna(prop, NULL, "poselib");
	RNA_def_property_struct_type(prop, "Action");
	RNA_def_property_ui_text(prop, "Pose Library", "Action used as a pose library for armatures.");

	prop= RNA_def_property(srna, "pose", PROP_POINTER, PROP_NONE);
	RNA_def_property_pointer_sdna(prop, NULL, "pose");
	RNA_def_property_struct_type(prop, "Pose");
	RNA_def_property_ui_text(prop, "Pose", "Current pose for armatures.");

	prop= RNA_def_property(srna, "pose_mode", PROP_BOOLEAN, PROP_NONE);
	RNA_def_property_boolean_sdna(prop, NULL, "flag", OB_POSEMODE);
	RNA_def_property_clear_flag(prop, PROP_EDITABLE);
	RNA_def_property_ui_text(prop, "Pose Mode", "Object with armature data is in pose mode.");

	// XXX this stuff should be moved to AnimData...
/*
	prop= RNA_def_property(srna, "nla_disable_path", PROP_BOOLEAN, PROP_NONE);
	RNA_def_property_boolean_sdna(prop, NULL, "nlaflag", OB_DISABLE_PATH);
	RNA_def_property_ui_text(prop, "NLA Disable Path", "Disable path temporally, for editing cycles.");

	prop= RNA_def_property(srna, "nla_collapsed", PROP_BOOLEAN, PROP_NONE);
	RNA_def_property_boolean_sdna(prop, NULL, "nlaflag", OB_NLA_COLLAPSED);
	RNA_def_property_clear_flag(prop, PROP_EDITABLE);
	RNA_def_property_ui_text(prop, "NLA Collapsed", "");

	prop= RNA_def_property(srna, "nla_override", PROP_BOOLEAN, PROP_NONE);
	RNA_def_property_boolean_sdna(prop, NULL, "nlaflag", OB_NLA_OVERRIDE);
	RNA_def_property_clear_flag(prop, PROP_EDITABLE);
	RNA_def_property_ui_text(prop, "NLA Override", "");

	prop= RNA_def_property(srna, "nla_strips", PROP_COLLECTION, PROP_NONE);
	RNA_def_property_collection_sdna(prop, NULL, "nlastrips", NULL);
	RNA_def_property_struct_type(prop, "UnknownType");
	RNA_def_property_clear_flag(prop, PROP_EDITABLE);
	RNA_def_property_ui_text(prop, "NLA Strips", "NLA strips of the object.");
*/
	
	/* shape keys */

	prop= RNA_def_property(srna, "shape_key_lock", PROP_BOOLEAN, PROP_NONE);
	RNA_def_property_boolean_sdna(prop, NULL, "shapeflag", OB_SHAPE_LOCK);
	RNA_def_property_clear_flag(prop, PROP_EDITABLE);
	RNA_def_property_ui_text(prop, "Shape Key Lock", "Always show the current Shape for this Object.");

	prop= RNA_def_property(srna, "active_shape_key", PROP_INT, PROP_NONE);
	RNA_def_property_int_sdna(prop, NULL, "shapenr");
	RNA_def_property_clear_flag(prop, PROP_EDITABLE);
	RNA_def_property_ui_text(prop, "Active Shape Key", "Current shape key index.");

	RNA_api_object(srna);
}

void RNA_def_object(BlenderRNA *brna)
{
	rna_def_object(brna);
	rna_def_object_game_settings(brna);
	rna_def_vertex_group(brna);
	rna_def_material_slot(brna);
}

#endif
<|MERGE_RESOLUTION|>--- conflicted
+++ resolved
@@ -739,11 +739,7 @@
 	prop= RNA_def_property(srna, "materials", PROP_COLLECTION, PROP_NONE);
 	RNA_def_property_collection_sdna(prop, NULL, "mat", "totcol");
 	RNA_def_property_struct_type(prop, "MaterialSlot");
-<<<<<<< HEAD
-	RNA_def_property_collection_funcs(prop, NULL, NULL, NULL, "rna_iterator_array_get", 0, 0, 0, 0); /* don't dereference pointer! */
-=======
 	RNA_def_property_collection_funcs(prop, NULL, NULL, NULL, "rna_iterator_array_get", 0, 0, 0, 0, 0); /* don't dereference pointer! */
->>>>>>> 94dbb3bb
 	RNA_def_property_ui_text(prop, "Materials", "Material slots in the object.");
 
 	prop= RNA_def_property(srna, "active_material", PROP_POINTER, PROP_NONE);
@@ -803,19 +799,11 @@
 	RNA_def_property_array(prop, 3);
 	RNA_def_property_ui_text(prop, "Lock Scale", "Lock editing of scale in the interface.");
 
-<<<<<<< HEAD
-	/*
-	// error on compile
-	prop= RNA_def_float_matrix(srna, "mat", 16, NULL, 0.0f, 0.0f, "Matrix", "Transform matrix of the object.", 0.0f, 0.0f);
-	RNA_def_property_float_sdna(prop, NULL, "obmat");
-	*/
-=======
 	/* matrix */
 	prop= RNA_def_property(srna, "matrix", PROP_FLOAT, PROP_MATRIX);
 	RNA_def_property_float_sdna(prop, NULL, "obmat");
 	RNA_def_property_array(prop, 16);
 	RNA_def_property_ui_text(prop, "Matrix", "Transformation matrix.");
->>>>>>> 94dbb3bb
 
 	/* collections */
 	prop= RNA_def_property(srna, "constraints", PROP_COLLECTION, PROP_NONE);
