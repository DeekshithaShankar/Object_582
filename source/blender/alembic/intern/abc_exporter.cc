--- conflicted
+++ resolved
@@ -168,14 +168,9 @@
 
 /* ************************************************************************** */
 
-<<<<<<< HEAD
-AbcExporter::AbcExporter(EvaluationContext *eval_ctx, Scene *scene, const char *filename, ExportSettings &settings)
-    : m_settings(settings)
-=======
-AbcExporter::AbcExporter(Main *bmain, Scene *scene, const char *filename, ExportSettings &settings)
+AbcExporter::AbcExporter(Main *bmain, EvaluationContext *eval_ctx, Scene *scene, const char *filename, ExportSettings &settings)
     : m_bmain(bmain)
     , m_settings(settings)
->>>>>>> 89eb05a8
     , m_filename(filename)
     , m_trans_sampling_index(0)
     , m_shape_sampling_index(0)
@@ -368,29 +363,16 @@
 	for (Base *base = static_cast<Base *>(m_settings.sl->object_bases.first); base; base = base->next) {
 		Object *ob = base->object;
 
-<<<<<<< HEAD
 		if (export_object(&m_settings, base, false)) {
 			switch (ob->type) {
 				case OB_LAMP:
 				case OB_LATTICE:
-				case OB_MBALL:
 				case OB_SPEAKER:
 					/* We do not export transforms for objects of these classes. */
 					break;
-
 				default:
 					exploreTransform(eval_ctx, base, ob->parent, NULL);
 			}
-=======
-		switch (ob->type) {
-			case OB_LAMP:
-			case OB_LATTICE:
-			case OB_SPEAKER:
-				/* We do not export transforms for objects of these classes. */
-				break;
-			default:
-				exploreTransform(eval_ctx, ob, ob->parent);
->>>>>>> 89eb05a8
 		}
 	}
 }
@@ -405,13 +387,8 @@
 		return;
 	}
 
-<<<<<<< HEAD
-	if (object_type_is_exportable(ob)) {
+	if (object_type_is_exportable(m_scene, ob)) {
 		createTransformWriter(eval_ctx, ob, parent, dupliObParent);
-=======
-	if (object_type_is_exportable(m_scene, ob)) {
-		createTransformWriter(ob, parent, dupliObParent);
->>>>>>> 89eb05a8
 	}
 
 	ListBase *lb = object_duplilist(eval_ctx, m_scene, ob);
@@ -578,13 +555,9 @@
 
 void AbcExporter::createShapeWriter(Base *ob_base, Object *dupliObParent)
 {
-<<<<<<< HEAD
 	Object *ob = ob_base->object;
 
-	if (!object_type_is_exportable(ob)) {
-=======
 	if (!object_type_is_exportable(m_scene, ob)) {
->>>>>>> 89eb05a8
 		return;
 	}
 
@@ -658,7 +631,7 @@
 			}
 
 			m_shapes.push_back(new AbcMBallWriter(
-			                       m_bmain, m_scene, ob, xform,
+			                       m_bmain, m_eval_ctx, m_scene, ob, xform,
 			                       m_shape_sampling_index, m_settings));
 			break;
 		}
