/*
 * ***** BEGIN GPL LICENSE BLOCK *****
 *
 * This program is free software; you can redistribute it and/or
 * modify it under the terms of the GNU General Public License
 * as published by the Free Software Foundation; either version 2
 * of the License, or (at your option) any later version.
 *
 * This program is distributed in the hope that it will be useful,
 * but WITHOUT ANY WARRANTY; without even the implied warranty of
 * MERCHANTABILITY or FITNESS FOR A PARTICULAR PURPOSE.  See the
 * GNU General Public License for more details.
 *
 * You should have received a copy of the GNU General Public License
 * along with this program; if not, write to the Free Software Foundation,
 * Inc., 51 Franklin Street, Fifth Floor, Boston, MA 02110-1301, USA.
 *
 * ***** END GPL LICENSE BLOCK *****
 */
#ifndef __BKE_BLENDER_VERSION_H__
#define __BKE_BLENDER_VERSION_H__

/** \file BKE_blender_version.h
 *  \ingroup bke
 */

/* these lines are grep'd, watch out for our not-so-awesome regex
 * and keep comment above the defines.
 * Use STRINGIFY() rather than defining with quotes */
<<<<<<< HEAD
#define BLENDER_VERSION         280
#define BLENDER_SUBVERSION      3
=======
#define BLENDER_VERSION         279
#define BLENDER_SUBVERSION      2
>>>>>>> 4a3ddd8a
/* Several breakages with 270, e.g. constraint deg vs rad */
#define BLENDER_MINVERSION      270
#define BLENDER_MINSUBVERSION   6

/* used by packaging tools */
/* can be left blank, otherwise a,b,c... etc with no quotes */
#define BLENDER_VERSION_CHAR
/* alpha/beta/rc/release, docs use this */
#define BLENDER_VERSION_CYCLE   alpha

extern char versionstr[]; /* from blender.c */

#endif  /* __BKE_BLENDER_VERSION_H__ */<|MERGE_RESOLUTION|>--- conflicted
+++ resolved
@@ -27,13 +27,8 @@
 /* these lines are grep'd, watch out for our not-so-awesome regex
  * and keep comment above the defines.
  * Use STRINGIFY() rather than defining with quotes */
-<<<<<<< HEAD
 #define BLENDER_VERSION         280
-#define BLENDER_SUBVERSION      3
-=======
-#define BLENDER_VERSION         279
-#define BLENDER_SUBVERSION      2
->>>>>>> 4a3ddd8a
+#define BLENDER_SUBVERSION      4
 /* Several breakages with 270, e.g. constraint deg vs rad */
 #define BLENDER_MINVERSION      270
 #define BLENDER_MINSUBVERSION   6
