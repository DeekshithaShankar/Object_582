
/*  mesh.c
 *
 *  
 * 
 * $Id$
 *
 * ***** BEGIN GPL LICENSE BLOCK *****
 *
 * This program is free software; you can redistribute it and/or
 * modify it under the terms of the GNU General Public License
 * as published by the Free Software Foundation; either version 2
 * of the License, or (at your option) any later version.
 *
 * This program is distributed in the hope that it will be useful,
 * but WITHOUT ANY WARRANTY; without even the implied warranty of
 * MERCHANTABILITY or FITNESS FOR A PARTICULAR PURPOSE.  See the
 * GNU General Public License for more details.
 *
 * You should have received a copy of the GNU General Public License
 * along with this program; if not, write to the Free Software Foundation,
 * Inc., 59 Temple Place - Suite 330, Boston, MA  02111-1307, USA.
 *
 * The Original Code is Copyright (C) 2001-2002 by NaN Holding BV.
 * All rights reserved.
 *
 * The Original Code is: all of this file.
 *
 * Contributor(s): none yet.
 *
 * ***** END GPL LICENSE BLOCK *****
 */

#ifdef HAVE_CONFIG_H
#include <config.h>
#endif

#include <stdlib.h>
#include <string.h>
#include <stdio.h>
#include <math.h>

#include "MEM_guardedalloc.h"

#include "DNA_ID.h"
#include "DNA_curve_types.h"
#include "DNA_material_types.h"
#include "DNA_object_types.h"
#include "DNA_image_types.h"
#include "DNA_key_types.h"
#include "DNA_mesh_types.h"
#include "DNA_meshdata_types.h"
#include "DNA_ipo_types.h"

#include "BKE_customdata.h"
#include "BKE_depsgraph.h"
#include "BKE_main.h"
#include "BKE_DerivedMesh.h"
#include "BKE_global.h"
#include "BKE_mesh.h"
#include "BKE_multires.h"
#include "BKE_subsurf.h"
#include "BKE_displist.h"
#include "BKE_library.h"
#include "BKE_material.h"
#include "BKE_key.h"
/* these 2 are only used by conversion functions */
#include "BKE_curve.h"
/* -- */
#include "BKE_object.h"
#include "BKE_utildefines.h"

#ifdef WITH_VERSE
#include "BKE_verse.h"
#endif

#include "BLI_blenlib.h"
#include "BLI_editVert.h"
#include "BLI_arithb.h"

<<<<<<< HEAD
int update_realtime_texture(MTFace *tface, double time)
{
	Image *ima;
	int	inc = 0;
	float	diff;
	int	newframe;

	ima = tface->tpage;

	if (!ima)
		return 0;

	if (ima->lastupdate<0)
		ima->lastupdate = 0;

	if (ima->lastupdate>time)
		ima->lastupdate=(float)time;

	if(ima->tpageflag & IMA_TWINANIM) {
		if(ima->twend >= ima->xrep*ima->yrep) ima->twend= ima->xrep*ima->yrep-1;
		
		/* check: is the bindcode not in the array? Then free. (still to do) */
		
		diff = (float)(time-ima->lastupdate);

		inc = (int)(diff*(float)ima->animspeed);

		ima->lastupdate+=((float)inc/(float)ima->animspeed);

		newframe = ima->lastframe+inc;

		if (newframe > (int)ima->twend)
			newframe = (int)ima->twsta-1 + (newframe-ima->twend)%(ima->twend-ima->twsta);

		ima->lastframe = newframe;
	}
	return inc;
}

=======
>>>>>>> 7e4db234
void mesh_update_customdata_pointers(Mesh *me)
{
	me->mvert = CustomData_get_layer(&me->vdata, CD_MVERT);
	me->dvert = CustomData_get_layer(&me->vdata, CD_MDEFORMVERT);
	me->msticky = CustomData_get_layer(&me->vdata, CD_MSTICKY);

	me->medge = CustomData_get_layer(&me->edata, CD_MEDGE);

	me->mface = CustomData_get_layer(&me->fdata, CD_MFACE);
	me->mcol = CustomData_get_layer(&me->fdata, CD_MCOL);
	me->mtface = CustomData_get_layer(&me->fdata, CD_MTFACE);
}

/* Note: unlinking is called when me->id.us is 0, question remains how
 * much unlinking of Library data in Mesh should be done... probably
 * we need a more generic method, like the expand() functions in
 * readfile.c */

void unlink_mesh(Mesh *me)
{
	int a;
	
	if(me==0) return;
	
	for(a=0; a<me->totcol; a++) {
		if(me->mat[a]) me->mat[a]->id.us--;
		me->mat[a]= 0;
	}

	if(me->key) {
	   	me->key->id.us--;
		if (me->key->id.us == 0 && me->key->ipo )
			me->key->ipo->id.us--;
	}
	me->key= 0;
	
	if(me->texcomesh) me->texcomesh= 0;
}


/* do not free mesh itself */
void free_mesh(Mesh *me)
{
	unlink_mesh(me);

	if(me->pv) {
		if(me->pv->vert_map) MEM_freeN(me->pv->vert_map);
		if(me->pv->edge_map) MEM_freeN(me->pv->edge_map);
		if(me->pv->old_faces) MEM_freeN(me->pv->old_faces);
		if(me->pv->old_edges) MEM_freeN(me->pv->old_edges);
		me->totvert= me->pv->totvert;
		me->totedge= me->pv->totedge;
		me->totface= me->pv->totface;
		MEM_freeN(me->pv);
	}

	CustomData_free(&me->vdata, me->totvert);
	CustomData_free(&me->edata, me->totedge);
	CustomData_free(&me->fdata, me->totface);

	if(me->mat) MEM_freeN(me->mat);
	
	if(me->bb) MEM_freeN(me->bb);
	if(me->mselect) MEM_freeN(me->mselect);

	if(me->mr) multires_free(me->mr);
}

void copy_dverts(MDeformVert *dst, MDeformVert *src, int copycount)
{
	/* Assumes dst is already set up */
	int i;

	if (!src || !dst)
		return;

	memcpy (dst, src, copycount * sizeof(MDeformVert));
	
	for (i=0; i<copycount; i++){
		if (src[i].dw){
			dst[i].dw = MEM_callocN (sizeof(MDeformWeight)*src[i].totweight, "copy_deformWeight");
			memcpy (dst[i].dw, src[i].dw, sizeof (MDeformWeight)*src[i].totweight);
		}
	}

}

void free_dverts(MDeformVert *dvert, int totvert)
{
	/* Instead of freeing the verts directly,
	call this function to delete any special
	vert data */
	int	i;

	if (!dvert)
		return;

	/* Free any special data from the verts */
	for (i=0; i<totvert; i++){
		if (dvert[i].dw) MEM_freeN (dvert[i].dw);
	}
	MEM_freeN (dvert);
}

Mesh *add_mesh(char *name)
{
	Mesh *me;
	
	me= alloc_libblock(&G.main->mesh, ID_ME, name);
	
	me->size[0]= me->size[1]= me->size[2]= 1.0;
	me->smoothresh= 30;
	me->texflag= AUTOSPACE;
	me->flag= ME_TWOSIDED;
	me->bb= unit_boundbox();

#ifdef WITH_VERSE
	me->vnode = NULL;
#endif

	return me;
}

Mesh *copy_mesh(Mesh *me)
{
	Mesh *men;
	MTFace *tface;
	int a, i;
	
	men= copy_libblock(me);
	
	men->mat= MEM_dupallocN(me->mat);
	for(a=0; a<men->totcol; a++) {
		id_us_plus((ID *)men->mat[a]);
	}
	id_us_plus((ID *)men->texcomesh);

	CustomData_copy(&me->vdata, &men->vdata, CD_MASK_MESH, CD_DUPLICATE, men->totvert);
	CustomData_copy(&me->edata, &men->edata, CD_MASK_MESH, CD_DUPLICATE, men->totedge);
	CustomData_copy(&me->fdata, &men->fdata, CD_MASK_MESH, CD_DUPLICATE, men->totface);
	mesh_update_customdata_pointers(men);

	/* ensure indirect linked data becomes lib-extern */
	for(i=0; i<me->fdata.totlayer; i++) {
		if(me->fdata.layers[i].type == CD_MTFACE) {
			tface= (MTFace*)me->fdata.layers[i].data;

			for(a=0; a<me->totface; a++, tface++)
				if(tface->tpage)
					id_lib_extern((ID*)tface->tpage);
		}
	}
	
	if(me->mr)
		men->mr= multires_copy(me->mr);

	men->mselect= NULL;

	men->bb= MEM_dupallocN(men->bb);
	
	men->key= copy_key(me->key);
	if(men->key) men->key->from= (ID *)men;

#ifdef WITH_VERSE
	men->vnode = NULL;
#endif	

	return men;
}

void make_local_tface(Mesh *me)
{
	MTFace *tface;
	Image *ima;
	int a, i;
	
	for(i=0; i<me->fdata.totlayer; i++) {
		if(me->fdata.layers[i].type == CD_MTFACE) {
			tface= (MTFace*)me->fdata.layers[i].data;
			
			for(a=0; a<me->totface; a++, tface++) {
				/* special case: ima always local immediately */
				if(tface->tpage) {
					ima= tface->tpage;
					if(ima->id.lib) {
						ima->id.lib= 0;
						ima->id.flag= LIB_LOCAL;
						new_id(0, (ID *)ima, 0);
					}
				}
			}
		}
	}
}

void make_local_mesh(Mesh *me)
{
	Object *ob;
	Mesh *men;
	int local=0, lib=0;

	/* - only lib users: do nothing
	    * - only local users: set flag
	    * - mixed: make copy
	    */
	
	if(me->id.lib==0) return;
	if(me->id.us==1) {
		me->id.lib= 0;
		me->id.flag= LIB_LOCAL;
		new_id(0, (ID *)me, 0);
		
		if(me->mtface) make_local_tface(me);
		
		return;
	}
	
	ob= G.main->object.first;
	while(ob) {
		if( me==get_mesh(ob) ) {
			if(ob->id.lib) lib= 1;
			else local= 1;
		}
		ob= ob->id.next;
	}
	
	if(local && lib==0) {
		me->id.lib= 0;
		me->id.flag= LIB_LOCAL;
		new_id(0, (ID *)me, 0);
		
		if(me->mtface) make_local_tface(me);
		
	}
	else if(local && lib) {
		men= copy_mesh(me);
		men->id.us= 0;
		
		ob= G.main->object.first;
		while(ob) {
			if( me==get_mesh(ob) ) {				
				if(ob->id.lib==0) {
					set_mesh(ob, men);
				}
			}
			ob= ob->id.next;
		}
	}
}

void boundbox_mesh(Mesh *me, float *loc, float *size)
{
	MVert *mvert;
	BoundBox *bb;
	float min[3], max[3];
	float mloc[3], msize[3];
	int a;
	
	if(me->bb==0) me->bb= MEM_callocN(sizeof(BoundBox), "boundbox");
	bb= me->bb;
	
	INIT_MINMAX(min, max);

	if (!loc) loc= mloc;
	if (!size) size= msize;
	
	mvert= me->mvert;
	for(a=0; a<me->totvert; a++, mvert++) {
		DO_MINMAX(mvert->co, min, max);
	}

	if(!me->totvert) {
		min[0] = min[1] = min[2] = -1.0f;
		max[0] = max[1] = max[2] = 1.0f;
	}

	loc[0]= (min[0]+max[0])/2.0f;
	loc[1]= (min[1]+max[1])/2.0f;
	loc[2]= (min[2]+max[2])/2.0f;
		
	size[0]= (max[0]-min[0])/2.0f;
	size[1]= (max[1]-min[1])/2.0f;
	size[2]= (max[2]-min[2])/2.0f;
	
	boundbox_set_from_min_max(bb, min, max);
}

void tex_space_mesh(Mesh *me)
{
	KeyBlock *kb;
	float *fp, loc[3], size[3], min[3], max[3];
	int a;

	boundbox_mesh(me, loc, size);

	if(me->texflag & AUTOSPACE) {
		if(me->key) {
			kb= me->key->refkey;
			if (kb) {
				
				INIT_MINMAX(min, max);
				
				fp= kb->data;
				for(a=0; a<kb->totelem; a++, fp+=3) {	
					DO_MINMAX(fp, min, max);
				}
				if(kb->totelem) {
					loc[0]= (min[0]+max[0])/2.0f; loc[1]= (min[1]+max[1])/2.0f; loc[2]= (min[2]+max[2])/2.0f;
					size[0]= (max[0]-min[0])/2.0f; size[1]= (max[1]-min[1])/2.0f; size[2]= (max[2]-min[2])/2.0f;
				}
				else {
					loc[0]= loc[1]= loc[2]= 0.0;
					size[0]= size[1]= size[2]= 0.0;
				}
				
			}
		}

		for (a=0; a<3; a++) {
			if(size[a]==0.0) size[a]= 1.0;
			else if(size[a]>0.0 && size[a]<0.00001) size[a]= 0.00001;
			else if(size[a]<0.0 && size[a]> -0.00001) size[a]= -0.00001;
		}

		VECCOPY(me->loc, loc);
		VECCOPY(me->size, size);
		me->rot[0]= me->rot[1]= me->rot[2]= 0.0;
	}
}

BoundBox *mesh_get_bb(Object *ob)
{
	Mesh *me= ob->data;

	if(ob->bb)
		return ob->bb;

	if (!me->bb)
		tex_space_mesh(me);

	return me->bb;
}

void mesh_get_texspace(Mesh *me, float *loc_r, float *rot_r, float *size_r)
{
	if (!me->bb) {
		tex_space_mesh(me);
	}

	if (loc_r) VECCOPY(loc_r, me->loc);
	if (rot_r) VECCOPY(rot_r, me->rot);
	if (size_r) VECCOPY(size_r, me->size);
}

float *get_mesh_orco_verts(Object *ob)
{
	Mesh *me = ob->data;
	int a, totvert;
	float (*vcos)[3] = NULL;

	/* Get appropriate vertex coordinates */
	if(me->key && me->texcomesh==0 && me->key->refkey) {
		vcos= mesh_getRefKeyCos(me, &totvert);
	}
	else {
		MVert *mvert = NULL;		
		Mesh *tme = me->texcomesh?me->texcomesh:me;

		vcos = MEM_callocN(sizeof(*vcos)*me->totvert, "orco mesh");
		mvert = tme->mvert;
		totvert = MIN2(tme->totvert, me->totvert);

		for(a=0; a<totvert; a++, mvert++) {
			vcos[a][0]= mvert->co[0];
			vcos[a][1]= mvert->co[1];
			vcos[a][2]= mvert->co[2];
		}
	}

	return (float*)vcos;
}

void transform_mesh_orco_verts(Mesh *me, float (*orco)[3], int totvert, int invert)
{
	float loc[3], size[3];
	int a;

	mesh_get_texspace(me->texcomesh?me->texcomesh:me, loc, NULL, size);

	if(invert) {
		for(a=0; a<totvert; a++) {
			float *co = orco[a];
			co[0] = co[0]*size[0] + loc[0];
			co[1] = co[1]*size[1] + loc[1];
			co[2] = co[2]*size[2] + loc[2];
		}
	}
	else {
		for(a=0; a<totvert; a++) {
			float *co = orco[a];
			co[0] = (co[0]-loc[0])/size[0];
			co[1] = (co[1]-loc[1])/size[1];
			co[2] = (co[2]-loc[2])/size[2];
		}
	}
}

/* rotates the vertices of a face in case v[2] or v[3] (vertex index) is = 0.
   this is necessary to make the if(mface->v4) check for quads work */
int test_index_face(MFace *mface, CustomData *fdata, int mfindex, int nr)
{
	/* first test if the face is legal */
	if(mface->v3 && mface->v3==mface->v4) {
		mface->v4= 0;
		nr--;
	}
	if(mface->v2 && mface->v2==mface->v3) {
		mface->v3= mface->v4;
		mface->v4= 0;
		nr--;
	}
	if(mface->v1==mface->v2) {
		mface->v2= mface->v3;
		mface->v3= mface->v4;
		mface->v4= 0;
		nr--;
	}

	/* prevent a zero at wrong index location */
	if(nr==3) {
		if(mface->v3==0) {
			static int corner_indices[4] = {1, 2, 0, 3};

			SWAP(int, mface->v1, mface->v2);
			SWAP(int, mface->v2, mface->v3);

			if(fdata)
				CustomData_swap(fdata, mfindex, corner_indices);
		}
	}
	else if(nr==4) {
		if(mface->v3==0 || mface->v4==0) {
			static int corner_indices[4] = {2, 3, 0, 1};

			SWAP(int, mface->v1, mface->v3);
			SWAP(int, mface->v2, mface->v4);

			if(fdata)
				CustomData_swap(fdata, mfindex, corner_indices);
		}
	}

	return nr;
}

Mesh *get_mesh(Object *ob)
{
	
	if(ob==0) return 0;
	if(ob->type==OB_MESH) return ob->data;
	else return 0;
}

void set_mesh(Object *ob, Mesh *me)
{
	Mesh *old=0;
	
	if(ob==0) return;
	
	if(ob->type==OB_MESH) {
		old= ob->data;
		old->id.us--;
		ob->data= me;
		id_us_plus((ID *)me);
	}
	
	test_object_materials((ID *)me);
}

/* ************** make edges in a Mesh, for outside of editmode */

struct edgesort {
	int v1, v2;
	short is_loose, is_draw;
};

/* edges have to be added with lowest index first for sorting */
static void to_edgesort(struct edgesort *ed, int v1, int v2, short is_loose, short is_draw)
{
	if(v1<v2) {
		ed->v1= v1; ed->v2= v2;
	}
	else {
		ed->v1= v2; ed->v2= v1;
	}
	ed->is_loose= is_loose;
	ed->is_draw= is_draw;
}

static int vergedgesort(const void *v1, const void *v2)
{
	const struct edgesort *x1=v1, *x2=v2;

	if( x1->v1 > x2->v1) return 1;
	else if( x1->v1 < x2->v1) return -1;
	else if( x1->v2 > x2->v2) return 1;
	else if( x1->v2 < x2->v2) return -1;
	
	return 0;
}

void make_edges(Mesh *me, int old)
{
	MFace *mface;
	MEdge *medge;
	struct edgesort *edsort, *ed;
	int a, totedge=0, final=0;
	
	/* we put all edges in array, sort them, and detect doubles that way */
	
	for(a= me->totface, mface= me->mface; a>0; a--, mface++) {
		if(mface->v4) totedge+=4;
		else if(mface->v3) totedge+=3;
		else totedge+=1;
	}
	
	if(totedge==0) {
		/* flag that mesh has edges */
		me->medge = MEM_callocN(0, "make mesh edges");
		me->totedge = 0;
		return;
	}
	
	ed= edsort= MEM_mallocN(totedge*sizeof(struct edgesort), "edgesort");
	
	for(a= me->totface, mface= me->mface; a>0; a--, mface++) {
		to_edgesort(ed++, mface->v1, mface->v2, !mface->v3, mface->edcode & ME_V1V2);
		if(mface->v4) {
			to_edgesort(ed++, mface->v2, mface->v3, 0, mface->edcode & ME_V2V3);
			to_edgesort(ed++, mface->v3, mface->v4, 0, mface->edcode & ME_V3V4);
			to_edgesort(ed++, mface->v4, mface->v1, 0, mface->edcode & ME_V4V1);
		}
		else if(mface->v3) {
			to_edgesort(ed++, mface->v2, mface->v3, 0, mface->edcode & ME_V2V3);
			to_edgesort(ed++, mface->v3, mface->v1, 0, mface->edcode & ME_V3V1);
		}
	}
	
	qsort(edsort, totedge, sizeof(struct edgesort), vergedgesort);
	
	/* count final amount */
	for(a=totedge, ed=edsort; a>1; a--, ed++) {
		/* edge is unique when it differs from next edge, or is last */
		if(ed->v1 != (ed+1)->v1 || ed->v2 != (ed+1)->v2) final++;
	}
	final++;
	

	medge= CustomData_add_layer(&me->edata, CD_MEDGE, CD_CALLOC, NULL, final);
	me->medge= medge;
	me->totedge= final;
	
	for(a=totedge, ed=edsort; a>1; a--, ed++) {
		/* edge is unique when it differs from next edge, or is last */
		if(ed->v1 != (ed+1)->v1 || ed->v2 != (ed+1)->v2) {
			medge->v1= ed->v1;
			medge->v2= ed->v2;
			if(old==0 || ed->is_draw) medge->flag= ME_EDGEDRAW|ME_EDGERENDER;
			if(ed->is_loose) medge->flag|= ME_LOOSEEDGE;
			medge++;
		}
		else {
			/* equal edge, we merge the drawflag */
			(ed+1)->is_draw |= ed->is_draw;
		}
	}
	/* last edge */
	medge->v1= ed->v1;
	medge->v2= ed->v2;
	medge->flag= ME_EDGEDRAW;
	if(ed->is_loose) medge->flag|= ME_LOOSEEDGE;
	medge->flag |= ME_EDGERENDER;

	MEM_freeN(edsort);

	mesh_strip_loose_faces(me);
}

void mesh_strip_loose_faces(Mesh *me)
{
	int a,b;

	for (a=b=0; a<me->totface; a++) {
		if (me->mface[a].v3) {
			if (a!=b) {
				memcpy(&me->mface[b],&me->mface[a],sizeof(me->mface[b]));
				CustomData_copy_data(&me->fdata, &me->fdata, a, b, 1);
				CustomData_free_elem(&me->fdata, a, 1);
			}
			b++;
		}
	}
	me->totface = b;
}


void mball_to_mesh(ListBase *lb, Mesh *me)
{
	DispList *dl;
	MVert *mvert;
	MFace *mface;
	float *nors, *verts;
	int a, *index;
	
	dl= lb->first;
	if(dl==0) return;

	if(dl->type==DL_INDEX4) {
		me->flag= ME_NOPUNOFLIP;
		me->totvert= dl->nr;
		me->totface= dl->parts;
		
		mvert= CustomData_add_layer(&me->vdata, CD_MVERT, CD_CALLOC, NULL, dl->nr);
		mface= CustomData_add_layer(&me->fdata, CD_MFACE, CD_CALLOC, NULL, dl->parts);
		me->mvert= mvert;
		me->mface= mface;

		a= dl->nr;
		nors= dl->nors;
		verts= dl->verts;
		while(a--) {
			VECCOPY(mvert->co, verts);
			mvert->no[0]= (short int)(nors[0]*32767.0);
			mvert->no[1]= (short int)(nors[1]*32767.0);
			mvert->no[2]= (short int)(nors[2]*32767.0);
			mvert++;
			nors+= 3;
			verts+= 3;
		}
		
		a= dl->parts;
		index= dl->index;
		while(a--) {
			mface->v1= index[0];
			mface->v2= index[1];
			mface->v3= index[2];
			mface->v4= index[3];
			mface->flag= ME_SMOOTH;

			test_index_face(mface, NULL, 0, (mface->v3==mface->v4)? 3: 4);

			mface++;
			index+= 4;
		}

		make_edges(me, 0);	// all edges
	}	
}

/* this may fail replacing ob->data, be sure to check ob->type */
void nurbs_to_mesh(Object *ob)
{
	Object *ob1;
	DispList *dl;
	Mesh *me;
	Curve *cu;
	MVert *mvert;
	MFace *mface;
	float *data;
	int a, b, ofs, vertcount, startvert, totvert=0, totvlak=0;
	int p1, p2, p3, p4, *index;

	cu= ob->data;

	/* count */
	dl= cu->disp.first;
	while(dl) {
		if(dl->type==DL_SEGM) {
			totvert+= dl->parts*dl->nr;
			totvlak+= dl->parts*(dl->nr-1);
		}
		else if(dl->type==DL_POLY) {
			/* cyclic polys are filled. except when 3D */
			if(cu->flag & CU_3D) {
				totvert+= dl->parts*dl->nr;
				totvlak+= dl->parts*dl->nr;
			}
		}
		else if(dl->type==DL_SURF) {
			totvert+= dl->parts*dl->nr;
			totvlak+= (dl->parts-1+((dl->flag & DL_CYCL_V)==2))*(dl->nr-1+(dl->flag & DL_CYCL_U));
		}
		else if(dl->type==DL_INDEX3) {
			totvert+= dl->nr;
			totvlak+= dl->parts;
		}
		dl= dl->next;
	}
	if(totvert==0) {
		/* error("can't convert"); */
		/* Make Sure you check ob->data is a curve */
		return;
	}

	/* make mesh */
	me= add_mesh("Mesh");
	me->totvert= totvert;
	me->totface= totvlak;

	me->totcol= cu->totcol;
	me->mat= cu->mat;
	cu->mat= 0;
	cu->totcol= 0;

	mvert= CustomData_add_layer(&me->vdata, CD_MVERT, CD_CALLOC, NULL, me->totvert);
	mface= CustomData_add_layer(&me->fdata, CD_MFACE, CD_CALLOC, NULL, me->totface);
	me->mvert= mvert;
	me->mface= mface;

	/* verts and faces */
	vertcount= 0;

	dl= cu->disp.first;
	while(dl) {
		if(dl->type==DL_SEGM) {
			startvert= vertcount;
			a= dl->parts*dl->nr;
			data= dl->verts;
			while(a--) {
				VECCOPY(mvert->co, data);
				data+=3;
				vertcount++;
				mvert++;
			}

			for(a=0; a<dl->parts; a++) {
				ofs= a*dl->nr;
				for(b=1; b<dl->nr; b++) {
					mface->v1= startvert+ofs+b-1;
					mface->v2= startvert+ofs+b;
					mface++;
				}
			}

		}
		else if(dl->type==DL_POLY) {
			/* 3d polys are not filled */
			if(cu->flag & CU_3D) {
				startvert= vertcount;
				a= dl->parts*dl->nr;
				data= dl->verts;
				while(a--) {
					VECCOPY(mvert->co, data);
					data+=3;
					vertcount++;
					mvert++;
				}
	
				for(a=0; a<dl->parts; a++) {
					ofs= a*dl->nr;
					for(b=0; b<dl->nr; b++) {
						mface->v1= startvert+ofs+b;
						if(b==dl->nr-1) mface->v2= startvert+ofs;
						else mface->v2= startvert+ofs+b+1;
						mface++;
					}
				}
			}
		}
		else if(dl->type==DL_INDEX3) {
			startvert= vertcount;
			a= dl->nr;
			data= dl->verts;
			while(a--) {
				VECCOPY(mvert->co, data);
				data+=3;
				vertcount++;
				mvert++;
			}

			a= dl->parts;
			index= dl->index;
			while(a--) {
				mface->v1= startvert+index[0];
				mface->v2= startvert+index[2];
				mface->v3= startvert+index[1];
				mface->v4= 0;
				test_index_face(mface, NULL, 0, 3);
				
				mface++;
				index+= 3;
			}
	
	
		}
		else if(dl->type==DL_SURF) {
			startvert= vertcount;
			a= dl->parts*dl->nr;
			data= dl->verts;
			while(a--) {
				VECCOPY(mvert->co, data);
				data+=3;
				vertcount++;
				mvert++;
			}

			for(a=0; a<dl->parts; a++) {

				if( (dl->flag & DL_CYCL_V)==0 && a==dl->parts-1) break;

				if(dl->flag & DL_CYCL_U) {			/* p2 -> p1 -> */
					p1= startvert+ dl->nr*a;	/* p4 -> p3 -> */
					p2= p1+ dl->nr-1;		/* -----> next row */
					p3= p1+ dl->nr;
					p4= p2+ dl->nr;
					b= 0;
				}
				else {
					p2= startvert+ dl->nr*a;
					p1= p2+1;
					p4= p2+ dl->nr;
					p3= p1+ dl->nr;
					b= 1;
				}
				if( (dl->flag & DL_CYCL_V) && a==dl->parts-1) {
					p3-= dl->parts*dl->nr;
					p4-= dl->parts*dl->nr;
				}

				for(; b<dl->nr; b++) {
					mface->v1= p1;
					mface->v2= p3;
					mface->v3= p4;
					mface->v4= p2;
					mface->mat_nr= (unsigned char)dl->col;
					test_index_face(mface, NULL, 0, 4);
					mface++;

					p4= p3; 
					p3++;
					p2= p1; 
					p1++;
				}
			}

		}

		dl= dl->next;
	}

	make_edges(me, 0);	// all edges
	mesh_calc_normals(me->mvert, me->totvert, me->mface, me->totface, NULL);

	if(ob->data) {
		free_libblock(&G.main->curve, ob->data);
	}
	ob->data= me;
	ob->type= OB_MESH;
	
	/* other users */
	ob1= G.main->object.first;
	while(ob1) {
		if(ob1->data==cu) {
			ob1->type= OB_MESH;
		
			ob1->data= ob->data;
			id_us_plus((ID *)ob->data);
		}
		ob1= ob1->id.next;
	}

}

void mesh_delete_material_index(Mesh *me, int index) {
	int i;

	for (i=0; i<me->totface; i++) {
		MFace *mf = &((MFace*) me->mface)[i];
		if (mf->mat_nr && mf->mat_nr>=index) 
			mf->mat_nr--;
	}
}

void mesh_set_smooth_flag(Object *meshOb, int enableSmooth) {
	Mesh *me = meshOb->data;
	int i;

	for (i=0; i<me->totface; i++) {
		MFace *mf = &((MFace*) me->mface)[i];

		if (enableSmooth) {
			mf->flag |= ME_SMOOTH;
		} else {
			mf->flag &= ~ME_SMOOTH;
		}
	}

	DAG_object_flush_update(G.scene, meshOb, OB_RECALC_DATA);
}

void mesh_calc_normals(MVert *mverts, int numVerts, MFace *mfaces, int numFaces, float **faceNors_r) 
{
	float (*tnorms)[3]= MEM_callocN(numVerts*sizeof(*tnorms), "tnorms");
	float *fnors= MEM_mallocN(sizeof(*fnors)*3*numFaces, "meshnormals");
	int i;

	for (i=0; i<numFaces; i++) {
		MFace *mf= &mfaces[i];
		float *f_no= &fnors[i*3];

		if (mf->v4)
			CalcNormFloat4(mverts[mf->v1].co, mverts[mf->v2].co, mverts[mf->v3].co, mverts[mf->v4].co, f_no);
		else
			CalcNormFloat(mverts[mf->v1].co, mverts[mf->v2].co, mverts[mf->v3].co, f_no);
		
		VecAddf(tnorms[mf->v1], tnorms[mf->v1], f_no);
		VecAddf(tnorms[mf->v2], tnorms[mf->v2], f_no);
		VecAddf(tnorms[mf->v3], tnorms[mf->v3], f_no);
		if (mf->v4)
			VecAddf(tnorms[mf->v4], tnorms[mf->v4], f_no);
	}
	for (i=0; i<numVerts; i++) {
		MVert *mv= &mverts[i];
		float *no= tnorms[i];
		
		if (Normalize(no)==0.0) {
			VECCOPY(no, mv->co);
			Normalize(no);
		}

		mv->no[0]= (short)(no[0]*32767.0);
		mv->no[1]= (short)(no[1]*32767.0);
		mv->no[2]= (short)(no[2]*32767.0);
	}
	
	MEM_freeN(tnorms);

	if (faceNors_r) {
		*faceNors_r = fnors;
	} else {
		MEM_freeN(fnors);
	}
}

float (*mesh_getVertexCos(Mesh *me, int *numVerts_r))[3]
{
#ifdef WITH_VERSE
	if(me->vnode) {
		struct VLayer *vlayer;
		struct VerseVert *vvert;
		unsigned int i, numVerts;
		float (*cos)[3];

		vlayer = find_verse_layer_type((VGeomData*)((VNode*)me->vnode)->data, VERTEX_LAYER);

		vvert = vlayer->dl.lb.first;
		numVerts = vlayer->dl.da.count;
		cos = MEM_mallocN(sizeof(*cos)*numVerts, "verse_vertexcos");

		for(i=0; i<numVerts && vvert; vvert = vvert->next, i++) {
			VECCOPY(cos[i], vvert->co);
		}

		return cos;
	}
	else {
#endif
		int i, numVerts = me->totvert;
		float (*cos)[3] = MEM_mallocN(sizeof(*cos)*numVerts, "vertexcos1");
        
		if (numVerts_r) *numVerts_r = numVerts;
		for (i=0; i<numVerts; i++)
			VECCOPY(cos[i], me->mvert[i].co);
        
		return cos;
#ifdef WITH_VERSE
	}
#endif
}

float (*mesh_getRefKeyCos(Mesh *me, int *numVerts_r))[3]
{
	KeyBlock *kb;
	float (*cos)[3] = NULL;
	int totvert;
	
	if(me->key && me->key->refkey) {
		if(numVerts_r) *numVerts_r= me->totvert;
		
		kb= me->key->refkey;
		
		/* prevent accessing invalid memory */
		if (me->totvert > kb->totelem)		cos= MEM_callocN(sizeof(*cos)*me->totvert, "vertexcos1");
		else								cos= MEM_mallocN(sizeof(*cos)*me->totvert, "vertexcos1");
		
		totvert= MIN2(kb->totelem, me->totvert);

		memcpy(cos, kb->data, sizeof(*cos)*totvert);
	}

	return cos;
}

UvVertMap *make_uv_vert_map(struct MFace *mface, struct MTFace *tface, unsigned int totface, unsigned int totvert, int selected, float *limit)
{
	UvVertMap *vmap;
	UvMapVert *buf;
	MFace *mf;
	MTFace *tf;
	unsigned int a;
	int	i, totuv, nverts;

	totuv = 0;

	/* generate UvMapVert array */
	mf= mface;
	tf= tface;
	for(a=0; a<totface; a++, mf++, tf++)
		if(!selected || (!(mf->flag & ME_HIDE) && (mf->flag & ME_FACE_SEL)))
			totuv += (mf->v4)? 4: 3;
		
	if(totuv==0)
		return NULL;
	
	vmap= (UvVertMap*)MEM_callocN(sizeof(*vmap), "UvVertMap");
	if (!vmap)
		return NULL;

	vmap->vert= (UvMapVert**)MEM_callocN(sizeof(*vmap->vert)*totvert, "UvMapVert*");
	buf= vmap->buf= (UvMapVert*)MEM_callocN(sizeof(*vmap->buf)*totuv, "UvMapVert");

	if (!vmap->vert || !vmap->buf) {
		free_uv_vert_map(vmap);
		return NULL;
	}

	mf= mface;
	tf= tface;
	for(a=0; a<totface; a++, mf++, tf++) {
		if(!selected || (!(mf->flag & ME_HIDE) && (mf->flag & ME_FACE_SEL))) {
			nverts= (mf->v4)? 4: 3;

			for(i=0; i<nverts; i++) {
				buf->tfindex= i;
				buf->f= a;
				buf->separate = 0;
				buf->next= vmap->vert[*(&mf->v1 + i)];
				vmap->vert[*(&mf->v1 + i)]= buf;
				buf++;
			}
		}
	}
	
	/* sort individual uvs for each vert */
	tf= tface;
	for(a=0; a<totvert; a++) {
		UvMapVert *newvlist= NULL, *vlist=vmap->vert[a];
		UvMapVert *iterv, *v, *lastv, *next;
		float *uv, *uv2, uvdiff[2];

		while(vlist) {
			v= vlist;
			vlist= vlist->next;
			v->next= newvlist;
			newvlist= v;

			uv= (tf+v->f)->uv[v->tfindex];
			lastv= NULL;
			iterv= vlist;

			while(iterv) {
				next= iterv->next;

				uv2= (tf+iterv->f)->uv[iterv->tfindex];
				Vec2Subf(uvdiff, uv2, uv);


				if(fabs(uv[0]-uv2[0]) < limit[0] && fabs(uv[1]-uv2[1]) < limit[1]) {
					if(lastv) lastv->next= next;
					else vlist= next;
					iterv->next= newvlist;
					newvlist= iterv;
				}
				else
					lastv=iterv;

				iterv= next;
			}

			newvlist->separate = 1;
		}

		vmap->vert[a]= newvlist;
	}
	
	return vmap;
}

UvMapVert *get_uv_map_vert(UvVertMap *vmap, unsigned int v)
{
	return vmap->vert[v];
}

void free_uv_vert_map(UvVertMap *vmap)
{
	if (vmap) {
		if (vmap->vert) MEM_freeN(vmap->vert);
		if (vmap->buf) MEM_freeN(vmap->buf);
		MEM_freeN(vmap);
	}
}

/* Partial Mesh Visibility */
PartialVisibility *mesh_pmv_copy(PartialVisibility *pmv)
{
	PartialVisibility *n= MEM_dupallocN(pmv);
	n->vert_map= MEM_dupallocN(pmv->vert_map);
	n->edge_map= MEM_dupallocN(pmv->edge_map);
	n->old_edges= MEM_dupallocN(pmv->old_edges);
	n->old_faces= MEM_dupallocN(pmv->old_faces);
	return n;
}

void mesh_pmv_free(PartialVisibility *pv)
{
	MEM_freeN(pv->vert_map);
	MEM_freeN(pv->edge_map);
	MEM_freeN(pv->old_faces);
	MEM_freeN(pv->old_edges);
	MEM_freeN(pv);
}

void mesh_pmv_revert(Object *ob, Mesh *me)
{
	if(me->pv) {
		unsigned i;
		MVert *nve, *old_verts;
		
		/* Reorder vertices */
		nve= me->mvert;
		old_verts = MEM_mallocN(sizeof(MVert)*me->pv->totvert,"PMV revert verts");
		for(i=0; i<me->pv->totvert; ++i)
			old_verts[i]= nve[me->pv->vert_map[i]];

		/* Restore verts, edges and faces */
		CustomData_free_layer_active(&me->vdata, CD_MVERT, me->totvert);
		CustomData_free_layer_active(&me->edata, CD_MEDGE, me->totedge);
		CustomData_free_layer_active(&me->fdata, CD_MFACE, me->totface);

		CustomData_add_layer(&me->vdata, CD_MVERT, CD_ASSIGN, old_verts, me->pv->totvert);
		CustomData_add_layer(&me->edata, CD_MEDGE, CD_ASSIGN, me->pv->old_edges, me->pv->totedge);
		CustomData_add_layer(&me->fdata, CD_MFACE, CD_ASSIGN, me->pv->old_faces, me->pv->totface);
		mesh_update_customdata_pointers(me);

		me->totvert= me->pv->totvert;
		me->totedge= me->pv->totedge;
		me->totface= me->pv->totface;

		me->pv->old_edges= NULL;
		me->pv->old_faces= NULL;

		/* Free maps */
		MEM_freeN(me->pv->edge_map);
		me->pv->edge_map= NULL;
		MEM_freeN(me->pv->vert_map);
		me->pv->vert_map= NULL;

		DAG_object_flush_update(G.scene, ob, OB_RECALC_DATA);
	}
}

void mesh_pmv_off(Object *ob, Mesh *me)
{
	if(ob && me->pv) {
		mesh_pmv_revert(ob, me);
		MEM_freeN(me->pv);
		me->pv= NULL;
	}
}<|MERGE_RESOLUTION|>--- conflicted
+++ resolved
@@ -78,48 +78,6 @@
 #include "BLI_editVert.h"
 #include "BLI_arithb.h"
 
-<<<<<<< HEAD
-int update_realtime_texture(MTFace *tface, double time)
-{
-	Image *ima;
-	int	inc = 0;
-	float	diff;
-	int	newframe;
-
-	ima = tface->tpage;
-
-	if (!ima)
-		return 0;
-
-	if (ima->lastupdate<0)
-		ima->lastupdate = 0;
-
-	if (ima->lastupdate>time)
-		ima->lastupdate=(float)time;
-
-	if(ima->tpageflag & IMA_TWINANIM) {
-		if(ima->twend >= ima->xrep*ima->yrep) ima->twend= ima->xrep*ima->yrep-1;
-		
-		/* check: is the bindcode not in the array? Then free. (still to do) */
-		
-		diff = (float)(time-ima->lastupdate);
-
-		inc = (int)(diff*(float)ima->animspeed);
-
-		ima->lastupdate+=((float)inc/(float)ima->animspeed);
-
-		newframe = ima->lastframe+inc;
-
-		if (newframe > (int)ima->twend)
-			newframe = (int)ima->twsta-1 + (newframe-ima->twend)%(ima->twend-ima->twsta);
-
-		ima->lastframe = newframe;
-	}
-	return inc;
-}
-
-=======
->>>>>>> 7e4db234
 void mesh_update_customdata_pointers(Mesh *me)
 {
 	me->mvert = CustomData_get_layer(&me->vdata, CD_MVERT);
