--- conflicted
+++ resolved
@@ -1322,7 +1322,6 @@
  * Find the final derived mesh tessface for a particle, from its original tessface index.
  * This is slow and can be optimized but only for many lookups.
  *
-<<<<<<< HEAD
  * \param mesh_final: Final mesh, it may not have the same topology as original mesh.
  * \param mesh_original: Original mesh, use for accessing #MPoly to #MFace mapping.
  * \param findex_orig: The input tessface index.
@@ -1330,15 +1329,6 @@
  * \param poly_nodes: May be NULL, otherwise an array of linked list,
  * one for each final \a mesh_final polygon, containing all its tessfaces indices.
  * \return The \a mesh_final tessface index.
-=======
- * \param dm_final: final DM, it may not have the same topology as original mesh.
- * \param dm_deformed: deformed-only DM, it has the exact same topology as original mesh.
- * \param findex_orig: the input tessface index.
- * \param fw: face weights (position of the particle inside the \a findex_orig tessface).
- * \param poly_nodes: may be NULL, otherwise an array of linked list, one for each final DM polygon, containing all
- *                   its tessfaces indices.
- * \return the DM tessface index.
->>>>>>> e757c4a3
  */
 int psys_particle_dm_face_lookup(
         Mesh *mesh_final, Mesh *mesh_original,
