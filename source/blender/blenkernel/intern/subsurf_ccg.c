/*
 * $Id$
 *
 * ***** BEGIN GPL LICENSE BLOCK *****
 *
 * This program is free software; you can redistribute it and/or
 * modify it under the terms of the GNU General Public License
 * as published by the Free Software Foundation; either version 2
 * of the License, or (at your option) any later version.
 *
 * This program is distributed in the hope that it will be useful,
 * but WITHOUT ANY WARRANTY; without even the implied warranty of
 * MERCHANTABILITY or FITNESS FOR A PARTICULAR PURPOSE.  See the
 * GNU General Public License for more details.
 *
 * You should have received a copy of the GNU General Public License
 * along with this program; if not, write to the Free Software Foundation,
 * Inc., 51 Franklin Street, Fifth Floor, Boston, MA 02110-1301, USA.
 *
 * The Original Code is Copyright (C) 2005 Blender Foundation.
 * All rights reserved.
 *
 * The Original Code is: all of this file.
 *
 * Contributor(s): none yet.
 *
 * ***** END GPL LICENSE BLOCK *****
 */

#include <stdlib.h>
#include <string.h>
#include <stdio.h>
#include <math.h>
#include <float.h>

#include "MEM_guardedalloc.h"

#include "DNA_mesh_types.h"
#include "DNA_meshdata_types.h"
#include "DNA_modifier_types.h"
#include "DNA_object_types.h"
#include "DNA_scene_types.h"

#include "BLI_blenlib.h"
#include "BLI_edgehash.h"
#include "BLI_math.h"
#include "BLI_memarena.h"
#include "BLI_pbvh.h"
#include "BLI_utildefines.h"

#include "BKE_cdderivedmesh.h"
#include "BKE_global.h"
#include "BKE_mesh.h"
#include "BKE_modifier.h"
#include "BKE_paint.h"
#include "BKE_scene.h"
#include "BKE_subsurf.h"
<<<<<<< HEAD
#include "BKE_tessmesh.h"
#include "BKE_utildefines.h"

#include "BLI_blenlib.h"
#include "BLI_edgehash.h"
#include "BLI_math.h"
#include "BLI_memarena.h"
#include "BLI_pbvh.h"
#include "PIL_time.h"
#include "BLI_array.h"
=======

>>>>>>> 2198cfdb

#include "BIF_gl.h"
#include "BIF_glutil.h"

#include "GPU_draw.h"
#include "GPU_extensions.h"
#include "GPU_material.h"

#include "CCGSubSurf.h"

static CCGDerivedMesh *getCCGDerivedMesh(CCGSubSurf *ss,
                                         int drawInteriorEdges,
                                         int useSubsurfUv,
                                         DerivedMesh *dm);

///

static void *arena_alloc(CCGAllocatorHDL a, int numBytes) {
	return BLI_memarena_alloc(a, numBytes);
}
static void *arena_realloc(CCGAllocatorHDL a, void *ptr, int newSize, int oldSize) {
	void *p2 = BLI_memarena_alloc(a, newSize);
	if (ptr) {
		memcpy(p2, ptr, oldSize);
	}
	return p2;
}
static void arena_free(CCGAllocatorHDL UNUSED(a), void *UNUSED(ptr)) {
}
static void arena_release(CCGAllocatorHDL a) {
	BLI_memarena_free(a);
}

static CCGSubSurf *_getSubSurf(CCGSubSurf *prevSS, int subdivLevels, int useAging, int useArena, int UNUSED(useFlatSubdiv)) {
	CCGMeshIFC ifc;
	CCGSubSurf *ccgSS;

		/* subdivLevels==0 is not allowed */
	subdivLevels = MAX2(subdivLevels, 1);

	if (prevSS) {
		int oldUseAging;

		useAging = !!useAging;
		ccgSubSurf_getUseAgeCounts(prevSS, &oldUseAging, NULL, NULL, NULL);

		if (oldUseAging!=useAging) {
			ccgSubSurf_free(prevSS);
		} else {
			ccgSubSurf_setSubdivisionLevels(prevSS, subdivLevels);

			return prevSS;
		}
	}

	if (useAging) {
		ifc.vertUserSize = ifc.edgeUserSize = ifc.faceUserSize = 12;
	} else {
		ifc.vertUserSize = ifc.edgeUserSize = ifc.faceUserSize = 8;
	}
	ifc.vertDataSize = sizeof(DMGridData);

	if (useArena) {
		CCGAllocatorIFC allocatorIFC;
		CCGAllocatorHDL allocator = BLI_memarena_new((1<<16), "subsurf arena");

		allocatorIFC.alloc = arena_alloc;
		allocatorIFC.realloc = arena_realloc;
		allocatorIFC.free = arena_free;
		allocatorIFC.release = arena_release;

		ccgSS = ccgSubSurf_new(&ifc, subdivLevels, &allocatorIFC, allocator);
	} else {
		ccgSS = ccgSubSurf_new(&ifc, subdivLevels, NULL, NULL);
	}

	if (useAging) {
		ccgSubSurf_setUseAgeCounts(ccgSS, 1, 8, 8, 8);
	}

	ccgSubSurf_setCalcVertexNormals(ccgSS, 1, BLI_STRUCT_OFFSET(DMGridData, no));

	return ccgSS;
}

static int getEdgeIndex(CCGSubSurf *ss, CCGEdge *e, int x, int edgeSize) {
	CCGVert *v0 = ccgSubSurf_getEdgeVert0(e);
	CCGVert *v1 = ccgSubSurf_getEdgeVert1(e);
	int v0idx = *((int*) ccgSubSurf_getVertUserData(ss, v0));
	int v1idx = *((int*) ccgSubSurf_getVertUserData(ss, v1));
	int edgeBase = *((int*) ccgSubSurf_getEdgeUserData(ss, e));

	if (x==0) {
		return v0idx;
	} else if (x==edgeSize-1) {
		return v1idx;
	} else {
		return edgeBase + x-1;
	}
}

BM_INLINE int getFaceIndex(CCGSubSurf *ss, CCGFace *f, int S, int x, int y, int edgeSize, int gridSize) {
	int faceBase = *((int*) ccgSubSurf_getFaceUserData(ss, f));
	int numVerts = ccgSubSurf_getFaceNumVerts(f);

	if (x==gridSize-1 && y==gridSize-1) {
		CCGVert *v = ccgSubSurf_getFaceVert(ss, f, S);
		return *((int*) ccgSubSurf_getVertUserData(ss, v));
	} else if (x==gridSize-1) {
		CCGVert *v = ccgSubSurf_getFaceVert(ss, f, S);
		CCGEdge *e = ccgSubSurf_getFaceEdge(ss, f, S);
		int edgeBase = *((int*) ccgSubSurf_getEdgeUserData(ss, e));
		if (v==ccgSubSurf_getEdgeVert0(e)) {
			return edgeBase + (gridSize-1-y)-1;
		} else {
			return edgeBase + (edgeSize-2-1)-((gridSize-1-y)-1);
		}
	} else if (y==gridSize-1) {
		CCGVert *v = ccgSubSurf_getFaceVert(ss, f, S);
		CCGEdge *e = ccgSubSurf_getFaceEdge(ss, f, (S+numVerts-1)%numVerts);
		int edgeBase = *((int*) ccgSubSurf_getEdgeUserData(ss, e));
		if (v==ccgSubSurf_getEdgeVert0(e)) {
			return edgeBase + (gridSize-1-x)-1;
		} else {
			return edgeBase + (edgeSize-2-1)-((gridSize-1-x)-1);
		}
	} else if (x==0 && y==0) {
		return faceBase;
	} else if (x==0) {
		S = (S+numVerts-1)%numVerts;
		return faceBase + 1 + (gridSize-2)*S + (y-1);
	} else if (y==0) {
		return faceBase + 1 + (gridSize-2)*S + (x-1);
	} else {
		return faceBase + 1 + (gridSize-2)*numVerts + S*(gridSize-2)*(gridSize-2) + (y-1)*(gridSize-2) + (x-1);
	}
}

static void get_face_uv_map_vert(UvVertMap *vmap, struct MFace *mf, int fi, CCGVertHDL *fverts) {
	unsigned int *fv = &mf->v1;
	UvMapVert *v, *nv;
	int j, nverts= mf->v4? 4: 3;

	for (j=0; j<nverts; j++, fv++) {
		for (nv=v=get_uv_map_vert(vmap, *fv); v; v=v->next) {
			if (v->separate)
				nv= v;
			if (v->f == fi)
				break;
		}

		fverts[j]= SET_INT_IN_POINTER(nv->f*4 + nv->tfindex);
	}
}

static int ss_sync_from_uv(CCGSubSurf *ss, CCGSubSurf *origss, DerivedMesh *dm, MTFace *tface) {
#if 0
	MFace *mface = dm->getTessFaceArray(dm);
	MVert *mvert = dm->getVertArray(dm);
	int totvert = dm->getNumVerts(dm);
	int totface = dm->getNumTessFaces(dm);
	int i, j, seam;
	UvMapVert *v;
	UvVertMap *vmap;
	float limit[2];
	CCGVertHDL fverts[4];
	EdgeHash *ehash;
	float creaseFactor = (float)ccgSubSurf_getSubdivisionLevels(ss);

	limit[0]= limit[1]= STD_UV_CONNECT_LIMIT;
	vmap= make_uv_vert_map(mface, tface, totface, totvert, 0, limit);
	if (!vmap)
		return 0;
	
	ccgSubSurf_initFullSync(ss);

	/* create vertices */
	for (i=0; i<totvert; i++) {
		if (!get_uv_map_vert(vmap, i))
			continue;

		for (v=get_uv_map_vert(vmap, i)->next; v; v=v->next)
			if (v->separate)
				break;

		seam = (v != NULL) || ((mvert+i)->flag & ME_VERT_MERGED);

		for (v=get_uv_map_vert(vmap, i); v; v=v->next) {
			if (v->separate) {
				CCGVert *ssv;
				CCGVertHDL vhdl = SET_INT_IN_POINTER(v->f*4 + v->tfindex);
				float uv[3];

				uv[0]= (tface+v->f)->uv[v->tfindex][0];
				uv[1]= (tface+v->f)->uv[v->tfindex][1];
				uv[2]= 0.0f;

				ccgSubSurf_syncVert(ss, vhdl, uv, seam, &ssv);
			}
		}
	}

	/* create edges */
	ehash = BLI_edgehash_new();

	for (i=0; i<totface; i++) {
		MFace *mf = &((MFace*) mface)[i];
		int nverts= mf->v4? 4: 3;
		CCGFace *origf= ccgSubSurf_getFace(origss, SET_INT_IN_POINTER(i));
		unsigned int *fv = &mf->v1;

		get_face_uv_map_vert(vmap, mf, i, fverts);

		for (j=0; j<nverts; j++) {
			int v0 = GET_INT_FROM_POINTER(fverts[j]);
			int v1 = GET_INT_FROM_POINTER(fverts[(j+1)%nverts]);
			MVert *mv0 = mvert + *(fv+j);
			MVert *mv1 = mvert + *(fv+((j+1)%nverts));

			if (!BLI_edgehash_haskey(ehash, v0, v1)) {
				CCGEdge *e, *orige= ccgSubSurf_getFaceEdge(origss, origf, j);
				CCGEdgeHDL ehdl= SET_INT_IN_POINTER(i*4 + j);
				float crease;

				if ((mv0->flag&mv1->flag) & ME_VERT_MERGED)
					crease = creaseFactor;
				else
					crease = ccgSubSurf_getEdgeCrease(orige);

				ccgSubSurf_syncEdge(ss, ehdl, fverts[j], fverts[(j+1)%nverts], crease, &e);
				BLI_edgehash_insert(ehash, v0, v1, NULL);
			}
		}
	}

	BLI_edgehash_free(ehash, NULL);

	/* create faces */
	for (i=0; i<totface; i++) {
		MFace *mf = &((MFace*) mface)[i];
		int nverts= mf->v4? 4: 3;
		CCGFace *f;

		get_face_uv_map_vert(vmap, mf, i, fverts);
		ccgSubSurf_syncFace(ss, SET_INT_IN_POINTER(i), nverts, fverts, &f);
	}

	free_uv_vert_map(vmap);
	ccgSubSurf_processSync(ss);

#endif
	return 1;
}

static void set_subsurf_uv(CCGSubSurf *ss, DerivedMesh *dm, DerivedMesh *result, int n)
{
	CCGSubSurf *uvss;
	CCGFace **faceMap;
	MTFace *tf;
	CCGFaceIterator *fi;
	int index, gridSize, gridFaces, /*edgeSize,*/ totface, x, y, S;
	MTFace *dmtface = CustomData_get_layer_n(&dm->faceData, CD_MTFACE, n);
	MTFace *tface = CustomData_get_layer_n(&result->faceData, CD_MTFACE, n);

	if(!dmtface || !tface)
		return;

	/* create a CCGSubSurf from uv's */
	uvss = _getSubSurf(NULL, ccgSubSurf_getSubdivisionLevels(ss), 0, 1, 0);

	if(!ss_sync_from_uv(uvss, ss, dm, dmtface)) {
		ccgSubSurf_free(uvss);
		return;
	}

	/* get some info from CCGSubSurf */
	totface = ccgSubSurf_getNumFaces(uvss);
	/* edgeSize = ccgSubSurf_getEdgeSize(uvss); */ /*UNUSED*/
	gridSize = ccgSubSurf_getGridSize(uvss);
	gridFaces = gridSize - 1;

	/* make a map from original faces to CCGFaces */
	faceMap = MEM_mallocN(totface*sizeof(*faceMap), "facemapuv");

	fi = ccgSubSurf_getFaceIterator(uvss);
	for(; !ccgFaceIterator_isStopped(fi); ccgFaceIterator_next(fi)) {
		CCGFace *f = ccgFaceIterator_getCurrent(fi);
		faceMap[GET_INT_FROM_POINTER(ccgSubSurf_getFaceFaceHandle(uvss, f))] = f;
	}
	ccgFaceIterator_free(fi);

	/* load coordinates from uvss into tface */
	tf= tface;

	for(index = 0; index < totface; index++) {
		CCGFace *f = faceMap[index];
		int numVerts = ccgSubSurf_getFaceNumVerts(f);

		for (S=0; S<numVerts; S++) {
			DMGridData *faceGridData= ccgSubSurf_getFaceGridDataArray(uvss, f, S);

			for(y = 0; y < gridFaces; y++) {
				for(x = 0; x < gridFaces; x++) {
					float *a = faceGridData[(y + 0)*gridSize + x + 0].co;
					float *b = faceGridData[(y + 0)*gridSize + x + 1].co;
					float *c = faceGridData[(y + 1)*gridSize + x + 1].co;
					float *d = faceGridData[(y + 1)*gridSize + x + 0].co;

					tf->uv[0][0] = a[0]; tf->uv[0][1] = a[1];
					tf->uv[1][0] = d[0]; tf->uv[1][1] = d[1];
					tf->uv[2][0] = c[0]; tf->uv[2][1] = c[1];
					tf->uv[3][0] = b[0]; tf->uv[3][1] = b[1];

					tf++;
				}
			}
		}
	}

	ccgSubSurf_free(uvss);
	MEM_freeN(faceMap);
}

static void calc_ss_weights(int gridFaces,
							FaceVertWeight **qweight, FaceVertWeight **tweight)
{
	FaceVertWeight *qw, *tw;
	int x, y, j;
	int numWeights = gridFaces * gridFaces;

	*tweight = MEM_mallocN(sizeof(**tweight) * numWeights, "ssTriWeight");
	*qweight = MEM_mallocN(sizeof(**qweight) * numWeights, "ssQuadWeight");

	qw = *qweight;
	tw = *tweight;

	for (y = 0; y < gridFaces; y++) {
		for (x = 0; x < gridFaces; x++) {
			for (j = 0; j < 4; j++) {
				int fx = x + (j == 2 || j == 3);
				int fy = y + (j == 1 || j == 2);
				float x_v = (float) fx / gridFaces;
				float y_v = (float) fy / gridFaces;
				float tx_v = (1.0f - x_v), ty_v = (1.0f - y_v);
				float center = (1.0f / 3.0f) * tx_v * ty_v;

				(*tw)[j][0] = center + 0.5f * tx_v * y_v;
				(*tw)[j][2] = center + 0.5f * x_v * ty_v;
				(*tw)[j][1] = 1.0f - (*tw)[j][0] - (*tw)[j][2];
				(*tw)[j][3] = 0.0f;

				tx_v *= 0.5f;
				ty_v *= 0.5f;

				(*qw)[j][3] = tx_v * ty_v;
				(*qw)[j][0] = (*qw)[j][3] + tx_v * y_v;
				(*qw)[j][2] = (*qw)[j][3] + x_v * ty_v;
				(*qw)[j][1] = 1.0f - (*qw)[j][0] - (*qw)[j][2] - (*qw)[j][3];

			}
			tw++;
			qw++;
		}
	}
}

/* face weighting */
typedef struct FaceVertWeightEntry {
	FaceVertWeight *weight;
	float *w;
	int valid;
} FaceVertWeightEntry;

typedef struct WeightTable {
	FaceVertWeightEntry *weight_table;
	int len;
} WeightTable;

static float *get_ss_weights(WeightTable *wtable, int gridCuts, int faceLen)
{
	int x, y, i, j;
	float *w, w1, w2, w4, fac, fac2, fx, fy;

	if (wtable->len <= faceLen) {
		void *tmp = MEM_callocN(sizeof(FaceVertWeightEntry)*(faceLen+1), "weight table alloc 2");
		
		if (wtable->len) {
			memcpy(tmp, wtable->weight_table, sizeof(FaceVertWeightEntry)*wtable->len);
			MEM_freeN(wtable->weight_table);
		}
		
		wtable->weight_table = tmp;
		wtable->len = faceLen+1;
	}

	if (!wtable->weight_table[faceLen].valid) {
		wtable->weight_table[faceLen].valid = 1;
		wtable->weight_table[faceLen].w = w = MEM_callocN(sizeof(float)*faceLen*faceLen*(gridCuts+2)*(gridCuts+2), "weight table alloc");
		fac = 1.0 / (float)faceLen;

		for (i=0; i<faceLen; i++) {
			for (x=0; x<gridCuts+2; x++) {
				for (y=0; y<gridCuts+2; y++) {
					fx = 0.5f - (float)x / (float)(gridCuts+1) / 2.0f;
					fy = 0.5f - (float)y / (float)(gridCuts+1) / 2.0f;
				
					fac2 = faceLen - 4;
					w1 = (1.0f - fx) * (1.0f - fy) + (-fac2*fx*fy*fac);
					w2 = (1.0f - fx + fac2*fx*-fac) * (fy);
					w4 = (fx) * (1.0 - fy + -fac2*fy*fac);
					
					fac2 = 1.0 - (w1+w2+w4);
					fac2 = fac2 / (float)(faceLen-3);
					for (j=0; j<faceLen; j++)
						w[j] = fac2;
					
					w[i] = w1;
					w[(i-1+faceLen)%faceLen] = w2;
					w[(i+1)%faceLen] = w4;

					w += faceLen;
				}
			}
		}
	}

	return wtable->weight_table[faceLen].w;
}

void free_ss_weights(WeightTable *wtable)
{
	int i;

	for (i=0; i<wtable->len; i++) {
		if (wtable->weight_table[i].valid)
			MEM_freeN(wtable->weight_table[i].w);
	}
}

static DerivedMesh *ss_to_cdderivedmesh(CCGSubSurf *ss, int ssFromEditmesh,
                                 int drawInteriorEdges, int useSubsurfUv,
                                 DerivedMesh *dm, struct MultiresSubsurf *ms)
{
	DerivedMesh *cgdm, *result;
	double curt = PIL_check_seconds_timer();

	cgdm = getCCGDerivedMesh(ss, drawInteriorEdges, useSubsurfUv, dm);
	result = CDDM_copy(cgdm, 1);

	printf("subsurf conversion time: %.6lf\n", PIL_check_seconds_timer() - curt);
	
	cgdm->needsFree = 1;
	cgdm->release(cgdm);

	CDDM_calc_normals(result);

	return result;
#if 0
	DerivedMesh *result;
	int edgeSize = ccgSubSurf_getEdgeSize(ss);
	int gridSize = ccgSubSurf_getGridSize(ss);
	int gridFaces = gridSize - 1;
	int edgeBase, faceBase;
	int i, j, k, S, x, y, index;
	int *vertIdx = NULL;
	BLI_array_declare(vertIdx);
	CCGVertIterator *vi;
	CCGEdgeIterator *ei;
	CCGFaceIterator *fi;
	CCGFace **faceMap2;
	CCGEdge **edgeMap2;
	CCGVert **vertMap2;
	int totvert, totedge, totface;
	MVert *mvert;
	MEdge *med;
	float *w = NULL;
	WeightTable wtable;
	BLI_array_declare(w);
	MFace *mf;
	int *origIndex;

	memset(&wtable, 0, sizeof(wtable));

	/* vert map */
	totvert = ccgSubSurf_getNumVerts(ss);
	vertMap2 = MEM_mallocN(totvert*sizeof(*vertMap2), "vertmap");
	vi = ccgSubSurf_getVertIterator(ss);
	for(; !ccgVertIterator_isStopped(vi); ccgVertIterator_next(vi)) {
		CCGVert *v = ccgVertIterator_getCurrent(vi);

		vertMap2[GET_INT_FROM_POINTER(ccgSubSurf_getVertVertHandle(v))] = v;
	}
	ccgVertIterator_free(vi);

	totedge = ccgSubSurf_getNumEdges(ss);
	edgeMap2 = MEM_mallocN(totedge*sizeof(*edgeMap2), "edgemap");
	ei = ccgSubSurf_getEdgeIterator(ss);
	for(; !ccgEdgeIterator_isStopped(ei); ccgEdgeIterator_next(ei)) {
		CCGEdge *e = ccgEdgeIterator_getCurrent(ei);

		edgeMap2[GET_INT_FROM_POINTER(ccgSubSurf_getEdgeEdgeHandle(e))] = e;
	}

	totface = ccgSubSurf_getNumFaces(ss);
	faceMap2 = MEM_mallocN(totface*sizeof(*faceMap2), "facemap");
	fi = ccgSubSurf_getFaceIterator(ss);
	for(; !ccgFaceIterator_isStopped(fi); ccgFaceIterator_next(fi)) {
		CCGFace *f = ccgFaceIterator_getCurrent(fi);

		faceMap2[GET_INT_FROM_POINTER(ccgSubSurf_getFaceFaceHandle(ss, f))] = f;
	}
	ccgFaceIterator_free(fi);

	if(ms) {
		result = MultiresDM_new(ms, dm, ccgSubSurf_getNumFinalVerts(ss),
					ccgSubSurf_getNumFinalEdges(ss),
					ccgSubSurf_getNumFinalFaces(ss), 0, 0);
	}
	else {
		if(dm) {
			result = CDDM_from_template(dm, ccgSubSurf_getNumFinalVerts(ss),
						    ccgSubSurf_getNumFinalEdges(ss),
						    ccgSubSurf_getNumFinalFaces(ss), 0, 0);
		} else {
			result = CDDM_new(ccgSubSurf_getNumFinalVerts(ss),
					  ccgSubSurf_getNumFinalEdges(ss),
					  ccgSubSurf_getNumFinalFaces(ss), 0, 0);
		}
	}

	// load verts
	faceBase = i = 0;
	mvert = CDDM_get_verts(result);
	origIndex = result->getVertData(result, 0, CD_ORIGINDEX);

	for(index = 0; index < totface; index++) {
		CCGFace *f = faceMap2[index];
		int x, y, S, numVerts = ccgSubSurf_getFaceNumVerts(f);
		FaceVertWeight *weight = 0;//get_ss_weights(&wtable, gridFaces-1, numVerts);

		BLI_array_empty(vertIdx);

		for(S = 0; S < numVerts; S++) {
			CCGVert *v = ccgSubSurf_getFaceVert(ss, f, S);
			BLI_array_growone(vertIdx);

			vertIdx[S] = GET_INT_FROM_POINTER(ccgSubSurf_getVertVertHandle(v));
		}

#if 0
		DM_interp_vert_data(dm, result, vertIdx, weight[0][0], numVerts, i);
#endif
		copy_v3_v3(mvert->co, ccgSubSurf_getFaceCenterData(f));
		*origIndex = ORIGINDEX_NONE;
		++mvert;
		++origIndex;
		i++;

		BLI_array_empty(w);
		for (x=0; x<numVerts; x++) {
			BLI_array_growone(w);
		}

		for(S = 0; S < numVerts; S++) {
			int prevS = (S - 1 + numVerts) % numVerts;
			int nextS = (S + 1) % numVerts;
			int otherS = (numVerts >= 4) ? (S + 2) % numVerts : 3;

			for(x = 1; x < gridFaces; x++) {
#if 0
				w[prevS]  = weight[x][0][0];
				w[S]      = weight[x][0][1];
				w[nextS]  = weight[x][0][2];
				w[otherS] = weight[x][0][3];

				DM_interp_vert_data(dm, result, vertIdx, w, numVerts, i);
#endif
				copy_v3_v3(mvert->co,
				         ccgSubSurf_getFaceGridEdgeData(ss, f, S, x));

				*origIndex = ORIGINDEX_NONE;
				++mvert;
				++origIndex;
				i++;
			}
		}
		
		BLI_array_empty(w);
		for (x=0; x<numVerts; x++) {
			BLI_array_growone(w);
		}

		for(S = 0; S < numVerts; S++) {
			int prevS = (S - 1 + numVerts) % numVerts;
			int nextS = (S + 1) % numVerts;
			int otherS = (numVerts == 4) ? (S + 2) % numVerts : 3;
			
			for(y = 1; y < gridFaces; y++) {
				for(x = 1; x < gridFaces; x++) {
#if 0
					w[prevS]  = weight[y * gridFaces + x][0][0];
					w[S]      = weight[y * gridFaces + x][0][1];
					w[nextS]  = weight[y * gridFaces + x][0][2];
					w[otherS] = weight[y * gridFaces + x][0][3];
					DM_interp_vert_data(dm, result, vertIdx, w, numVerts, i);
#endif

					copy_v3_v3(mvert->co,
					         ccgSubSurf_getFaceGridData(ss, f, S, x, y));
					*origIndex = ORIGINDEX_NONE;
					++mvert;
					++origIndex;
					i++;
				}
			}
		}
		*((int*)ccgSubSurf_getFaceUserData(ss, f)) = faceBase;
		faceBase += 1 + numVerts * ((gridSize-2) + (gridSize-2) * (gridSize-2));
	}

	edgeBase = i;
	for(index = 0; index < totedge; index++) {
		CCGEdge *e = edgeMap2[index];
		int x;
		int vertIdx[2];

		CCGVert *v;
		v = ccgSubSurf_getEdgeVert0(e);
		vertIdx[0] = GET_INT_FROM_POINTER(ccgSubSurf_getVertVertHandle(v));
		v = ccgSubSurf_getEdgeVert1(e);
		vertIdx[1] = GET_INT_FROM_POINTER(ccgSubSurf_getVertVertHandle(v));
		
		for(x = 1; x < edgeSize - 1; x++) {
			float w2[2];

			w2[1] = (float) x / (edgeSize - 1);
			w2[0] = 1 - w2[1];
			DM_interp_vert_data(dm, result, vertIdx, w2, 2, i);

			copy_v3_v3(mvert->co, ccgSubSurf_getEdgeData(ss, e, x));
			*origIndex = ORIGINDEX_NONE;
			++mvert;
			++origIndex;
			i++;
		}

		*((int*)ccgSubSurf_getEdgeUserData(ss, e)) = edgeBase;
		edgeBase += edgeSize-2;
	}

	for(index = 0; index < totvert; index++) {
		CCGVert *v = vertMap2[index];
		int vertIdx;

		vertIdx = GET_INT_FROM_POINTER(ccgSubSurf_getVertVertHandle(v));

		DM_copy_vert_data(dm, result, vertIdx, i, 1);
		copy_v3_v3(mvert->co, ccgSubSurf_getVertData(ss, v));

		*((int*)ccgSubSurf_getVertUserData(ss, v)) = i;
		*origIndex = ccgDM_getVertMapIndex(ss, v);
		++mvert;
		++origIndex;
		i++;
	}

	// load edges
	i = 0;
	med = CDDM_get_edges(result);
	origIndex = result->getEdgeData(result, 0, CD_ORIGINDEX);

	for(index = 0; index < totface; index++) {
		CCGFace *f = faceMap2[index];
		int numVerts = ccgSubSurf_getFaceNumVerts(f);

		for(k = 0; k < numVerts; k++) {
			for(x = 0; x < gridFaces; x++) {
				if(drawInteriorEdges) med->flag = ME_EDGEDRAW | ME_EDGERENDER;
				med->v1 = getFaceIndex(ss, f, k, x, 0, edgeSize, gridSize);
				med->v2 = getFaceIndex(ss, f, k, x+1, 0, edgeSize, gridSize);
				*origIndex = ORIGINDEX_NONE;
				++med;
				++origIndex;
				i++;
			}

			for(x = 1; x < gridFaces; x++) {
				for(y = 0; y < gridFaces; y++) {
					if(drawInteriorEdges)
						med->flag = ME_EDGEDRAW | ME_EDGERENDER;
					med->v1 = getFaceIndex(ss, f, k, x, y, edgeSize, gridSize);
					med->v2 = getFaceIndex(ss, f, k, x, y + 1,
					                       edgeSize, gridSize);
					*origIndex = ORIGINDEX_NONE;
					++med;
					++origIndex;
					i++;

					if(drawInteriorEdges)
						med->flag = ME_EDGEDRAW | ME_EDGERENDER;
					med->v1 = getFaceIndex(ss, f, k, y, x, edgeSize, gridSize);
					med->v2 = getFaceIndex(ss, f, k, y + 1, x,
					                       edgeSize, gridSize);
					*origIndex = ORIGINDEX_NONE;
					++med;
					++origIndex;
					i++;
				}
			}
		}
	}

	for(index = 0; index < totedge; index++) {
		CCGEdge *e = edgeMap2[index];
		unsigned int flags = 0;
		char bweight = 0;
		int edgeIdx = GET_INT_FROM_POINTER(ccgSubSurf_getEdgeEdgeHandle(e));

		if(!ccgSubSurf_getEdgeNumFaces(e)) flags |= ME_LOOSEEDGE;


		if(edgeIdx != -1 && dm) {
			MEdge origMed;
			dm->getEdge(dm, edgeIdx, &origMed);

			flags |= origMed.flag;
			bweight = origMed.bweight;
		}

		for(x = 0; x < edgeSize - 1; x++) {
			med->v1 = getEdgeIndex(ss, e, x, edgeSize);
			med->v2 = getEdgeIndex(ss, e, x + 1, edgeSize);
			med->flag = flags;
			med->bweight = bweight;
			*origIndex = ccgDM_getEdgeMapIndex(ss, e);
			++med;
			++origIndex;
			i++;
		}
	}

	// load faces
	i = 0;
	mf = CDDM_get_tessfaces(result);
	origIndex = result->getTessFaceData(result, 0, CD_ORIGINDEX);

	for(index = 0; index < totface; index++) {
		CCGFace *f = faceMap2[index];
		int numVerts = ccgSubSurf_getFaceNumVerts(f);
		int mat_nr;
		int flag;
		int mapIndex = ccgDM_getFaceMapIndex(ss, f);
		int faceIdx = GET_INT_FROM_POINTER(ccgSubSurf_getFaceFaceHandle(ss, f));

		if(!ssFromEditmesh) {
			MFace origMFace;
			dm->getTessFace(dm, faceIdx, &origMFace);
			
			mat_nr = origMFace.mat_nr;
			flag = origMFace.flag;
		} else {
			BMFace *ef = ccgSubSurf_getFaceFaceHandle(ss, f);
			mat_nr = ef->mat_nr;
			flag = BMFlags_To_MEFlags(ef);
		}

		for(S = 0; S < numVerts; S++) {
			FaceVertWeight *weight = 0;//get_ss_weights(&wtable, gridFaces-1, numVerts);
			
			for(y = 0; y < gridFaces; y++) {
				for(x = 0; x < gridFaces; x++) {
					mf->v1 = getFaceIndex(ss, f, S, x + 0, y + 0,
					                      edgeSize, gridSize);
					mf->v2 = getFaceIndex(ss, f, S, x + 0, y + 1,
					                      edgeSize, gridSize);
					mf->v3 = getFaceIndex(ss, f, S, x + 1, y + 1,
					                      edgeSize, gridSize);
					mf->v4 = getFaceIndex(ss, f, S, x + 1, y + 0,
					                      edgeSize, gridSize);
					mf->mat_nr = mat_nr;
					mf->flag = flag;
#if 0 //BMESH_TODO
					if(dm) {
						int prevS = (S - 1 + numVerts) % numVerts;
						int nextS = (S + 1) % numVerts;
						int otherS = (numVerts == 4) ? (S + 2) % numVerts : 3;
						FaceVertWeight w;

						for(j = 0; j < 4; ++j) {
							w[j][prevS]  = (*weight)[j][0];
							w[j][S]      = (*weight)[j][1];
							w[j][nextS]  = (*weight)[j][2];
							w[j][otherS] = (*weight)[j][3];
						}
						
						DM_interp_tessface_data(dm, result, &faceIdx, NULL,
						                    &w, 1, i);
						weight++;
					}
#endif

					*origIndex = mapIndex;
					++mf;
					++origIndex;
					i++;
				}
			}
		}
	}

	MEM_freeN(faceMap2);
	MEM_freeN(edgeMap2);
	MEM_freeN(vertMap2);

	free_ss_weights(&wtable);

	BLI_array_free(vertIdx);

	if(useSubsurfUv) {
		CustomData *fdata = &result->faceData;
		CustomData *dmfdata = &dm->faceData;
		int numlayer = CustomData_number_of_layers(fdata, CD_MTFACE);
		int dmnumlayer = CustomData_number_of_layers(dmfdata, CD_MTFACE);
		
		for (i=0; i<numlayer && i<dmnumlayer; i++)
			set_subsurf_uv(ss, dm, result, i);
	}

	CDDM_calc_normals(result);
	CDDM_tessfaces_to_faces(result);
	
	BLI_array_free(w);
	return result;
#endif
}

static void ss_sync_from_derivedmesh(CCGSubSurf *ss, DerivedMesh *dm,
									 float (*vertexCos)[3], int useFlatSubdiv)
{
	float creaseFactor = (float) ccgSubSurf_getSubdivisionLevels(ss);
	CCGVertHDL *fVerts = NULL;
	BLI_array_declare(fVerts);
	int totvert = dm->getNumVerts(dm);
	int totedge = dm->getNumEdges(dm);
	int totface = dm->getNumTessFaces(dm);
	int totpoly = dm->getNumFaces(dm);
	int i;
	int *index;
	MVert *mvert = dm->getVertArray(dm);
	MEdge *medge = dm->getEdgeArray(dm);
	MFace *mface = dm->getTessFaceArray(dm);
	MVert *mv;
	MEdge *me;
	MFace *mf;
	DMFaceIter *fiter;
	DMLoopIter *liter;

	ccgSubSurf_initFullSync(ss);

	mv = mvert;
	index = (int *)dm->getVertDataArray(dm, CD_ORIGINDEX);
	for(i = 0; i < totvert; i++, mv++) {
		CCGVert *v;

		if(vertexCos) {
			ccgSubSurf_syncVert(ss, SET_INT_IN_POINTER(i), vertexCos[i], 0, &v);
		} else {
			ccgSubSurf_syncVert(ss, SET_INT_IN_POINTER(i), mv->co, 0, &v);
		}

		((int*)ccgSubSurf_getVertUserData(ss, v))[1] = (index)? *index++: i;
	}

	me = medge;
	index = (int *)dm->getEdgeDataArray(dm, CD_ORIGINDEX);
	for(i = 0; i < totedge; i++, me++) {
		CCGEdge *e;
		float crease;

		crease = useFlatSubdiv ? creaseFactor :
								 me->crease * creaseFactor / 255.0f;

		ccgSubSurf_syncEdge(ss, SET_INT_IN_POINTER(i), SET_INT_IN_POINTER(me->v1),
							SET_INT_IN_POINTER(me->v2), crease, &e);

		((int*)ccgSubSurf_getEdgeUserData(ss, e))[1] = (index)? *index++: i;
	}
	
	fiter = dm->newFaceIter(dm);
	for (i=0; !fiter->done; fiter->step(fiter), i++) {
		CCGFace *f;
		BLI_array_empty(fVerts);

		index = (int*) fiter->getCDData(fiter, CD_ORIGINDEX, -1);
		liter = fiter->getLoopsIter(fiter);

		for (; !liter->done; liter->step(liter)) {
			BLI_array_growone(fVerts);
			fVerts[BLI_array_count(fVerts)-1] = SET_INT_IN_POINTER(liter->vindex);
		}

		/* this is very bad, means mesh is internally inconsistent.
		 * it is not really possible to continue without modifying
		 * other parts of code significantly to handle missing faces.
		 * since this really shouldn't even be possible we just bail.*/
		if(ccgSubSurf_syncFace(ss, SET_INT_IN_POINTER(i), fiter->len, 
							   fVerts, &f) == eCCGError_InvalidValue) {
			static int hasGivenError = 0;

			if(!hasGivenError) {
				printf("Unrecoverable error in SubSurf calculation,"
				       " mesh is inconsistent.\n");

				hasGivenError = 1;
			}

			return;
		}

		((int*)ccgSubSurf_getFaceUserData(ss, f))[1] = (index)? *index++: i;
	}
	fiter->free(fiter);

	ccgSubSurf_processSync(ss);

	BLI_array_free(fVerts);
}

/***/

int ccgDM_getVertMapIndex(CCGSubSurf *ss, CCGVert *v) {
	return ((int*) ccgSubSurf_getVertUserData(ss, v))[1];
}

int ccgDM_getEdgeMapIndex(CCGSubSurf *ss, CCGEdge *e) {
	return ((int*) ccgSubSurf_getEdgeUserData(ss, e))[1];
}

int ccgDM_getFaceMapIndex(CCGSubSurf *ss, CCGFace *f) {
	return ((int*) ccgSubSurf_getFaceUserData(ss, f))[1];
}

static void cgdm_getMinMax(DerivedMesh *dm, float min_r[3], float max_r[3]) {
	CCGDerivedMesh *cgdm = (CCGDerivedMesh*) dm;
	CCGSubSurf *ss = cgdm->ss;
	CCGVertIterator *vi = ccgSubSurf_getVertIterator(ss);
	CCGEdgeIterator *ei = ccgSubSurf_getEdgeIterator(ss);
	CCGFaceIterator *fi = ccgSubSurf_getFaceIterator(ss);
	int i, edgeSize = ccgSubSurf_getEdgeSize(ss);
	int gridSize = ccgSubSurf_getGridSize(ss);

	if (!ccgSubSurf_getNumVerts(ss))
		min_r[0] = min_r[1] = min_r[2] = max_r[0] = max_r[1] = max_r[2] = 0.0;

	for (; !ccgVertIterator_isStopped(vi); ccgVertIterator_next(vi)) {
		CCGVert *v = ccgVertIterator_getCurrent(vi);
		float *co = ccgSubSurf_getVertData(ss, v);

		DO_MINMAX(co, min_r, max_r);
	}

	for (; !ccgEdgeIterator_isStopped(ei); ccgEdgeIterator_next(ei)) {
		CCGEdge *e = ccgEdgeIterator_getCurrent(ei);
		DMGridData *edgeData = ccgSubSurf_getEdgeDataArray(ss, e);

		for (i=0; i<edgeSize; i++)
			DO_MINMAX(edgeData[i].co, min_r, max_r);
	}

	for (; !ccgFaceIterator_isStopped(fi); ccgFaceIterator_next(fi)) {
		CCGFace *f = ccgFaceIterator_getCurrent(fi);
		int S, x, y, numVerts = ccgSubSurf_getFaceNumVerts(f);

		for (S=0; S<numVerts; S++) {
			DMGridData *faceGridData = ccgSubSurf_getFaceGridDataArray(ss, f, S);

			for (y=0; y<gridSize; y++)
				for (x=0; x<gridSize; x++)
					DO_MINMAX(faceGridData[y*gridSize + x].co, min_r, max_r);
		}
	}

	ccgFaceIterator_free(fi);
	ccgEdgeIterator_free(ei);
	ccgVertIterator_free(vi);
}
static int cgdm_getNumVerts(DerivedMesh *dm) {
	CCGDerivedMesh *cgdm = (CCGDerivedMesh*) dm;

	return ccgSubSurf_getNumFinalVerts(cgdm->ss);
}
static int cgdm_getNumEdges(DerivedMesh *dm) {
	CCGDerivedMesh *cgdm = (CCGDerivedMesh*) dm;

	return ccgSubSurf_getNumFinalEdges(cgdm->ss);
}
static int cgdm_getNumTessFaces(DerivedMesh *dm) {
	CCGDerivedMesh *cgdm = (CCGDerivedMesh*) dm;

	return ccgSubSurf_getNumFinalFaces(cgdm->ss);
}

static void ccgDM_getFinalVert(DerivedMesh *dm, int vertNum, MVert *mv)
{
	CCGDerivedMesh *cgdm = (CCGDerivedMesh*) dm;
	CCGSubSurf *ss = cgdm->ss;
	DMGridData *vd;
	int i;

	memset(mv, 0, sizeof(*mv));

	if((vertNum < cgdm->edgeMap[0].startVert) && (ccgSubSurf_getNumFaces(ss) > 0)) {
		/* this vert comes from face data */
		int lastface = ccgSubSurf_getNumFaces(ss) - 1;
		CCGFace *f;
		int x, y, grid, numVerts;
		int offset;
		int gridSize = ccgSubSurf_getGridSize(ss);
		int gridSideVerts;
		int gridInternalVerts;
		int gridSideEnd;
		int gridInternalEnd;

		i = 0;
		while(i < lastface && vertNum >= cgdm->faceMap[i + 1].startVert)
			++i;

		f = cgdm->faceMap[i].face;
		numVerts = ccgSubSurf_getFaceNumVerts(f);

		gridSideVerts = gridSize - 2;
		gridInternalVerts = gridSideVerts * gridSideVerts;

		gridSideEnd = 1 + numVerts * gridSideVerts;
		gridInternalEnd = gridSideEnd + numVerts * gridInternalVerts;

		offset = vertNum - cgdm->faceMap[i].startVert;
		if(offset < 1) {
			vd = ccgSubSurf_getFaceCenterData(f);
			copy_v3_v3(mv->co, vd->co);
			normal_float_to_short_v3(mv->no, vd->no);
		} else if(offset < gridSideEnd) {
			offset -= 1;
			grid = offset / gridSideVerts;
			x = offset % gridSideVerts + 1;
			vd = ccgSubSurf_getFaceGridEdgeData(ss, f, grid, x);
			copy_v3_v3(mv->co, vd->co);
			normal_float_to_short_v3(mv->no, vd->no);
		} else if(offset < gridInternalEnd) {
			offset -= gridSideEnd;
			grid = offset / gridInternalVerts;
			offset %= gridInternalVerts;
			y = offset / gridSideVerts + 1;
			x = offset % gridSideVerts + 1;
			vd = ccgSubSurf_getFaceGridData(ss, f, grid, x, y);
			copy_v3_v3(mv->co, vd->co);
			normal_float_to_short_v3(mv->no, vd->no);
		}
	} else if((vertNum < cgdm->vertMap[0].startVert) && (ccgSubSurf_getNumEdges(ss) > 0)) {
		/* this vert comes from edge data */
		CCGEdge *e;
		int lastedge = ccgSubSurf_getNumEdges(ss) - 1;
		int x;

		i = 0;
		while(i < lastedge && vertNum >= cgdm->edgeMap[i + 1].startVert)
			++i;

		e = cgdm->edgeMap[i].edge;

		x = vertNum - cgdm->edgeMap[i].startVert + 1;
		vd = ccgSubSurf_getEdgeData(ss, e, x);
		copy_v3_v3(mv->co, vd->co);
		normal_float_to_short_v3(mv->no, vd->no);
	} else {
		/* this vert comes from vert data */
		CCGVert *v;
		i = vertNum - cgdm->vertMap[0].startVert;

		v = cgdm->vertMap[i].vert;
		vd = ccgSubSurf_getVertData(ss, v);
		copy_v3_v3(mv->co, vd->co);
		normal_float_to_short_v3(mv->no, vd->no);
	}
}

static void ccgDM_getFinalVertCo(DerivedMesh *dm, int vertNum, float co_r[3])
{
	MVert mvert;

	ccgDM_getFinalVert(dm, vertNum, &mvert);
	VECCOPY(co_r, mvert.co);
}

static void ccgDM_getFinalVertNo(DerivedMesh *dm, int vertNum, float no_r[3])
{
	MVert mvert;

	ccgDM_getFinalVert(dm, vertNum, &mvert);
	normal_short_to_float_v3(no_r, mvert.no);
}

static void ccgDM_getFinalEdge(DerivedMesh *dm, int edgeNum, MEdge *med)
{
	CCGDerivedMesh *cgdm = (CCGDerivedMesh*) dm;
	CCGSubSurf *ss = cgdm->ss;
	int i;

	memset(med, 0, sizeof(*med));

	if(edgeNum < cgdm->edgeMap[0].startEdge) {
		/* this edge comes from face data */
		int lastface = ccgSubSurf_getNumFaces(ss) - 1;
		CCGFace *f;
		int x, y, grid /*, numVerts*/;
		int offset;
		int gridSize = ccgSubSurf_getGridSize(ss);
		int edgeSize = ccgSubSurf_getEdgeSize(ss);
		int gridSideEdges;
		int gridInternalEdges;

		i = 0;
		while(i < lastface && edgeNum >= cgdm->faceMap[i + 1].startEdge)
			++i;

<<<<<<< HEAD
		f = cgdm->faceMap[i].face;
		numVerts = ccgSubSurf_getFaceNumVerts(f);
=======
		f = ccgdm->faceMap[i].face;
		/* numVerts = ccgSubSurf_getFaceNumVerts(f); */ /*UNUSED*/
>>>>>>> 2198cfdb

		gridSideEdges = gridSize - 1;
		gridInternalEdges = (gridSideEdges - 1) * gridSideEdges * 2; 

		offset = edgeNum - cgdm->faceMap[i].startEdge;
		grid = offset / (gridSideEdges + gridInternalEdges);
		offset %= (gridSideEdges + gridInternalEdges);

		if(offset < gridSideEdges) {
			x = offset;
			med->v1 = getFaceIndex(ss, f, grid, x, 0, edgeSize, gridSize);
			med->v2 = getFaceIndex(ss, f, grid, x+1, 0, edgeSize, gridSize);
		} else {
			offset -= gridSideEdges;
			x = (offset / 2) / gridSideEdges + 1;
			y = (offset / 2) % gridSideEdges;
			if(offset % 2 == 0) {
				med->v1 = getFaceIndex(ss, f, grid, x, y, edgeSize, gridSize);
				med->v2 = getFaceIndex(ss, f, grid, x, y+1, edgeSize, gridSize);
			} else {
				med->v1 = getFaceIndex(ss, f, grid, y, x, edgeSize, gridSize);
				med->v2 = getFaceIndex(ss, f, grid, y+1, x, edgeSize, gridSize);
			}
		}
	} else {
		/* this vert comes from edge data */
		CCGEdge *e;
		int edgeSize = ccgSubSurf_getEdgeSize(ss);
		int x;
		short *edgeFlag;
		unsigned int flags = 0;

		i = (edgeNum - cgdm->edgeMap[0].startEdge) / (edgeSize - 1);

		e = cgdm->edgeMap[i].edge;

		if(!ccgSubSurf_getEdgeNumFaces(e)) flags |= ME_LOOSEEDGE;

		x = edgeNum - cgdm->edgeMap[i].startEdge;

		med->v1 = getEdgeIndex(ss, e, x, edgeSize);
		med->v2 = getEdgeIndex(ss, e, x+1, edgeSize);

		edgeFlag = (cgdm->edgeFlags)? &cgdm->edgeFlags[i]: NULL;
		if(edgeFlag)
			flags |= (*edgeFlag & (ME_SEAM | ME_SHARP))
					 | ME_EDGEDRAW | ME_EDGERENDER;
		else
			flags |= ME_EDGEDRAW | ME_EDGERENDER;

		med->flag = flags;
	}
}

static void ccgDM_getFinalFace(DerivedMesh *dm, int faceNum, MFace *mf)
{
	CCGDerivedMesh *cgdm = (CCGDerivedMesh*) dm;
	CCGSubSurf *ss = cgdm->ss;
	int gridSize = ccgSubSurf_getGridSize(ss);
	int edgeSize = ccgSubSurf_getEdgeSize(ss);
	int gridSideEdges = gridSize - 1;
	int gridFaces = gridSideEdges * gridSideEdges;
	int i;
	CCGFace *f;
	/*int numVerts;*/
	int offset;
	int grid;
	int x, y;
	int lastface = ccgSubSurf_getNumFaces(ss) - 1;
	char *faceFlags = cgdm->faceFlags;

	memset(mf, 0, sizeof(*mf));
	if (faceNum >= cgdm->dm.numFaceData)
		return;

	i = cgdm->reverseFaceMap[faceNum];

<<<<<<< HEAD
	f = cgdm->faceMap[i].face;
	numVerts = ccgSubSurf_getFaceNumVerts(f);
=======
	f = ccgdm->faceMap[i].face;
	/*numVerts = ccgSubSurf_getFaceNumVerts(f);*/ /*UNUSED*/
>>>>>>> 2198cfdb

	offset = faceNum - cgdm->faceMap[i].startFace;
	grid = offset / gridFaces;
	offset %= gridFaces;
	y = offset / gridSideEdges;
	x = offset % gridSideEdges;

	mf->v1 = getFaceIndex(ss, f, grid, x+0, y+0, edgeSize, gridSize);
	mf->v2 = getFaceIndex(ss, f, grid, x+0, y+1, edgeSize, gridSize);
	mf->v3 = getFaceIndex(ss, f, grid, x+1, y+1, edgeSize, gridSize);
	mf->v4 = getFaceIndex(ss, f, grid, x+1, y+0, edgeSize, gridSize);

	if(faceFlags) {
		mf->flag = faceFlags[i*2];
		mf->mat_nr = faceFlags[i*2+1];
	}
	else mf->flag = ME_SMOOTH;
}

static void ccgDM_copyFinalVertArray(DerivedMesh *dm, MVert *mvert)
{
	CCGDerivedMesh *cgdm = (CCGDerivedMesh*) dm;
	CCGSubSurf *ss = cgdm->ss;
	DMGridData *vd;
	int index;
	int totvert, totedge, totface;
	int gridSize = ccgSubSurf_getGridSize(ss);
	int edgeSize = ccgSubSurf_getEdgeSize(ss);
	int i = 0;

	totface = ccgSubSurf_getNumFaces(ss);
	for(index = 0; index < totface; index++) {
		CCGFace *f = cgdm->faceMap[index].face;
		int x, y, S, numVerts = ccgSubSurf_getFaceNumVerts(f);

		vd= ccgSubSurf_getFaceCenterData(f);
		copy_v3_v3(mvert[i].co, vd->co);
		normal_float_to_short_v3(mvert[i].no, vd->no);
		i++;
		
		for(S = 0; S < numVerts; S++) {
			for(x = 1; x < gridSize - 1; x++, i++) {
				vd= ccgSubSurf_getFaceGridEdgeData(ss, f, S, x);
				copy_v3_v3(mvert[i].co, vd->co);
				normal_float_to_short_v3(mvert[i].no, vd->no);
			}
		}

		for(S = 0; S < numVerts; S++) {
			for(y = 1; y < gridSize - 1; y++) {
				for(x = 1; x < gridSize - 1; x++, i++) {
					vd= ccgSubSurf_getFaceGridData(ss, f, S, x, y);
					copy_v3_v3(mvert[i].co, vd->co);
					normal_float_to_short_v3(mvert[i].no, vd->no);
				}
			}
		}
	}

	totedge = ccgSubSurf_getNumEdges(ss);
	for(index = 0; index < totedge; index++) {
		CCGEdge *e = cgdm->edgeMap[index].edge;
		int x;

		for(x = 1; x < edgeSize - 1; x++, i++) {
			vd= ccgSubSurf_getEdgeData(ss, e, x);
			copy_v3_v3(mvert[i].co, vd->co);
			/* XXX, This gives errors with -fpe, the normals dont seem to be unit length - campbell */
			normal_float_to_short_v3(mvert[i].no, vd->no);
		}
	}

	totvert = ccgSubSurf_getNumVerts(ss);
	for(index = 0; index < totvert; index++) {
		CCGVert *v = cgdm->vertMap[index].vert;

		vd= ccgSubSurf_getVertData(ss, v);
		copy_v3_v3(mvert[i].co, vd->co);
		normal_float_to_short_v3(mvert[i].no, vd->no);
		i++;
	}
}

static void ccgDM_copyFinalEdgeArray(DerivedMesh *dm, MEdge *medge)
{
	CCGDerivedMesh *cgdm = (CCGDerivedMesh*) dm;
	CCGSubSurf *ss = cgdm->ss;
	int index;
	int totedge, totface;
	int gridSize = ccgSubSurf_getGridSize(ss);
	int edgeSize = ccgSubSurf_getEdgeSize(ss);
	int i = 0;
	short *edgeFlags = cgdm->edgeFlags;

	totface = ccgSubSurf_getNumFaces(ss);
	for(index = 0; index < totface; index++) {
		CCGFace *f = cgdm->faceMap[index].face;
		int x, y, S, numVerts = ccgSubSurf_getFaceNumVerts(f);

		for(S = 0; S < numVerts; S++) {
			for(x = 0; x < gridSize - 1; x++) {
				MEdge *med = &medge[i];

				if(cgdm->drawInteriorEdges)
					med->flag = ME_EDGEDRAW | ME_EDGERENDER;
				med->v1 = getFaceIndex(ss, f, S, x, 0, edgeSize, gridSize);
				med->v2 = getFaceIndex(ss, f, S, x + 1, 0, edgeSize, gridSize);
				i++;
			}

			for(x = 1; x < gridSize - 1; x++) {
				for(y = 0; y < gridSize - 1; y++) {
					MEdge *med;

					med = &medge[i];
					if(cgdm->drawInteriorEdges)
						med->flag = ME_EDGEDRAW | ME_EDGERENDER;
					med->v1 = getFaceIndex(ss, f, S, x, y,
										   edgeSize, gridSize);
					med->v2 = getFaceIndex(ss, f, S, x, y + 1,
										   edgeSize, gridSize);
					i++;

					med = &medge[i];
					if(cgdm->drawInteriorEdges)
						med->flag = ME_EDGEDRAW | ME_EDGERENDER;
					med->v1 = getFaceIndex(ss, f, S, y, x,
										   edgeSize, gridSize);
					med->v2 = getFaceIndex(ss, f, S, y + 1, x,
										   edgeSize, gridSize);
					i++;
				}
			}
		}
	}

	totedge = ccgSubSurf_getNumEdges(ss);
	for(index = 0; index < totedge; index++) {
		CCGEdge *e = cgdm->edgeMap[index].edge;
		unsigned int flags = 0;
		int x;
		int edgeIdx = GET_INT_FROM_POINTER(ccgSubSurf_getEdgeEdgeHandle(e));

		if(!ccgSubSurf_getEdgeNumFaces(e)) flags |= ME_LOOSEEDGE;

		if(edgeFlags) {
			if(edgeIdx != -1) {
				flags |= (edgeFlags[index] & (ME_SEAM | ME_SHARP))
						 | ME_EDGEDRAW | ME_EDGERENDER;
			}
		} else {
			flags |= ME_EDGEDRAW | ME_EDGERENDER;
		}

		for(x = 0; x < edgeSize - 1; x++) {
			MEdge *med = &medge[i];
			med->v1 = getEdgeIndex(ss, e, x, edgeSize);
			med->v2 = getEdgeIndex(ss, e, x + 1, edgeSize);
			med->flag = flags;
			i++;
		}
	}
}

struct cgdm_faceIter;

typedef struct cgdm_loopIter {
	DMLoopIter head;
	int curloop;
	int lindex; //loop index within the mesh, not the face
	CCGDerivedMesh *cgdm;
	struct cgdm_faceIter *fiter;
} cgdm_loopIter;

typedef struct cgdm_faceIter {
	DMFaceIter head;
	CCGDerivedMesh *cgdm;
	MFace *mface, *mf;

	cgdm_loopIter liter;
	EdgeHash *ehash; /*edge map for populating loopiter->eindex*/
} cgdm_faceIter;

void cgdm_faceIterStep(void *self)
{
	cgdm_faceIter *fiter = self;

	if (!fiter->cgdm || !fiter->cgdm->ss) {
		fiter->head.done = 1;
		return;
	}

	if (fiter->head.index+1 >= ccgSubSurf_getNumFinalFaces(fiter->cgdm->ss)) {
		fiter->head.done = 1;
		return;
	};

	fiter->head.index++;
	
	fiter->mf++;

	fiter->head.flags = fiter->mface->flag;
	fiter->head.mat_nr = fiter->mface->mat_nr;
	fiter->head.len = 4;
}

void *cgdm_faceIterCData(void *self, int type, int layer)
{
	cgdm_faceIter *fiter = self;
	
	if (layer == -1) 
		return CustomData_get(&fiter->cgdm->dm.polyData, fiter->head.index, type);
	else
		return CustomData_get_n(&fiter->cgdm->dm.polyData, type, fiter->head.index, layer);
}

void cgdm_loopIterStep(void *self)
{
	cgdm_loopIter *liter = self;
	MFace *mf = liter->fiter->mface;
	int i, v1, v2;

	liter->head.index++;
	i = liter->head.index;

	if (liter->head.index >= 4) {
		liter->head.done = 1;
		return;
	}

	switch (i) {
		case 0:
			v1 = liter->fiter->mf->v1;
			v2 = liter->fiter->mf->v2;
			break;
		case 1:
			v1 = liter->fiter->mf->v2;
			v2 = liter->fiter->mf->v3;
			break;
		case 2:
			v1 = liter->fiter->mf->v3;
			v2 = liter->fiter->mf->v4;
			break;
		case 3:
			v1 = liter->fiter->mf->v4;
			v2 = liter->fiter->mf->v1;
			break;
	}

	liter->head.vindex = v1;
	liter->head.eindex = GET_INT_FROM_POINTER(BLI_edgehash_lookup(liter->fiter->cgdm->ehash, v1, v2));
	liter->lindex += 1;
	
	ccgDM_getFinalVert((DerivedMesh*)liter->cgdm, v1, &liter->head.v);
}

void *cgdm_loopIterGetVCData(void *self, int type, int layer)
{
	cgdm_loopIter *liter = self;

	if (layer == -1)
		return CustomData_get(&liter->cgdm->dm.vertData, liter->head.vindex, type);
	else return CustomData_get_n(&liter->cgdm->dm.vertData, type, liter->head.vindex, layer);
}

void *cgdm_loopIterGetCData(void *self, int type, int layer)
{
	cgdm_loopIter *liter = self;

	if (layer == -1)
		return CustomData_get(&liter->cgdm->dm.loopData, liter->lindex, type);
	else return CustomData_get_n(&liter->cgdm->dm.loopData, type, liter->lindex, layer);
}

DMLoopIter *cgdm_faceIterGetLIter(void *self)
{
	cgdm_faceIter *fiter = self;
	
	fiter->liter.head.index = -1;
	fiter->liter.head.done = 0;
	fiter->liter.head.step(&fiter->liter);

	return (DMLoopIter*) &fiter->liter;
}

void cgdm_faceIterFree(void *vfiter)
{
	cgdm_faceIter *fiter = vfiter;

	MEM_freeN(fiter->mface);
	MEM_freeN(fiter);
}

DMFaceIter *cgdm_newFaceIter(DerivedMesh *dm)
{
	cgdm_faceIter *fiter = MEM_callocN(sizeof(cgdm_faceIter), "cgdm_faceIter");
	MEdge medge;
	int i, totedge = cgdm_getNumEdges(dm);

	fiter->cgdm = dm;
	fiter->liter.cgdm = dm;
	fiter->mface = fiter->mf = dm->dupTessFaceArray(dm);
	fiter->mf--;

	fiter->head.free = cgdm_faceIterFree;
	fiter->head.step = cgdm_faceIterStep;
	fiter->head.index = -1;
	fiter->head.getCDData = cgdm_faceIterCData;
	fiter->head.getLoopsIter = cgdm_faceIterGetLIter;

	fiter->liter.fiter = fiter;
	fiter->liter.head.getLoopCDData = cgdm_loopIterGetCData;
	fiter->liter.head.getVertCDData = cgdm_loopIterGetVCData;
	fiter->liter.head.step = cgdm_loopIterStep;
	fiter->liter.lindex = -1;

	fiter->head.step(fiter);

	return fiter;
}

static void ccgDM_copyFinalFaceArray(DerivedMesh *dm, MFace *mface)
{
	CCGDerivedMesh *cgdm = (CCGDerivedMesh*) dm;
	CCGSubSurf *ss = cgdm->ss;
	int index;
	int totface;
	int gridSize = ccgSubSurf_getGridSize(ss);
	int edgeSize = ccgSubSurf_getEdgeSize(ss);
	int i = 0;
	char *faceFlags = cgdm->faceFlags;

	totface = ccgSubSurf_getNumFaces(ss);
	for(index = 0; index < totface; index++) {
		CCGFace *f = cgdm->faceMap[index].face;
		int x, y, S, numVerts = ccgSubSurf_getFaceNumVerts(f);
		int flag = (faceFlags)? faceFlags[index*2]: ME_SMOOTH;
		int mat_nr = (faceFlags)? faceFlags[index*2+1]: 0;

		for(S = 0; S < numVerts; S++) {
			for(y = 0; y < gridSize - 1; y++) {
				for(x = 0; x < gridSize - 1; x++) {
					MFace *mf = &mface[i];
					mf->v1 = getFaceIndex(ss, f, S, x + 0, y + 0,
										  edgeSize, gridSize);
					mf->v2 = getFaceIndex(ss, f, S, x + 0, y + 1,
										  edgeSize, gridSize);
					mf->v3 = getFaceIndex(ss, f, S, x + 1, y + 1,
										  edgeSize, gridSize);
					mf->v4 = getFaceIndex(ss, f, S, x + 1, y + 0,
										  edgeSize, gridSize);
					if (faceFlags) {
						mat_nr = faceFlags[index*2+1];
						mf->flag = faceFlags[index*2];
					} else mf->flag = flag;

					mf->mat_nr = mat_nr;
					mf->flag = flag;

					i++;
				}
			}
		}
	}
}

static void cgdm_getVertCos(DerivedMesh *dm, float (*cos)[3]) {
	CCGDerivedMesh *cgdm = (CCGDerivedMesh*) dm;
	CCGSubSurf *ss = cgdm->ss;
	int edgeSize = ccgSubSurf_getEdgeSize(ss);
	int gridSize = ccgSubSurf_getGridSize(ss);
	int i;
	CCGVertIterator *vi;
	CCGEdgeIterator *ei;
	CCGFaceIterator *fi;
	CCGFace **faceMap2;
	CCGEdge **edgeMap2;
	CCGVert **vertMap2;
	int index, totvert, totedge, totface;
	
	totvert = ccgSubSurf_getNumVerts(ss);
	vertMap2 = MEM_mallocN(totvert*sizeof(*vertMap2), "vertmap");
	vi = ccgSubSurf_getVertIterator(ss);
	for (; !ccgVertIterator_isStopped(vi); ccgVertIterator_next(vi)) {
		CCGVert *v = ccgVertIterator_getCurrent(vi);

		vertMap2[GET_INT_FROM_POINTER(ccgSubSurf_getVertVertHandle(v))] = v;
	}
	ccgVertIterator_free(vi);

	totedge = ccgSubSurf_getNumEdges(ss);
	edgeMap2 = MEM_mallocN(totedge*sizeof(*edgeMap2), "edgemap");
	ei = ccgSubSurf_getEdgeIterator(ss);
	for (i=0; !ccgEdgeIterator_isStopped(ei); i++,ccgEdgeIterator_next(ei)) {
		CCGEdge *e = ccgEdgeIterator_getCurrent(ei);

		edgeMap2[GET_INT_FROM_POINTER(ccgSubSurf_getEdgeEdgeHandle(e))] = e;
	}

	totface = ccgSubSurf_getNumFaces(ss);
	faceMap2 = MEM_mallocN(totface*sizeof(*faceMap2), "facemap");
	fi = ccgSubSurf_getFaceIterator(ss);
	for (; !ccgFaceIterator_isStopped(fi); ccgFaceIterator_next(fi)) {
		CCGFace *f = ccgFaceIterator_getCurrent(fi);

		faceMap2[GET_INT_FROM_POINTER(ccgSubSurf_getFaceFaceHandle(ss, f))] = f;
	}
	ccgFaceIterator_free(fi);

	i = 0;
	for (index=0; index<totface; index++) {
		CCGFace *f = faceMap2[index];
		int x, y, S, numVerts = ccgSubSurf_getFaceNumVerts(f);

		copy_v3_v3(cos[i++], ccgSubSurf_getFaceCenterData(f));
		
		for (S=0; S<numVerts; S++) {
			for (x=1; x<gridSize-1; x++) {
				copy_v3_v3(cos[i++], ccgSubSurf_getFaceGridEdgeData(ss, f, S, x));
			}
		}

		for (S=0; S<numVerts; S++) {
			for (y=1; y<gridSize-1; y++) {
				for (x=1; x<gridSize-1; x++) {
					copy_v3_v3(cos[i++], ccgSubSurf_getFaceGridData(ss, f, S, x, y));
				}
			}
		}
	}

	for (index=0; index<totedge; index++) {
		CCGEdge *e= edgeMap2[index];
		int x;

		for (x=1; x<edgeSize-1; x++) {
			copy_v3_v3(cos[i++], ccgSubSurf_getEdgeData(ss, e, x));
		}
	}

	for (index=0; index<totvert; index++) {
		CCGVert *v = vertMap2[index];
		copy_v3_v3(cos[i++], ccgSubSurf_getVertData(ss, v));
	}

	MEM_freeN(vertMap2);
	MEM_freeN(edgeMap2);
	MEM_freeN(faceMap2);
}
static void cgdm_foreachMappedVert(DerivedMesh *dm, void (*func)(void *userData, int index, float *co, float *no_f, short *no_s), void *userData) {
	CCGDerivedMesh *cgdm = (CCGDerivedMesh*) dm;
	CCGVertIterator *vi = ccgSubSurf_getVertIterator(cgdm->ss);

	for (; !ccgVertIterator_isStopped(vi); ccgVertIterator_next(vi)) {
		CCGVert *v = ccgVertIterator_getCurrent(vi);
		DMGridData *vd = ccgSubSurf_getVertData(cgdm->ss, v);
		int index = ccgDM_getVertMapIndex(cgdm->ss, v);

		if (index!=-1)
			func(userData, index, vd->co, vd->no, NULL);
	}

	ccgVertIterator_free(vi);
}
static void cgdm_foreachMappedEdge(DerivedMesh *dm, void (*func)(void *userData, int index, float *v0co, float *v1co), void *userData) {
	CCGDerivedMesh *cgdm = (CCGDerivedMesh*) dm;
	CCGSubSurf *ss = cgdm->ss;
	CCGEdgeIterator *ei = ccgSubSurf_getEdgeIterator(ss);
	int i, edgeSize = ccgSubSurf_getEdgeSize(ss);

	for (; !ccgEdgeIterator_isStopped(ei); ccgEdgeIterator_next(ei)) {
		CCGEdge *e = ccgEdgeIterator_getCurrent(ei);
		DMGridData *edgeData = ccgSubSurf_getEdgeDataArray(ss, e);
		int index = ccgDM_getEdgeMapIndex(ss, e);

		if (index!=-1) {
			for (i=0; i<edgeSize-1; i++)
				func(userData, index, edgeData[i].co, edgeData[i+1].co);
		}
	}

	ccgEdgeIterator_free(ei);
}

static void ccgDM_drawVerts(DerivedMesh *dm) {
	CCGDerivedMesh *cgdm = (CCGDerivedMesh*) dm;
	CCGSubSurf *ss = cgdm->ss;
	int edgeSize = ccgSubSurf_getEdgeSize(ss);
	int gridSize = ccgSubSurf_getGridSize(ss);
	CCGVertIterator *vi;
	CCGEdgeIterator *ei;
	CCGFaceIterator *fi;

	glBegin(GL_POINTS);
	vi = ccgSubSurf_getVertIterator(ss);
	for (; !ccgVertIterator_isStopped(vi); ccgVertIterator_next(vi)) {
		CCGVert *v = ccgVertIterator_getCurrent(vi);
		glVertex3fv(ccgSubSurf_getVertData(ss, v));
	}
	ccgVertIterator_free(vi);

	ei = ccgSubSurf_getEdgeIterator(ss);
	for (; !ccgEdgeIterator_isStopped(ei); ccgEdgeIterator_next(ei)) {
		CCGEdge *e = ccgEdgeIterator_getCurrent(ei);
		int x;

		for (x=1; x<edgeSize-1; x++)
			glVertex3fv(ccgSubSurf_getEdgeData(ss, e, x));
	}
	ccgEdgeIterator_free(ei);

	fi = ccgSubSurf_getFaceIterator(ss);
	for (; !ccgFaceIterator_isStopped(fi); ccgFaceIterator_next(fi)) {
		CCGFace *f = ccgFaceIterator_getCurrent(fi);
		int x, y, S, numVerts = ccgSubSurf_getFaceNumVerts(f);

		glVertex3fv(ccgSubSurf_getFaceCenterData(f));
		for (S=0; S<numVerts; S++)
			for (x=1; x<gridSize-1; x++)
				glVertex3fv(ccgSubSurf_getFaceGridEdgeData(ss, f, S, x));
		for (S=0; S<numVerts; S++)
			for (y=1; y<gridSize-1; y++)
				for (x=1; x<gridSize-1; x++)
					glVertex3fv(ccgSubSurf_getFaceGridData(ss, f, S, x, y));
	}
	ccgFaceIterator_free(fi);
	glEnd();
}

static void ccgdm_pbvh_update(CCGDerivedMesh *ccgdm)
{
	if(ccgdm->pbvh) {
		CCGFace **faces;
		int totface;

		BLI_pbvh_get_grid_updates(ccgdm->pbvh, 1, (void***)&faces, &totface);
		if(totface) {
			ccgSubSurf_updateFromFaces(ccgdm->ss, 0, faces, totface);
			ccgSubSurf_updateNormals(ccgdm->ss, faces, totface);
			MEM_freeN(faces);
		}
	}
}

static void ccgDM_drawEdges(DerivedMesh *dm, int drawLooseEdges, int UNUSED(drawAllEdges)) {
	CCGDerivedMesh *ccgdm = (CCGDerivedMesh*) dm;
	CCGSubSurf *ss = ccgdm->ss;
	CCGEdgeIterator *ei = ccgSubSurf_getEdgeIterator(ss);
	CCGFaceIterator *fi = ccgSubSurf_getFaceIterator(ss);
	int i, edgeSize = ccgSubSurf_getEdgeSize(ss);
	int gridSize = ccgSubSurf_getGridSize(ss);
	int useAging;

	ccgdm_pbvh_update(ccgdm);

	ccgSubSurf_getUseAgeCounts(ss, &useAging, NULL, NULL, NULL);

	for (; !ccgEdgeIterator_isStopped(ei); ccgEdgeIterator_next(ei)) {
		CCGEdge *e = ccgEdgeIterator_getCurrent(ei);
		DMGridData *edgeData = ccgSubSurf_getEdgeDataArray(ss, e);

		if (!drawLooseEdges && !ccgSubSurf_getEdgeNumFaces(e))
			continue;

		if (useAging && !(G.f&G_BACKBUFSEL)) {
			int ageCol = 255-ccgSubSurf_getEdgeAge(ss, e)*4;
			glColor3ub(0, ageCol>0?ageCol:0, 0);
		}

		glBegin(GL_LINE_STRIP);
		for (i=0; i<edgeSize-1; i++) {
			glVertex3fv(edgeData[i].co);
			glVertex3fv(edgeData[i+1].co);
		}
		glEnd();
	}

	if (useAging && !(G.f&G_BACKBUFSEL)) {
		glColor3ub(0, 0, 0);
	}

	if (ccgdm->drawInteriorEdges) {
		for (; !ccgFaceIterator_isStopped(fi); ccgFaceIterator_next(fi)) {
			CCGFace *f = ccgFaceIterator_getCurrent(fi);
			int S, x, y, numVerts = ccgSubSurf_getFaceNumVerts(f);

			for (S=0; S<numVerts; S++) {
				DMGridData *faceGridData = ccgSubSurf_getFaceGridDataArray(ss, f, S);

				glBegin(GL_LINE_STRIP);
				for (x=0; x<gridSize; x++)
					glVertex3fv(faceGridData[x].co);
				glEnd();
				for (y=1; y<gridSize-1; y++) {
					glBegin(GL_LINE_STRIP);
					for (x=0; x<gridSize; x++)
						glVertex3fv(faceGridData[y*gridSize + x].co);
					glEnd();
				}
				for (x=1; x<gridSize-1; x++) {
					glBegin(GL_LINE_STRIP);
					for (y=0; y<gridSize; y++)
						glVertex3fv(faceGridData[y*gridSize + x].co);
					glEnd();
				}
			}
		}
	}

	ccgFaceIterator_free(fi);
	ccgEdgeIterator_free(ei);
}
static void ccgDM_drawLooseEdges(DerivedMesh *dm) {
	CCGDerivedMesh *cgdm = (CCGDerivedMesh*) dm;
	CCGSubSurf *ss = cgdm->ss;
	CCGEdgeIterator *ei = ccgSubSurf_getEdgeIterator(ss);
	int i, edgeSize = ccgSubSurf_getEdgeSize(ss);

	for (; !ccgEdgeIterator_isStopped(ei); ccgEdgeIterator_next(ei)) {
		CCGEdge *e = ccgEdgeIterator_getCurrent(ei);
		DMGridData *edgeData = ccgSubSurf_getEdgeDataArray(ss, e);

		if (!ccgSubSurf_getEdgeNumFaces(e)) {
			glBegin(GL_LINE_STRIP);
			for (i=0; i<edgeSize-1; i++) {
				glVertex3fv(edgeData[i].co);
				glVertex3fv(edgeData[i+1].co);
			}
			glEnd();
		}
	}

	ccgEdgeIterator_free(ei);
}

void ccgDM_glNormalFast(float *a, float *b, float *c, float *d)
{
	float a_cX = c[0]-a[0], a_cY = c[1]-a[1], a_cZ = c[2]-a[2];
	float b_dX = d[0]-b[0], b_dY = d[1]-b[1], b_dZ = d[2]-b[2];
	float no[3];

	no[0] = b_dY*a_cZ - b_dZ*a_cY;
	no[1] = b_dZ*a_cX - b_dX*a_cZ;
	no[2] = b_dX*a_cY - b_dY*a_cX;

	/* don't normalize, GL_NORMALIZE is enabled */
	glNormal3fv(no);
}

	/* Only used by non-editmesh types */
static void ccgDM_drawFacesSolid(DerivedMesh *dm, float (*partial_redraw_planes)[4], int fast, int (*setMaterial)(int, void *attribs)) {
	CCGDerivedMesh *ccgdm = (CCGDerivedMesh*) dm;
	CCGSubSurf *ss = ccgdm->ss;
	CCGFaceIterator *fi;
	int gridSize = ccgSubSurf_getGridSize(ss);
	char *faceFlags = ccgdm->faceFlags;
	int step = (fast)? gridSize-1: 1;

	ccgdm_pbvh_update(ccgdm);
	if(ccgdm->pbvh && ccgdm->multires.mmd && !fast) {
		if(dm->numFaceData) {
			/* should be per face */
			if(!setMaterial(faceFlags[1]+1, NULL))
				return;

			glShadeModel((faceFlags[0] & ME_SMOOTH)? GL_SMOOTH: GL_FLAT);
			BLI_pbvh_draw(ccgdm->pbvh, partial_redraw_planes, NULL, (faceFlags[0] & ME_SMOOTH));
			glShadeModel(GL_FLAT);
		}

		return;
	}

	gridSize = ccgSubSurf_getGridSize(ss);

	fi = ccgSubSurf_getFaceIterator(ss);
	for (; !ccgFaceIterator_isStopped(fi); ccgFaceIterator_next(fi)) {
		CCGFace *f = ccgFaceIterator_getCurrent(fi);
		int S, x, y, numVerts = ccgSubSurf_getFaceNumVerts(f);
		int index = GET_INT_FROM_POINTER(ccgSubSurf_getFaceFaceHandle(ss, f));
		int drawSmooth, mat_nr;

		if(faceFlags) {
			drawSmooth = (faceFlags[index*2] & ME_SMOOTH);
			mat_nr= faceFlags[index*2 + 1];
		}
		else {
			drawSmooth = 1;
			mat_nr= 0;
		}
		
		if (!setMaterial(mat_nr+1, NULL))
			continue;

		glShadeModel(drawSmooth? GL_SMOOTH: GL_FLAT);
		for (S=0; S<numVerts; S++) {
			DMGridData *faceGridData = ccgSubSurf_getFaceGridDataArray(ss, f, S);

			if (drawSmooth) {
				for (y=0; y<gridSize-1; y+=step) {
					glBegin(GL_QUAD_STRIP);
					for (x=0; x<gridSize; x+=step) {
						DMGridData *a = &faceGridData[(y+0)*gridSize + x];
						DMGridData *b = &faceGridData[(y+step)*gridSize + x];

						glNormal3fv(a->no);
						glVertex3fv(a->co);
						glNormal3fv(b->no);
						glVertex3fv(b->co);
					}
					glEnd();
				}
			} else {
				glBegin(GL_QUADS);
				for (y=0; y<gridSize-1; y+=step) {
					for (x=0; x<gridSize-1; x+=step) {
						float *a = faceGridData[(y+0)*gridSize + x].co;
						float *b = faceGridData[(y+0)*gridSize + x + step].co;
						float *c = faceGridData[(y+step)*gridSize + x + step].co;
						float *d = faceGridData[(y+step)*gridSize + x].co;

						ccgDM_glNormalFast(a, b, c, d);

						glVertex3fv(d);
						glVertex3fv(c);
						glVertex3fv(b);
						glVertex3fv(a);
					}
				}
				glEnd();
			}
		}
	}

	ccgFaceIterator_free(fi);
}

	/* Only used by non-editmesh types */
static void cgdm_drawMappedFacesGLSL(DerivedMesh *dm, int (*setMaterial)(int, void *attribs), int (*setDrawOptions)(void *userData, int index), void *userData) {
	CCGDerivedMesh *cgdm = (CCGDerivedMesh*) dm;
	CCGSubSurf *ss = cgdm->ss;
	CCGFaceIterator *fi = ccgSubSurf_getFaceIterator(ss);
	GPUVertexAttribs gattribs;
<<<<<<< HEAD
	DMVertexAttribs attribs;
	MTFace *tf = dm->getTessFaceDataArray(dm, CD_MTFACE);
=======
	DMVertexAttribs attribs= {{{0}}};
	MTFace *tf = dm->getFaceDataArray(dm, CD_MTFACE);
>>>>>>> 2198cfdb
	int gridSize = ccgSubSurf_getGridSize(ss);
	int gridFaces = gridSize - 1;
	int edgeSize = ccgSubSurf_getEdgeSize(ss);
	int transp, orig_transp, new_transp;
	char *faceFlags = cgdm->faceFlags;
	int a, b, i, doDraw, numVerts, matnr, new_matnr, totface;

	ccgdm_pbvh_update(cgdm);

	doDraw = 0;
	matnr = -1;
	transp = GPU_get_material_blend_mode();
	orig_transp = transp;

#define PASSATTRIB(dx, dy, vert) {												\
	if(attribs.totorco) {														\
		index = getFaceIndex(ss, f, S, x+dx, y+dy, edgeSize, gridSize); 		\
		glVertexAttrib3fvARB(attribs.orco.glIndex, attribs.orco.array[index]);	\
	}																			\
	for(b = 0; b < attribs.tottface; b++) {										\
		MTFace *tf = &attribs.tface[b].array[a];								\
		glVertexAttrib2fvARB(attribs.tface[b].glIndex, tf->uv[vert]);			\
	}																			\
	for(b = 0; b < attribs.totmcol; b++) {										\
		MCol *cp = &attribs.mcol[b].array[a*4 + vert];							\
		GLubyte col[4];															\
		col[0]= cp->b; col[1]= cp->g; col[2]= cp->r; col[3]= cp->a;				\
		glVertexAttrib4ubvARB(attribs.mcol[b].glIndex, col);					\
	}																			\
	if(attribs.tottang) {														\
		float *tang = attribs.tang.array[a*4 + vert];							\
		glVertexAttrib4fvARB(attribs.tang.glIndex, tang);						\
	}																			\
}

	totface = ccgSubSurf_getNumFaces(ss);
	for(a = 0, i = 0; i < totface; i++) {
		CCGFace *f = cgdm->faceMap[i].face;
		int S, x, y, drawSmooth;
		int index = GET_INT_FROM_POINTER(ccgSubSurf_getFaceFaceHandle(ss, f));
		int origIndex = ccgDM_getFaceMapIndex(ss, f);
		
		numVerts = ccgSubSurf_getFaceNumVerts(f);

		if(faceFlags) {
			drawSmooth = (faceFlags[index*2] & ME_SMOOTH);
			new_matnr= faceFlags[index*2 + 1] + 1;
		}
		else {
			drawSmooth = 1;
			new_matnr= 1;
		}

		if(new_matnr != matnr) {
			doDraw = setMaterial(matnr = new_matnr, &gattribs);
			if(doDraw)
				DM_vertex_attributes_from_gpu(dm, &gattribs, &attribs);
		}

		if(!doDraw || (setDrawOptions && (origIndex != ORIGINDEX_NONE) && !setDrawOptions(userData, origIndex))) {
			a += gridFaces*gridFaces*numVerts;
			continue;
		}

		if(tf) {
			new_transp = tf[i].transp;

			if(new_transp != transp) {
				if(new_transp == GPU_BLEND_SOLID && orig_transp != GPU_BLEND_SOLID)
					GPU_set_material_blend_mode(orig_transp);
				else
					GPU_set_material_blend_mode(new_transp);
				transp = new_transp;
			}
		}

		glShadeModel(drawSmooth? GL_SMOOTH: GL_FLAT);
		for (S=0; S<numVerts; S++) {
			DMGridData *faceGridData = ccgSubSurf_getFaceGridDataArray(ss, f, S);
			DMGridData *vda, *vdb;

			if (drawSmooth) {
				for (y=0; y<gridFaces; y++) {
					glBegin(GL_QUAD_STRIP);
					for (x=0; x<gridFaces; x++) {
						vda = &faceGridData[(y+0)*gridSize + x];
						vdb = &faceGridData[(y+1)*gridSize + x];
						
						PASSATTRIB(0, 0, 0);
						glNormal3fv(vda->no);
						glVertex3fv(vda->co);

						PASSATTRIB(0, 1, 1);
						glNormal3fv(vdb->no);
						glVertex3fv(vdb->co);

						if(x != gridFaces-1)
							a++;
					}

					vda = &faceGridData[(y+0)*gridSize + x];
					vdb = &faceGridData[(y+1)*gridSize + x];

					PASSATTRIB(0, 0, 3);
					glNormal3fv(vda->no);
					glVertex3fv(vda->co);

					PASSATTRIB(0, 1, 2);
					glNormal3fv(vdb->no);
					glVertex3fv(vdb->co);

					glEnd();

					a++;
				}
			} else {
				glBegin(GL_QUADS);
				for (y=0; y<gridFaces; y++) {
					for (x=0; x<gridFaces; x++) {
						float *aco = faceGridData[(y+0)*gridSize + x].co;
						float *bco = faceGridData[(y+0)*gridSize + x + 1].co;
						float *cco = faceGridData[(y+1)*gridSize + x + 1].co;
						float *dco = faceGridData[(y+1)*gridSize + x].co;

						ccgDM_glNormalFast(aco, bco, cco, dco);

						PASSATTRIB(0, 1, 1);
						glVertex3fv(dco);
						PASSATTRIB(1, 1, 2);
						glVertex3fv(cco);
						PASSATTRIB(1, 0, 3);
						glVertex3fv(bco);
						PASSATTRIB(0, 0, 0);
						glVertex3fv(aco);
						
						a++;
					}
				}
				glEnd();
			}
		}
	}

#undef PASSATTRIB

	ccgFaceIterator_free(fi);
}

static void cgdm_drawFacesGLSL(DerivedMesh *dm, int (*setMaterial)(int, void *attribs)) {
	dm->drawMappedFacesGLSL(dm, setMaterial, NULL, NULL);
}

<<<<<<< HEAD
static void cgdm_drawFacesColored(DerivedMesh *dm, int useTwoSided, unsigned char *col1, unsigned char *col2) {
	CCGDerivedMesh *cgdm = (CCGDerivedMesh*) dm;
	CCGSubSurf *ss = cgdm->ss;
=======
static void ccgDM_drawFacesColored(DerivedMesh *dm, int UNUSED(useTwoSided), unsigned char *col1, unsigned char *col2) {
	CCGDerivedMesh *ccgdm = (CCGDerivedMesh*) dm;
	CCGSubSurf *ss = ccgdm->ss;
>>>>>>> 2198cfdb
	CCGFaceIterator *fi = ccgSubSurf_getFaceIterator(ss);
	int gridSize = ccgSubSurf_getGridSize(ss);
	unsigned char *cp1, *cp2;
	int useTwoSide=1;

	ccgdm_pbvh_update(cgdm);

	cp1= col1;
	if(col2) {
		cp2= col2;
	} else {
		cp2= NULL;
		useTwoSide= 0;
	}

	glShadeModel(GL_SMOOTH);
	if(col1 && col2)
		glEnable(GL_CULL_FACE);

	glBegin(GL_QUADS);
	for (; !ccgFaceIterator_isStopped(fi); ccgFaceIterator_next(fi)) {
		CCGFace *f = ccgFaceIterator_getCurrent(fi);
		int S, x, y, numVerts = ccgSubSurf_getFaceNumVerts(f);

		for (S=0; S<numVerts; S++) {
			DMGridData *faceGridData = ccgSubSurf_getFaceGridDataArray(ss, f, S);
			for (y=0; y<gridSize-1; y++) {
				for (x=0; x<gridSize-1; x++) {
					float *a = faceGridData[(y+0)*gridSize + x].co;
					float *b = faceGridData[(y+0)*gridSize + x + 1].co;
					float *c = faceGridData[(y+1)*gridSize + x + 1].co;
					float *d = faceGridData[(y+1)*gridSize + x].co;

					glColor3ub(cp1[3], cp1[2], cp1[1]);
					glVertex3fv(d);
					glColor3ub(cp1[7], cp1[6], cp1[5]);
					glVertex3fv(c);
					glColor3ub(cp1[11], cp1[10], cp1[9]);
					glVertex3fv(b);
					glColor3ub(cp1[15], cp1[14], cp1[13]);
					glVertex3fv(a);

					if (useTwoSide) {
						glColor3ub(cp2[15], cp2[14], cp2[13]);
						glVertex3fv(a);
						glColor3ub(cp2[11], cp2[10], cp2[9]);
						glVertex3fv(b);
						glColor3ub(cp2[7], cp2[6], cp2[5]);
						glVertex3fv(c);
						glColor3ub(cp2[3], cp2[2], cp2[1]);
						glVertex3fv(d);
					}

					if (cp2) cp2+=16;
					cp1+=16;
				}
			}
		}
	}
	glEnd();

	ccgFaceIterator_free(fi);
}

static void cgdm_drawFacesTex_common(DerivedMesh *dm,
	int (*drawParams)(MTFace *tface, int has_vcol, int matnr),
	int (*drawParamsMapped)(void *userData, int index),
	void *userData) 
{
	CCGDerivedMesh *cgdm = (CCGDerivedMesh*) dm;
	CCGSubSurf *ss = cgdm->ss;
	MCol *mcol = dm->getTessFaceDataArray(dm, CD_WEIGHT_MCOL);
	MTFace *tf = DM_get_tessface_data_layer(dm, CD_MTFACE);
	char *faceFlags = cgdm->faceFlags;
	int i, totface, flag, gridSize = ccgSubSurf_getGridSize(ss);
	int gridFaces = gridSize - 1;

	ccgdm_pbvh_update(cgdm);

	if(!mcol)
		mcol = dm->getTessFaceDataArray(dm, CD_MCOL);

	totface = ccgSubSurf_getNumFaces(ss);
	for(i = 0; i < totface; i++) {
		CCGFace *f = cgdm->faceMap[i].face;
		int S, x, y, numVerts = ccgSubSurf_getFaceNumVerts(f);
		int drawSmooth, index = ccgDM_getFaceMapIndex(ss, f);
		int origIndex = GET_INT_FROM_POINTER(ccgSubSurf_getFaceFaceHandle(ss, f));
		unsigned char *cp= NULL;
		int mat_nr;

		if(faceFlags) {
			drawSmooth = (faceFlags[origIndex*2] & ME_SMOOTH);
			mat_nr= faceFlags[origIndex*2 + 1];
		}
		else {
			drawSmooth = 1;
			mat_nr= 0;
		}

		if(drawParams)
<<<<<<< HEAD
			flag = drawParams(tf, mcol!=NULL, mat_nr);
		else
=======
			flag = drawParams(tf, mcol, mat_nr);
		else if (index != ORIGINDEX_NONE)
>>>>>>> 2198cfdb
			flag= (drawParamsMapped)? drawParamsMapped(userData, index): 1;
		else
			flag= GPU_enable_material(mat_nr, NULL) ? 1:0;


		if (flag == 0) { /* flag 0 == the face is hidden or invisible */
			if(tf) tf += gridFaces*gridFaces*numVerts;
			if(mcol) mcol += gridFaces*gridFaces*numVerts*4;
			continue;
		}

		/* flag 1 == use vertex colors */
		if(mcol) {
			if(flag==1) cp= (unsigned char*)mcol;
			mcol += gridFaces*gridFaces*numVerts*4;
		}

		for (S=0; S<numVerts; S++) {
			DMGridData *faceGridData = ccgSubSurf_getFaceGridDataArray(ss, f, S);
			DMGridData *a, *b;

			if (drawSmooth) {
				glShadeModel(GL_SMOOTH);
				for (y=0; y<gridFaces; y++) {
					glBegin(GL_QUAD_STRIP);
					for (x=0; x<gridFaces; x++) {
						a = &faceGridData[(y+0)*gridSize + x];
						b = &faceGridData[(y+1)*gridSize + x];

						if(tf) glTexCoord2fv(tf->uv[0]);
						if(cp) glColor3ub(cp[3], cp[2], cp[1]);
						glNormal3fv(a->no);
						glVertex3fv(a->co);

						if(tf) glTexCoord2fv(tf->uv[1]);
						if(cp) glColor3ub(cp[7], cp[6], cp[5]);
						glNormal3fv(b->no);
						glVertex3fv(b->co);
						
						if(x != gridFaces-1) {
							if(tf) tf++;
							if(cp) cp += 16;
						}
					}

					a = &faceGridData[(y+0)*gridSize + x];
					b = &faceGridData[(y+1)*gridSize + x];

					if(tf) glTexCoord2fv(tf->uv[3]);
					if(cp) glColor3ub(cp[15], cp[14], cp[13]);
					glNormal3fv(a->no);
					glVertex3fv(a->co);

					if(tf) glTexCoord2fv(tf->uv[2]);
					if(cp) glColor3ub(cp[11], cp[10], cp[9]);
					glNormal3fv(b->no);
					glVertex3fv(b->co);

					if(tf) tf++;
					if(cp) cp += 16;

					glEnd();
				}
			} else {
				glShadeModel(GL_FLAT);
				glBegin(GL_QUADS);
				for (y=0; y<gridFaces; y++) {
					for (x=0; x<gridFaces; x++) {
						float *a_co = faceGridData[(y+0)*gridSize + x].co;
						float *b_co = faceGridData[(y+0)*gridSize + x + 1].co;
						float *c_co = faceGridData[(y+1)*gridSize + x + 1].co;
						float *d_co = faceGridData[(y+1)*gridSize + x].co;

						ccgDM_glNormalFast(a_co, b_co, c_co, d_co);

						if(tf) glTexCoord2fv(tf->uv[1]);
						if(cp) glColor3ub(cp[7], cp[6], cp[5]);
						glVertex3fv(d_co);

						if(tf) glTexCoord2fv(tf->uv[2]);
						if(cp) glColor3ub(cp[11], cp[10], cp[9]);
						glVertex3fv(c_co);

						if(tf) glTexCoord2fv(tf->uv[3]);
						if(cp) glColor3ub(cp[15], cp[14], cp[13]);
						glVertex3fv(b_co);

						if(tf) glTexCoord2fv(tf->uv[0]);
						if(cp) glColor3ub(cp[3], cp[2], cp[1]);
						glVertex3fv(a_co);

						if(tf) tf++;
						if(cp) cp += 16;
					}
				}
				glEnd();
			}
		}
	}
}

static void cgdm_drawFacesTex(DerivedMesh *dm, int (*setDrawOptions)(MTFace *tface, int has_vcol, int matnr))
{
	cgdm_drawFacesTex_common(dm, setDrawOptions, NULL, NULL);
}

static void cgdm_drawMappedFacesTex(DerivedMesh *dm, int (*setDrawOptions)(void *userData, int index), void *userData)
{
	cgdm_drawFacesTex_common(dm, NULL, setDrawOptions, userData);
}

static void cgdm_drawUVEdges(DerivedMesh *dm)
{

	MFace *mf = dm->getTessFaceArray(dm);
	MTFace *tf = DM_get_tessface_data_layer(dm, CD_MTFACE);
	int i;
	
	if (tf) {
		glBegin(GL_LINES);
		for(i = 0; i < dm->numFaceData; i++, mf++, tf++) {
			if(!(mf->flag&ME_HIDE)) {
				glVertex2fv(tf->uv[0]);
				glVertex2fv(tf->uv[1]);
	
				glVertex2fv(tf->uv[1]);
				glVertex2fv(tf->uv[2]);
	
				if(!mf->v4) {
					glVertex2fv(tf->uv[2]);
					glVertex2fv(tf->uv[0]);
				} else {
					glVertex2fv(tf->uv[2]);
					glVertex2fv(tf->uv[3]);
	
					glVertex2fv(tf->uv[3]);
					glVertex2fv(tf->uv[0]);
				}
			}
		}
		glEnd();
	}
}

<<<<<<< HEAD
static void ccgDM_drawMappedFaces(DerivedMesh *dm, int (*setDrawOptions)(void *userData, int index, int *drawSmooth_r), void *userData, int useColors) {
	CCGDerivedMesh *cgdm = (CCGDerivedMesh*) dm;
	CCGSubSurf *ss = cgdm->ss;
=======
static void ccgDM_drawMappedFaces(DerivedMesh *dm, int (*setDrawOptions)(void *userData, int index, int *drawSmooth_r), void *userData, int useColors, int (*setMaterial)(int, void *attribs)) {
	CCGDerivedMesh *ccgdm = (CCGDerivedMesh*) dm;
	CCGSubSurf *ss = ccgdm->ss;
>>>>>>> 2198cfdb
	MCol *mcol= NULL;
	int i, gridSize = ccgSubSurf_getGridSize(ss);
	char *faceFlags = cgdm->faceFlags;
	int gridFaces = gridSize - 1, totface;

	if(useColors) {
		mcol = dm->getTessFaceDataArray(dm, CD_WEIGHT_MCOL);
		if(!mcol)
			mcol = dm->getTessFaceDataArray(dm, CD_MCOL);
	}

	totface = ccgSubSurf_getNumFaces(ss);
	for(i = 0; i < totface; i++) {
		CCGFace *f = cgdm->faceMap[i].face;
		int S, x, y, numVerts = ccgSubSurf_getFaceNumVerts(f);
		int drawSmooth, index = ccgDM_getFaceMapIndex(ss, f);
		int origIndex;
		unsigned char *cp= NULL;

		origIndex = GET_INT_FROM_POINTER(ccgSubSurf_getFaceFaceHandle(ss, f));

		if(faceFlags) drawSmooth = (faceFlags[origIndex*2] & ME_SMOOTH);
		else drawSmooth = 1;

		if(mcol) {
			cp= (unsigned char*)mcol;
			mcol += gridFaces*gridFaces*numVerts*4;
		}

		{
			int draw= 1;

			if(index == ORIGINDEX_NONE)
				draw= setMaterial(faceFlags ? faceFlags[origIndex*2 + 1] + 1: 1, NULL); /* XXX, no faceFlags no material */
			else if (setDrawOptions)
				draw= setDrawOptions(userData, index, &drawSmooth);

			if (draw) {
				if (draw==2) {
					  glEnable(GL_POLYGON_STIPPLE);
					  glPolygonStipple(stipple_quarttone);
				}
				
				for (S=0; S<numVerts; S++) {
					DMGridData *faceGridData = ccgSubSurf_getFaceGridDataArray(ss, f, S);
					if (drawSmooth) {
						glShadeModel(GL_SMOOTH);
						for (y=0; y<gridFaces; y++) {
							DMGridData *a, *b;
							glBegin(GL_QUAD_STRIP);
							for (x=0; x<gridFaces; x++) {
								a = &faceGridData[(y+0)*gridSize + x];
								b = &faceGridData[(y+1)*gridSize + x];
	
								if(cp) glColor3ub(cp[3], cp[2], cp[1]);
								glNormal3fv(a->no);
								glVertex3fv(a->co);
								if(cp) glColor3ub(cp[7], cp[6], cp[5]);
								glNormal3fv(b->no);
								glVertex3fv(b->co);

								if(x != gridFaces-1) {
									if(cp) cp += 16;
								}
							}

							a = &faceGridData[(y+0)*gridSize + x];
							b = &faceGridData[(y+1)*gridSize + x];

							if(cp) glColor3ub(cp[15], cp[14], cp[13]);
							glNormal3fv(a->no);
							glVertex3fv(a->co);
							if(cp) glColor3ub(cp[11], cp[10], cp[9]);
							glNormal3fv(b->no);
							glVertex3fv(b->co);

							if(cp) cp += 16;

							glEnd();
						}
					} else {
						glShadeModel(GL_FLAT);
						glBegin(GL_QUADS);
						for (y=0; y<gridFaces; y++) {
							for (x=0; x<gridFaces; x++) {
								float *a = faceGridData[(y+0)*gridSize + x].co;
								float *b = faceGridData[(y+0)*gridSize + x + 1].co;
								float *c = faceGridData[(y+1)*gridSize + x + 1].co;
								float *d = faceGridData[(y+1)*gridSize + x].co;

								ccgDM_glNormalFast(a, b, c, d);
	
								if(cp) glColor3ub(cp[7], cp[6], cp[5]);
								glVertex3fv(d);
								if(cp) glColor3ub(cp[11], cp[10], cp[9]);
								glVertex3fv(c);
								if(cp) glColor3ub(cp[15], cp[14], cp[13]);
								glVertex3fv(b);
								if(cp) glColor3ub(cp[3], cp[2], cp[1]);
								glVertex3fv(a);

								if(cp) cp += 16;
							}
						}
						glEnd();
					}
				}
				if (draw==2)
					glDisable(GL_POLYGON_STIPPLE);
			}
		}
	}
}
static void cgdm_drawMappedEdges(DerivedMesh *dm, int (*setDrawOptions)(void *userData, int index), void *userData) {
	CCGDerivedMesh *cgdm = (CCGDerivedMesh*) dm;
	CCGSubSurf *ss = cgdm->ss;
	CCGEdgeIterator *ei = ccgSubSurf_getEdgeIterator(ss);
	int i, useAging, edgeSize = ccgSubSurf_getEdgeSize(ss);

	ccgSubSurf_getUseAgeCounts(ss, &useAging, NULL, NULL, NULL);

	for (; !ccgEdgeIterator_isStopped(ei); ccgEdgeIterator_next(ei)) {
		CCGEdge *e = ccgEdgeIterator_getCurrent(ei);
		DMGridData *edgeData = ccgSubSurf_getEdgeDataArray(ss, e);
		int index = ccgDM_getEdgeMapIndex(ss, e);

		glBegin(GL_LINE_STRIP);
		if (index!=-1 && (!setDrawOptions || setDrawOptions(userData, index))) {
			if (useAging && !(G.f&G_BACKBUFSEL)) {
				int ageCol = 255-ccgSubSurf_getEdgeAge(ss, e)*4;
				glColor3ub(0, ageCol>0?ageCol:0, 0);
			}

			for (i=0; i<edgeSize-1; i++) {
				glVertex3fv(edgeData[i].co);
				glVertex3fv(edgeData[i+1].co);
			}
		}
		glEnd();
	}

	ccgEdgeIterator_free(ei);
}
static void cgdm_drawMappedEdgesInterp(DerivedMesh *dm, int (*setDrawOptions)(void *userData, int index), void (*setDrawInterpOptions)(void *userData, int index, float t), void *userData) {
	CCGDerivedMesh *cgdm = (CCGDerivedMesh*) dm;
	CCGSubSurf *ss = cgdm->ss;
	CCGEdgeIterator *ei = ccgSubSurf_getEdgeIterator(ss);
	int i, useAging, edgeSize = ccgSubSurf_getEdgeSize(ss);

	ccgSubSurf_getUseAgeCounts(ss, &useAging, NULL, NULL, NULL);

	for (; !ccgEdgeIterator_isStopped(ei); ccgEdgeIterator_next(ei)) {
		CCGEdge *e = ccgEdgeIterator_getCurrent(ei);
		DMGridData *edgeData = ccgSubSurf_getEdgeDataArray(ss, e);
		int index = ccgDM_getEdgeMapIndex(ss, e);

		glBegin(GL_LINE_STRIP);
		if (index!=-1 && (!setDrawOptions || setDrawOptions(userData, index))) {
			for (i=0; i<edgeSize; i++) {
				setDrawInterpOptions(userData, index, (float) i/(edgeSize-1));

				if (useAging && !(G.f&G_BACKBUFSEL)) {
					int ageCol = 255-ccgSubSurf_getEdgeAge(ss, e)*4;
					glColor3ub(0, ageCol>0?ageCol:0, 0);
				}

				glVertex3fv(edgeData[i].co);
			}
		}
		glEnd();
	}

	ccgEdgeIterator_free(ei);
}
static void cgdm_foreachMappedFaceCenter(DerivedMesh *dm, void (*func)(void *userData, int index, float *co, float *no), void *userData) {
	CCGDerivedMesh *cgdm = (CCGDerivedMesh*) dm;
	CCGSubSurf *ss = cgdm->ss;
	CCGFaceIterator *fi = ccgSubSurf_getFaceIterator(ss);

	for (; !ccgFaceIterator_isStopped(fi); ccgFaceIterator_next(fi)) {
		CCGFace *f = ccgFaceIterator_getCurrent(fi);
		int index = ccgDM_getFaceMapIndex(ss, f);

		if (index!=-1) {
				/* Face center data normal isn't updated atm. */
			DMGridData *vd = ccgSubSurf_getFaceGridData(ss, f, 0, 0, 0);

			func(userData, index, vd->co, vd->no);
		}
	}

	ccgFaceIterator_free(fi);
}

static void cgdm_release(DerivedMesh *dm) {
	CCGDerivedMesh *ccgdm = (CCGDerivedMesh*) dm;

	if (DM_release(dm)) {
		/* Before freeing, need to update the displacement map */
		if(ccgdm->multires.modified) {
			/* Check that mmd still exists */
			if(!ccgdm->multires.local_mmd && BLI_findindex(&ccgdm->multires.ob->modifiers, ccgdm->multires.mmd) < 0)
				ccgdm->multires.mmd = NULL;
			if(ccgdm->multires.mmd)
				ccgdm->multires.update(dm);
		}

		if (ccgdm->ehash)
			BLI_edgehash_free(ccgdm->ehash, NULL);

		if(ccgdm->reverseFaceMap) MEM_freeN(ccgdm->reverseFaceMap);
		if(ccgdm->gridFaces) MEM_freeN(ccgdm->gridFaces);
		if(ccgdm->gridData) MEM_freeN(ccgdm->gridData);
		if(ccgdm->gridAdjacency) MEM_freeN(ccgdm->gridAdjacency);
		if(ccgdm->gridOffset) MEM_freeN(ccgdm->gridOffset);
		if(ccgdm->freeSS) ccgSubSurf_free(ccgdm->ss);
		if(ccgdm->fmap) MEM_freeN(ccgdm->fmap);
		if(ccgdm->fmap_mem) MEM_freeN(ccgdm->fmap_mem);
		MEM_freeN(ccgdm->edgeFlags);
		MEM_freeN(ccgdm->faceFlags);
		MEM_freeN(ccgdm->vertMap);
		MEM_freeN(ccgdm->edgeMap);
		MEM_freeN(ccgdm->faceMap);
		MEM_freeN(ccgdm);
	}
}

void ccg_loops_to_corners(CustomData *fdata, CustomData *ldata, 
			  CustomData *pdata, int loopstart, int findex, 
			  int polyindex, int numTex, int numCol) 
{
	MTFace *texface;
	MTexPoly *texpoly;
	MCol *mcol;
	MLoopCol *mloopcol;
	MLoopUV *mloopuv;
	int i, j, hasWCol = CustomData_has_layer(ldata, CD_WEIGHT_MLOOPCOL);

	for(i=0; i < numTex; i++){
		texface = CustomData_get_n(fdata, CD_MTFACE, findex, i);
		texpoly = CustomData_get_n(pdata, CD_MTEXPOLY, polyindex, i);
		
		texface->tpage = texpoly->tpage;
		texface->flag = texpoly->flag;
		texface->transp = texpoly->transp;
		texface->mode = texpoly->mode;
		texface->tile = texpoly->tile;
		texface->unwrap = texpoly->unwrap;

		mloopuv = CustomData_get_n(ldata, CD_MLOOPUV, loopstart, i);
		for (j=0; j<4; j++, mloopuv++) {
			texface->uv[j][0] = mloopuv->uv[0];
			texface->uv[j][1] = mloopuv->uv[1];
		}
	}

	for(i=0; i < numCol; i++){
		mloopcol = CustomData_get_n(ldata, CD_MLOOPCOL, loopstart, i);
		mcol = CustomData_get_n(fdata, CD_MCOL, findex, i);

		for (j=0; j<4; j++, mloopcol++) {
			mcol[j].r = mloopcol->r;
			mcol[j].g = mloopcol->g;
			mcol[j].b = mloopcol->b;
			mcol[j].a = mloopcol->a;
		}
	}
	
	if (hasWCol) {
		mloopcol = CustomData_get(ldata, loopstart, CD_WEIGHT_MLOOPCOL);
		mcol = CustomData_get(fdata, findex, CD_WEIGHT_MCOL);

		for (j=0; j<4; j++, mloopcol++) {
			mcol[j].r = mloopcol->r;
			mcol[j].g = mloopcol->g;
			mcol[j].b = mloopcol->b;
			mcol[j].a = mloopcol->a;
		}
	}
}

static void *ccgDM_get_vert_data_layer(DerivedMesh *dm, int type)
{
	if(type == CD_ORIGINDEX) {
		/* create origindex on demand to save memory */
		CCGDerivedMesh *cgdm= (CCGDerivedMesh*)dm;
		CCGSubSurf *ss= cgdm->ss;
		int *origindex;
		int a, index, totnone, totorig;

		DM_add_vert_layer(dm, CD_ORIGINDEX, CD_CALLOC, NULL);
		origindex= DM_get_vert_data_layer(dm, CD_ORIGINDEX);

		totorig = ccgSubSurf_getNumVerts(ss);
		totnone= dm->numVertData - totorig;

		/* original vertices are at the end */
		for(a=0; a<totnone; a++)
			origindex[a]= ORIGINDEX_NONE;

		for(index=0; index<totorig; index++, a++) {
			CCGVert *v = cgdm->vertMap[index].vert;
			origindex[a] = ccgDM_getVertMapIndex(cgdm->ss, v);
		}

		return origindex;
	}

	return DM_get_vert_data_layer(dm, type);
}

static void *ccgDM_get_edge_data_layer(DerivedMesh *dm, int type)
{
	if(type == CD_ORIGINDEX) {
		/* create origindex on demand to save memory */
		CCGDerivedMesh *cgdm= (CCGDerivedMesh*)dm;
		CCGSubSurf *ss= cgdm->ss;
		int *origindex;
		int a, i, index, totnone, totorig, totedge;
		int edgeSize= ccgSubSurf_getEdgeSize(ss);

		DM_add_edge_layer(dm, CD_ORIGINDEX, CD_CALLOC, NULL);
		origindex= DM_get_edge_data_layer(dm, CD_ORIGINDEX);

		totedge= ccgSubSurf_getNumEdges(ss);
		totorig= totedge*(edgeSize - 1);
		totnone= dm->numEdgeData - totorig;

		/* original edges are at the end */
		for(a=0; a<totnone; a++)
			origindex[a]= ORIGINDEX_NONE;

		for(index=0; index<totedge; index++) {
			CCGEdge *e= cgdm->edgeMap[index].edge;
			int mapIndex= ccgDM_getEdgeMapIndex(ss, e);

			for(i = 0; i < edgeSize - 1; i++, a++)
				origindex[a]= mapIndex;
		}

		return origindex;
	}

	return DM_get_edge_data_layer(dm, type);
}

static void *ccgDM_get_face_data_layer(DerivedMesh *dm, int type)
{
	if(type == CD_ORIGINDEX) {
		/* create origindex on demand to save memory */
		CCGDerivedMesh *cgdm= (CCGDerivedMesh*)dm;
		CCGSubSurf *ss= cgdm->ss;
		int *origindex;
		int a, i, index, totface;
		int gridFaces = ccgSubSurf_getGridSize(ss) - 1;

		DM_add_face_layer(dm, CD_ORIGINDEX, CD_CALLOC, NULL);
		origindex= DM_get_tessface_data_layer(dm, CD_ORIGINDEX);

		totface= ccgSubSurf_getNumFaces(ss);

		for(a=0, index=0; index<totface; index++) {
			CCGFace *f = cgdm->faceMap[index].face;
			int numVerts = ccgSubSurf_getFaceNumVerts(f);
			int mapIndex = ccgDM_getFaceMapIndex(ss, f);

			for(i=0; i<gridFaces*gridFaces*numVerts; i++, a++)
				origindex[a]= mapIndex;
		}

		return origindex;
	}

	return DM_get_tessface_data_layer(dm, type);
}

static int ccgDM_getNumGrids(DerivedMesh *dm)
{
	CCGDerivedMesh *cgdm= (CCGDerivedMesh*)dm;
	int index, numFaces, numGrids;

	numFaces= ccgSubSurf_getNumFaces(cgdm->ss);
	numGrids= 0;

	for(index=0; index<numFaces; index++) {
		CCGFace *f = cgdm->faceMap[index].face;
		numGrids += ccgSubSurf_getFaceNumVerts(f);
	}

	return numGrids;
}

static int ccgDM_getGridSize(DerivedMesh *dm)
{
	CCGDerivedMesh *cgdm= (CCGDerivedMesh*)dm;
	return ccgSubSurf_getGridSize(cgdm->ss);
}

static int cgdm_adjacent_grid(CCGSubSurf *ss, int *gridOffset, CCGFace *f, int S, int offset)
{
	CCGFace *adjf;
	CCGEdge *e;
	int i, j= 0, numFaces, fIndex, numEdges= 0;

	e = ccgSubSurf_getFaceEdge(ss, f, S);
	numFaces = ccgSubSurf_getEdgeNumFaces(e);

	if(numFaces != 2)
		return -1;

	for(i = 0; i < numFaces; i++) {
		adjf = ccgSubSurf_getEdgeFace(e, i);

		if(adjf != f) {
			numEdges = ccgSubSurf_getFaceNumVerts(adjf);
			for(j = 0; j < numEdges; j++)
				if(ccgSubSurf_getFaceEdge(ss, adjf, j) == e)
					break;

			if(j != numEdges)
				break;
		}
	}
	
	fIndex = GET_INT_FROM_POINTER(ccgSubSurf_getFaceFaceHandle(ss, adjf));

	return gridOffset[fIndex] + (j + offset)%numEdges;
}

static void ccgdm_create_grids(DerivedMesh *dm)
{
	CCGDerivedMesh *cgdm= (CCGDerivedMesh*)dm;
	CCGSubSurf *ss= cgdm->ss;
	DMGridData **gridData;
	DMGridAdjacency *gridAdjacency, *adj;
	CCGFace **gridFaces;
	int *gridOffset;
	int index, numFaces, numGrids, S, gIndex /*, gridSize*/;

	if(cgdm->gridData)
		return;
	
	numGrids = ccgDM_getNumGrids(dm);
	numFaces = ccgSubSurf_getNumFaces(ss);
	/*gridSize = ccgDM_getGridSize(dm);*/  /*UNUSED*/

	/* compute offset into grid array for each face */
	gridOffset = MEM_mallocN(sizeof(int)*numFaces, "cgdm.gridOffset");

	for(gIndex = 0, index = 0; index < numFaces; index++) {
		CCGFace *f = cgdm->faceMap[index].face;
		int numVerts = ccgSubSurf_getFaceNumVerts(f);

		gridOffset[index] = gIndex;
		gIndex += numVerts;
	}

	/* compute grid data */
	gridData = MEM_mallocN(sizeof(DMGridData*)*numGrids, "cgdm.gridData");
	gridAdjacency = MEM_mallocN(sizeof(DMGridAdjacency)*numGrids, "cgdm.gridAdjacency");
	gridFaces = MEM_mallocN(sizeof(CCGFace*)*numGrids, "cgdm.gridFaces");

	for(gIndex = 0, index = 0; index < numFaces; index++) {
		CCGFace *f = cgdm->faceMap[index].face;
		int numVerts = ccgSubSurf_getFaceNumVerts(f);

		for(S = 0; S < numVerts; S++, gIndex++) {
			int prevS = (S - 1 + numVerts) % numVerts;
			int nextS = (S + 1 + numVerts) % numVerts;

			gridData[gIndex] = ccgSubSurf_getFaceGridDataArray(ss, f, S);
			gridFaces[gIndex] = f;

			adj = &gridAdjacency[gIndex];

			adj->index[0] = gIndex - S + nextS;
			adj->rotation[0] = 3;
			adj->index[1] = cgdm_adjacent_grid(ss, gridOffset, f, prevS, 0);
			adj->rotation[1] = 1;
			adj->index[2] = cgdm_adjacent_grid(ss, gridOffset, f, S, 1);
			adj->rotation[2] = 3;
			adj->index[3] = gIndex - S + prevS;
			adj->rotation[3] = 1;
		}
	}

	cgdm->gridData = gridData;
	cgdm->gridFaces = gridFaces;
	cgdm->gridAdjacency = gridAdjacency;
	cgdm->gridOffset = gridOffset;
}

static DMGridData **ccgDM_getGridData(DerivedMesh *dm)
{
	CCGDerivedMesh *cgdm= (CCGDerivedMesh*)dm;

	ccgdm_create_grids(dm);
	return cgdm->gridData;
}

static DMGridAdjacency *ccgDM_getGridAdjacency(DerivedMesh *dm)
{
	CCGDerivedMesh *cgdm= (CCGDerivedMesh*)dm;

	ccgdm_create_grids(dm);
	return cgdm->gridAdjacency;
}

static int *ccgDM_getGridOffset(DerivedMesh *dm)
{
	CCGDerivedMesh *cgdm= (CCGDerivedMesh*)dm;

	ccgdm_create_grids(dm);
	return cgdm->gridOffset;
}

static ListBase *ccgDM_getFaceMap(Object *ob, DerivedMesh *dm)
{
	CCGDerivedMesh *ccgdm= (CCGDerivedMesh*)dm;

	if(!ccgdm->multires.mmd && !ccgdm->fmap && ob->type == OB_MESH) {
		Mesh *me= ob->data;

		create_vert_face_map(&ccgdm->fmap, &ccgdm->fmap_mem, me->mface,
				     me->totvert, me->totface);
	}

	return ccgdm->fmap;
}

static struct PBVH *ccgDM_getPBVH(Object *ob, DerivedMesh *dm)
{
	CCGDerivedMesh *ccgdm= (CCGDerivedMesh*)dm;
	int gridSize, numGrids;

	if(!ob) {
		ccgdm->pbvh= NULL;
		return NULL;
	}

	if(!ob->sculpt)
		return NULL;

	if(ob->sculpt->pbvh) {
	   /* pbvh's grids, gridadj and gridfaces points to data inside ccgdm
		  but this can be freed on ccgdm release, this updates the pointers
		  when the ccgdm gets remade, the assumption is that the topology
		  does not change. */
		ccgdm_create_grids(dm);
		BLI_pbvh_grids_update(ob->sculpt->pbvh, ccgdm->gridData, ccgdm->gridAdjacency, (void**)ccgdm->gridFaces);

		ccgdm->pbvh = ob->sculpt->pbvh;
	}

	if(ccgdm->pbvh)
		return ccgdm->pbvh;

	/* no pbvh exists yet, we need to create one. only in case of multires
	   we build a pbvh over the modified mesh, in other cases the base mesh
	   is being sculpted, so we build a pbvh from that. */
	ccgdm_create_grids(dm);

	gridSize = ccgDM_getGridSize(dm);
	numGrids = ccgDM_getNumGrids(dm);

	ob->sculpt->pbvh= ccgdm->pbvh = BLI_pbvh_new();
	BLI_pbvh_build_grids(ccgdm->pbvh, ccgdm->gridData, ccgdm->gridAdjacency,
		numGrids, gridSize, (void**)ccgdm->gridFaces);

	return ccgdm->pbvh;
}

static CCGDerivedMesh *getCCGDerivedMesh(CCGSubSurf *ss,
										 int drawInteriorEdges,
										 int useSubsurfUv,
										 DerivedMesh *dm)
{
	CCGDerivedMesh *ccgdm = MEM_callocN(sizeof(*ccgdm), "cgdm");
	CCGVertIterator *vi;
	CCGEdgeIterator *ei;
	CCGFaceIterator *fi;
	int index, totvert, totedge, totface;
	int i;
	int vertNum, edgeNum, faceNum;
	int *vertOrigIndex, *faceOrigIndex, *polyOrigIndex; /* *edgeOrigIndex - as yet, unused  */
	short *edgeFlags;
	char *faceFlags;
	int *loopidx = NULL, *vertidx = NULL;
	BLI_array_declare(loopidx);
	BLI_array_declare(vertidx);
	int loopindex, loopindex2;
	int edgeSize, has_edge_origindex;
	int gridSize;
<<<<<<< HEAD
	int gridFaces, gridCuts;
	int gridSideVerts;
=======
	int gridFaces;
	/*int gridSideVerts;*/
>>>>>>> 2198cfdb
	int gridSideEdges;
	int numTex, numCol;
	int gridInternalEdges;
	float *w = NULL, one = 1.0f;
	WeightTable wtable = {0};
	MCol *mcol;
	MEdge *medge = NULL, medge2;
	MFace *mface = NULL;
	MPoly *mpoly = NULL;
	int *orig_indices;

	DM_from_template(&ccgdm->dm, dm, DM_TYPE_CCGDM,
					 ccgSubSurf_getNumFinalVerts(ss),
					 ccgSubSurf_getNumFinalEdges(ss),
					 ccgSubSurf_getNumFinalFaces(ss),
					 ccgSubSurf_getNumFinalFaces(ss)*4, 
					 ccgSubSurf_getNumFinalFaces(ss));
	
	numTex = CustomData_number_of_layers(&ccgdm->dm.loopData, CD_MLOOPUV);
	numCol = CustomData_number_of_layers(&ccgdm->dm.loopData, CD_MLOOPCOL);
	
	if (numTex && CustomData_number_of_layers(&ccgdm->dm.faceData, CD_MTFACE) != numTex)
		CustomData_from_bmeshpoly(&ccgdm->dm.faceData, &ccgdm->dm.polyData, &ccgdm->dm.loopData, ccgSubSurf_getNumFinalFaces(ss));
	else if (numCol && CustomData_number_of_layers(&ccgdm->dm.faceData, CD_MCOL) != numCol)
		CustomData_from_bmeshpoly(&ccgdm->dm.faceData, &ccgdm->dm.polyData, &ccgdm->dm.loopData, ccgSubSurf_getNumFinalFaces(ss));

	ccgdm->dm.getMinMax = cgdm_getMinMax;
	ccgdm->dm.getNumVerts = cgdm_getNumVerts;
	ccgdm->dm.getNumEdges = cgdm_getNumEdges;
	ccgdm->dm.getNumTessFaces = cgdm_getNumTessFaces;
	ccgdm->dm.getNumFaces = cgdm_getNumTessFaces;

	ccgdm->dm.getNumGrids = ccgDM_getNumGrids;
	ccgdm->dm.getPBVH = ccgDM_getPBVH;

	ccgdm->dm.newFaceIter = cgdm_newFaceIter;
	ccgdm->dm.getVert = ccgDM_getFinalVert;
	ccgdm->dm.getEdge = ccgDM_getFinalEdge;
	ccgdm->dm.getTessFace = ccgDM_getFinalFace;
	ccgdm->dm.getVertCo = ccgDM_getFinalVertCo;
	ccgdm->dm.getVertNo = ccgDM_getFinalVertNo;
	ccgdm->dm.copyVertArray = ccgDM_copyFinalVertArray;
	ccgdm->dm.copyEdgeArray = ccgDM_copyFinalEdgeArray;
	ccgdm->dm.copyTessFaceArray = ccgDM_copyFinalFaceArray;
	ccgdm->dm.getVertData = DM_get_vert_data;
	ccgdm->dm.getEdgeData = DM_get_edge_data;
	ccgdm->dm.getTessFaceData = DM_get_face_data;
	ccgdm->dm.getVertDataArray = ccgDM_get_vert_data_layer;
	ccgdm->dm.getEdgeDataArray = ccgDM_get_edge_data_layer;
	ccgdm->dm.getTessFaceDataArray = ccgDM_get_face_data_layer;
	ccgdm->dm.getNumGrids = ccgDM_getNumGrids;
	ccgdm->dm.getGridSize = ccgDM_getGridSize;
	ccgdm->dm.getGridData = ccgDM_getGridData;
	ccgdm->dm.getGridAdjacency = ccgDM_getGridAdjacency;
	ccgdm->dm.getGridOffset = ccgDM_getGridOffset;
	ccgdm->dm.getFaceMap = ccgDM_getFaceMap;
	ccgdm->dm.getPBVH = ccgDM_getPBVH;

	ccgdm->dm.getTessFace = ccgDM_getFinalFace;
	ccgdm->dm.copyVertArray = ccgDM_copyFinalVertArray;
	ccgdm->dm.copyEdgeArray = ccgDM_copyFinalEdgeArray;
	ccgdm->dm.copyTessFaceArray = ccgDM_copyFinalFaceArray;
	ccgdm->dm.getVertData = DM_get_vert_data;
	ccgdm->dm.getEdgeData = DM_get_edge_data;
	ccgdm->dm.getTessFaceData = DM_get_face_data;
	ccgdm->dm.getVertDataArray = DM_get_vert_data_layer;
	ccgdm->dm.getEdgeDataArray = DM_get_edge_data_layer;
	ccgdm->dm.getTessFaceDataArray = DM_get_tessface_data_layer;

	ccgdm->dm.getVertCos = cgdm_getVertCos;
	ccgdm->dm.foreachMappedVert = cgdm_foreachMappedVert;
	ccgdm->dm.foreachMappedEdge = cgdm_foreachMappedEdge;
	ccgdm->dm.foreachMappedFaceCenter = cgdm_foreachMappedFaceCenter;
	
	ccgdm->dm.drawVerts = ccgDM_drawVerts;
	ccgdm->dm.drawEdges = ccgDM_drawEdges;
	ccgdm->dm.drawLooseEdges = ccgDM_drawLooseEdges;
	ccgdm->dm.drawFacesSolid = ccgDM_drawFacesSolid;
	ccgdm->dm.drawFacesColored = cgdm_drawFacesColored;
	ccgdm->dm.drawFacesTex = cgdm_drawFacesTex;
	ccgdm->dm.drawFacesGLSL = cgdm_drawFacesGLSL;
	ccgdm->dm.drawMappedFaces = ccgDM_drawMappedFaces;
	ccgdm->dm.drawMappedFacesTex = cgdm_drawMappedFacesTex;
	ccgdm->dm.drawMappedFacesGLSL = cgdm_drawMappedFacesGLSL;
	ccgdm->dm.drawUVEdges = cgdm_drawUVEdges;

	ccgdm->dm.drawMappedEdgesInterp = cgdm_drawMappedEdgesInterp;
	ccgdm->dm.drawMappedEdges = cgdm_drawMappedEdges;
	
	ccgdm->dm.release = cgdm_release;
	
	ccgdm->ss = ss;
	ccgdm->drawInteriorEdges = drawInteriorEdges;
	ccgdm->useSubsurfUv = useSubsurfUv;

	totvert = ccgSubSurf_getNumVerts(ss);
	ccgdm->vertMap = MEM_mallocN(totvert * sizeof(*ccgdm->vertMap), "vertMap");
	vi = ccgSubSurf_getVertIterator(ss);
	for(; !ccgVertIterator_isStopped(vi); ccgVertIterator_next(vi)) {
		CCGVert *v = ccgVertIterator_getCurrent(vi);

		ccgdm->vertMap[GET_INT_FROM_POINTER(ccgSubSurf_getVertVertHandle(v))].vert = v;
	}
	ccgVertIterator_free(vi);

	totedge = ccgSubSurf_getNumEdges(ss);
	ccgdm->edgeMap = MEM_mallocN(totedge * sizeof(*ccgdm->edgeMap), "edgeMap");
	ei = ccgSubSurf_getEdgeIterator(ss);
	for(; !ccgEdgeIterator_isStopped(ei); ccgEdgeIterator_next(ei)) {
		CCGEdge *e = ccgEdgeIterator_getCurrent(ei);

		ccgdm->edgeMap[GET_INT_FROM_POINTER(ccgSubSurf_getEdgeEdgeHandle(e))].edge = e;
	}

	totface = ccgSubSurf_getNumFaces(ss);
	ccgdm->faceMap = MEM_mallocN(totface * sizeof(*ccgdm->faceMap), "faceMap");
	fi = ccgSubSurf_getFaceIterator(ss);
	for(; !ccgFaceIterator_isStopped(fi); ccgFaceIterator_next(fi)) {
		CCGFace *f = ccgFaceIterator_getCurrent(fi);

		ccgdm->faceMap[GET_INT_FROM_POINTER(ccgSubSurf_getFaceFaceHandle(ss, f))].face = f;
	}
	ccgFaceIterator_free(fi);

	ccgdm->reverseFaceMap = MEM_callocN(sizeof(int)*ccgSubSurf_getNumFinalFaces(ss), "reverseFaceMap");

	edgeSize = ccgSubSurf_getEdgeSize(ss);
	gridSize = ccgSubSurf_getGridSize(ss);
	gridFaces = gridSize - 1;
<<<<<<< HEAD
	gridSideVerts = gridSize - 2;
	gridCuts = gridSize - 2;
	/*gridInternalVerts = gridSideVerts * gridSideVerts; - as yet, unused */
=======
	/*gridSideVerts = gridSize - 2;*/ /*UNUSED*/
	/*gridInternalVerts = gridSideVerts * gridSideVerts; */ /*UNUSED*/
>>>>>>> 2198cfdb
	gridSideEdges = gridSize - 1;
	gridInternalEdges = (gridSideEdges - 1) * gridSideEdges * 2; 

	vertNum = 0;
	edgeNum = 0;
	faceNum = 0;

	/* mvert = dm->getVertArray(dm); - as yet unused */
	medge = dm->getEdgeArray(dm);
	mface = dm->getTessFaceArray(dm);

	mpoly = CustomData_get_layer(&dm->polyData, CD_MPOLY);
	/*CDDM hack*/
	edgeFlags = ccgdm->edgeFlags = MEM_callocN(sizeof(short)*totedge, "faceFlags");
	faceFlags = ccgdm->faceFlags = MEM_callocN(sizeof(char)*2*totface, "faceFlags");

	vertOrigIndex = DM_get_vert_data_layer(&ccgdm->dm, CD_ORIGINDEX);
	/*edgeOrigIndex = DM_get_edge_data_layer(&cgdm->dm, CD_ORIGINDEX);*/
	faceOrigIndex = DM_get_tessface_data_layer(&ccgdm->dm, CD_ORIGINDEX);

	polyOrigIndex = DM_get_face_data_layer(&ccgdm->dm, CD_ORIGINDEX);

	if (!CustomData_has_layer(&ccgdm->dm.faceData, CD_MCOL))
		DM_add_tessface_layer(&ccgdm->dm, CD_MCOL, CD_CALLOC, NULL);

	mcol = DM_get_tessface_data_layer(&ccgdm->dm, CD_MCOL);
	has_edge_origindex = CustomData_has_layer(&ccgdm->dm.edgeData, CD_ORIGINDEX);

	faceNum = 0;
	loopindex = loopindex2 = 0; //current loop index
	for (index = 0; index < totface; index++) {
		CCGFace *f = ccgdm->faceMap[index].face;
		int numVerts = ccgSubSurf_getFaceNumVerts(f);
		int numFinalEdges = numVerts * (gridSideEdges + gridInternalEdges);
		int origIndex = GET_INT_FROM_POINTER(ccgSubSurf_getFaceFaceHandle(ss, f));
		int g2_wid = gridCuts+2;
		float *w2;
		int s, x, y;

		w = get_ss_weights(&wtable, gridCuts, numVerts);

		ccgdm->faceMap[index].startVert = vertNum;
		ccgdm->faceMap[index].startEdge = edgeNum;
		ccgdm->faceMap[index].startFace = faceNum;
		
		faceFlags[0] = mpoly[origIndex].flag;
		faceFlags[1] = mpoly[origIndex].mat_nr;
		faceFlags += 2;

		/* set the face base vert */
		*((int*)ccgSubSurf_getFaceUserData(ss, f)) = vertNum;

		BLI_array_empty(loopidx);		
		for (s=0; s<numVerts; s++) {
			BLI_array_growone(loopidx);
			loopidx[s] = loopindex++;
		}
		
		BLI_array_empty(vertidx);
		for(s = 0; s < numVerts; s++) {
			CCGVert *v = ccgSubSurf_getFaceVert(ss, f, s);
			
			BLI_array_growone(vertidx);
			vertidx[s] = GET_INT_FROM_POINTER(ccgSubSurf_getVertVertHandle(v));
		}
		

		/*I think this is for interpolating the center vert?*/
		w2 = w; // + numVerts*(g2_wid-1)*(g2_wid-1); //numVerts*((g2_wid-1)*g2_wid+g2_wid-1);
		DM_interp_vert_data(dm, &ccgdm->dm, vertidx, w2,
		                    numVerts, vertNum);
		if (vertOrigIndex) {
			*vertOrigIndex = ORIGINDEX_NONE;
			++vertOrigIndex;
		}

		++vertNum;

		/*interpolate per-vert data*/
		for(s = 0; s < numVerts; s++) {
			for(x = 1; x < gridFaces; x++) {
				w2 = w + s*numVerts*g2_wid*g2_wid + x*numVerts;
				DM_interp_vert_data(dm, &ccgdm->dm, vertidx, w2,
						    numVerts, vertNum);

				if (vertOrigIndex) {
					*vertOrigIndex = ORIGINDEX_NONE;
					++vertOrigIndex;
				}

				++vertNum;
			}
		}

		/*interpolate per-vert data*/
		for(s = 0; s < numVerts; s++) {
			for(y = 1; y < gridFaces; y++) {
				for(x = 1; x < gridFaces; x++) {
					w2 = w + s*numVerts*g2_wid*g2_wid + (y*g2_wid+x)*numVerts;
					DM_interp_vert_data(dm, &ccgdm->dm, vertidx, w2,
							    numVerts, vertNum);

					if (vertOrigIndex) {
						*vertOrigIndex = ORIGINDEX_NONE;
						++vertOrigIndex;
					}

					++vertNum;
				}
			}
		}

		if (has_edge_origindex) {
			for(i = 0; i < numFinalEdges; ++i)
				*(int *)DM_get_edge_data(&ccgdm->dm, edgeNum + i,
							 CD_ORIGINDEX) = ORIGINDEX_NONE;
		}

		for (s=0; s<numVerts; s++) {
			/*interpolate per-face data*/
			for (y=0; y<gridFaces; y++) {
				for (x=0; x<gridFaces; x++) {
					w2 = w + s*numVerts*g2_wid*g2_wid + (y*g2_wid+x)*numVerts;
					CustomData_interp(&dm->loopData, &ccgdm->dm.loopData,
					                  loopidx, w2, NULL, numVerts, loopindex2);
					loopindex2++;

					w2 = w + s*numVerts*g2_wid*g2_wid + ((y+1)*g2_wid+(x))*numVerts;
					CustomData_interp(&dm->loopData, &ccgdm->dm.loopData,
					                  loopidx, w2, NULL, numVerts, loopindex2);
					loopindex2++;

					w2 = w + s*numVerts*g2_wid*g2_wid + ((y+1)*g2_wid+(x+1))*numVerts;
					CustomData_interp(&dm->loopData, &ccgdm->dm.loopData,
					                  loopidx, w2, NULL, numVerts, loopindex2);
					loopindex2++;
					
					w2 = w + s*numVerts*g2_wid*g2_wid + ((y)*g2_wid+(x+1))*numVerts;
					CustomData_interp(&dm->loopData, &ccgdm->dm.loopData,
					                  loopidx, w2, NULL, numVerts, loopindex2);
					loopindex2++;

					/*copy over poly data, e.g. mtexpoly*/
					CustomData_copy_data(&dm->polyData, &ccgdm->dm.polyData, origIndex, faceNum, 1);

					/*generate tesselated face data used for drawing*/
					ccg_loops_to_corners(&ccgdm->dm.faceData, &ccgdm->dm.loopData,
						&ccgdm->dm.polyData, loopindex2-4, faceNum, faceNum, numTex, numCol);
					
					/*set original index data*/
					if (faceOrigIndex) {
						*faceOrigIndex = origIndex;
						faceOrigIndex++;
					}
					if (polyOrigIndex) {
						*polyOrigIndex = origIndex;
						polyOrigIndex++;
					}

					ccgdm->reverseFaceMap[faceNum] = index;

					faceNum++;
				}
			}
		}

		edgeNum += numFinalEdges;
	}

	for(index = 0; index < totedge; ++index) {
		CCGEdge *e = ccgdm->edgeMap[index].edge;
		int numFinalEdges = edgeSize - 1;
		int mapIndex = ccgDM_getEdgeMapIndex(ss, e);
		int x;
		int vertIdx[2];
		int edgeIdx = GET_INT_FROM_POINTER(ccgSubSurf_getEdgeEdgeHandle(e));

		CCGVert *v;
		v = ccgSubSurf_getEdgeVert0(e);
		vertIdx[0] = GET_INT_FROM_POINTER(ccgSubSurf_getVertVertHandle(v));
		v = ccgSubSurf_getEdgeVert1(e);
		vertIdx[1] = GET_INT_FROM_POINTER(ccgSubSurf_getVertVertHandle(v));

		ccgdm->edgeMap[index].startVert = vertNum;
		ccgdm->edgeMap[index].startEdge = edgeNum;

		if(edgeIdx >= 0 && edgeFlags)
			edgeFlags[edgeIdx] = medge[edgeIdx].flag;

		/* set the edge base vert */
		*((int*)ccgSubSurf_getEdgeUserData(ss, e)) = vertNum;

		for(x = 1; x < edgeSize - 1; x++) {
			float w[2];
			w[1] = (float) x / (edgeSize - 1);
			w[0] = 1 - w[1];
			DM_interp_vert_data(dm, &ccgdm->dm, vertIdx, w, 2, vertNum);
			if (vertOrigIndex) {
				*vertOrigIndex = ORIGINDEX_NONE;
				++vertOrigIndex;
			}
			++vertNum;
		}

		for(i = 0; i < numFinalEdges; ++i) {
			if (has_edge_origindex) {
				*(int *)DM_get_edge_data(&ccgdm->dm, edgeNum + i,
			                         CD_ORIGINDEX) = mapIndex;
			}
		}

		edgeNum += numFinalEdges;
	}

	for(index = 0; index < totvert; ++index) {
		CCGVert *v = ccgdm->vertMap[index].vert;
		int mapIndex = ccgDM_getVertMapIndex(ccgdm->ss, v);
		int vidx;

		vidx = GET_INT_FROM_POINTER(ccgSubSurf_getVertVertHandle(v));

		ccgdm->vertMap[index].startVert = vertNum;

		/* set the vert base vert */
		*((int*) ccgSubSurf_getVertUserData(ss, v)) = vertNum;

		DM_copy_vert_data(dm, &ccgdm->dm, vidx, vertNum, 1);

		if (vertOrigIndex) {
			*vertOrigIndex = mapIndex;
			++vertOrigIndex;
		}
		++vertNum;
	}

	ccgdm->dm.numVertData = vertNum;
	ccgdm->dm.numEdgeData = edgeNum;
	ccgdm->dm.numFaceData = faceNum;
	ccgdm->dm.numLoopData = loopindex2;
	ccgdm->dm.numPolyData = faceNum;

	BLI_array_free(vertidx);
	BLI_array_free(loopidx);
	free_ss_weights(&wtable);

	ccgdm->ehash = BLI_edgehash_new();
	for (i=0; i<ccgdm->dm.numEdgeData; i++) {
		ccgDM_getFinalEdge((DerivedMesh*)ccgdm, i, &medge2);
		BLI_edgehash_insert(ccgdm->ehash, medge2.v1, medge2.v2, SET_INT_IN_POINTER(i));
	}

	return ccgdm;
}

/***/

struct DerivedMesh *subsurf_make_derived_from_derived(
						struct DerivedMesh *dm,
						struct SubsurfModifierData *smd,
						int useRenderParams, float (*vertCos)[3],
						int isFinalCalc, int editMode)
{
	int useSimple = smd->subdivType == ME_SIMPLE_SUBSURF;
	int useAging = smd->flags & eSubsurfModifierFlag_DebugIncr;
	int useSubsurfUv = smd->flags & eSubsurfModifierFlag_SubsurfUv;
	int drawInteriorEdges = !(smd->flags & eSubsurfModifierFlag_ControlEdges);
	CCGDerivedMesh *result = NULL;

	if(editMode) {
		int levels= (smd->modifier.scene)? get_render_subsurf_level(&smd->modifier.scene->r, smd->levels): smd->levels;

		smd->emCache = _getSubSurf(smd->emCache, levels, useAging, 0,
								   useSimple);
		ss_sync_from_derivedmesh(smd->emCache, dm, vertCos, useSimple);

		result = getCCGDerivedMesh(smd->emCache,
								   drawInteriorEdges,
								   useSubsurfUv, dm);
	} else if(useRenderParams) {
		/* Do not use cache in render mode. */
		CCGSubSurf *ss;
		int levels= (smd->modifier.scene)? get_render_subsurf_level(&smd->modifier.scene->r, smd->renderLevels): smd->renderLevels;

		if(levels == 0)
			return dm;
		
		ss = _getSubSurf(NULL, levels, 0, 1, useSimple);

		ss_sync_from_derivedmesh(ss, dm, vertCos, useSimple);

		result = getCCGDerivedMesh(ss,
			drawInteriorEdges, useSubsurfUv, dm);

		result->freeSS = 1;
	} else {
		int useIncremental = 1; //(smd->flags & eSubsurfModifierFlag_Incremental);
		int useAging = smd->flags & eSubsurfModifierFlag_DebugIncr;
		int levels= (smd->modifier.scene)? get_render_subsurf_level(&smd->modifier.scene->r, smd->levels): smd->levels;
		CCGSubSurf *ss;
		
		/* It is quite possible there is a much better place to do this. It
		 * depends a bit on how rigourously we expect this function to never
		 * be called in editmode. In semi-theory we could share a single
		 * cache, but the handles used inside and outside editmode are not
		 * the same so we would need some way of converting them. Its probably
		 * not worth the effort. But then why am I even writing this long
		 * comment that no one will read? Hmmm. - zr
		 */
		if(smd->emCache) {
			ccgSubSurf_free(smd->emCache);
			smd->emCache = NULL;
		}

		if(useIncremental && isFinalCalc) {
			smd->mCache = ss = _getSubSurf(smd->mCache, levels,
										   useAging, 0, useSimple);

			ss_sync_from_derivedmesh(ss, dm, vertCos, useSimple);

			result = getCCGDerivedMesh(smd->mCache,
									   drawInteriorEdges,
									   useSubsurfUv, dm);
		} else {
			if (smd->mCache && isFinalCalc) {
				ccgSubSurf_free(smd->mCache);
				smd->mCache = NULL;
			}

			ss = _getSubSurf(NULL, levels, 0, 1, useSimple);
			ss_sync_from_derivedmesh(ss, dm, vertCos, useSimple);

			result = getCCGDerivedMesh(ss, drawInteriorEdges, useSubsurfUv, dm);

			if(isFinalCalc)
				smd->mCache = ss;
			else
				result->freeSS = 1;
		}
	}
	
	return result;
}

void subsurf_calculate_limit_positions(Mesh *me, float (*positions_r)[3]) 
{
	/* Finds the subsurf limit positions for the verts in a mesh 
	 * and puts them in an array of floats. Please note that the 
	 * calculated vert positions is incorrect for the verts 
	 * on the boundary of the mesh.
	 */
	CCGSubSurf *ss = _getSubSurf(NULL, 1, 0, 1, 0);
	float edge_sum[3], face_sum[3];
	CCGVertIterator *vi;
	DerivedMesh *dm = CDDM_from_mesh(me, NULL);

	ss_sync_from_derivedmesh(ss, dm, NULL, 0);

	vi = ccgSubSurf_getVertIterator(ss);
	for (; !ccgVertIterator_isStopped(vi); ccgVertIterator_next(vi)) {
		CCGVert *v = ccgVertIterator_getCurrent(vi);
		int idx = GET_INT_FROM_POINTER(ccgSubSurf_getVertVertHandle(v));
		int N = ccgSubSurf_getVertNumEdges(v);
		int numFaces = ccgSubSurf_getVertNumFaces(v);
		float *co;
		int i;
                
		edge_sum[0]= edge_sum[1]= edge_sum[2]= 0.0;
		face_sum[0]= face_sum[1]= face_sum[2]= 0.0;

		for (i=0; i<N; i++) {
			CCGEdge *e = ccgSubSurf_getVertEdge(v, i);
			add_v3_v3v3(edge_sum, edge_sum, ccgSubSurf_getEdgeData(ss, e, 1));
		}
		for (i=0; i<numFaces; i++) {
			CCGFace *f = ccgSubSurf_getVertFace(v, i);
			add_v3_v3(face_sum, ccgSubSurf_getFaceCenterData(f));
		}

		/* ad-hoc correction for boundary vertices, to at least avoid them
		   moving completely out of place (brecht) */
		if(numFaces && numFaces != N)
			mul_v3_fl(face_sum, (float)N/(float)numFaces);

		co = ccgSubSurf_getVertData(ss, v);
		positions_r[idx][0] = (co[0]*N*N + edge_sum[0]*4 + face_sum[0])/(N*(N+5));
		positions_r[idx][1] = (co[1]*N*N + edge_sum[1]*4 + face_sum[1])/(N*(N+5));
		positions_r[idx][2] = (co[2]*N*N + edge_sum[2]*4 + face_sum[2])/(N*(N+5));
	}
	ccgVertIterator_free(vi);

	ccgSubSurf_free(ss);

	dm->release(dm);
}
<|MERGE_RESOLUTION|>--- conflicted
+++ resolved
@@ -55,20 +55,11 @@
 #include "BKE_paint.h"
 #include "BKE_scene.h"
 #include "BKE_subsurf.h"
-<<<<<<< HEAD
 #include "BKE_tessmesh.h"
 #include "BKE_utildefines.h"
 
-#include "BLI_blenlib.h"
-#include "BLI_edgehash.h"
-#include "BLI_math.h"
-#include "BLI_memarena.h"
-#include "BLI_pbvh.h"
 #include "PIL_time.h"
 #include "BLI_array.h"
-=======
-
->>>>>>> 2198cfdb
 
 #include "BIF_gl.h"
 #include "BIF_glutil.h"
@@ -1194,13 +1185,8 @@
 		while(i < lastface && edgeNum >= cgdm->faceMap[i + 1].startEdge)
 			++i;
 
-<<<<<<< HEAD
 		f = cgdm->faceMap[i].face;
-		numVerts = ccgSubSurf_getFaceNumVerts(f);
-=======
-		f = ccgdm->faceMap[i].face;
 		/* numVerts = ccgSubSurf_getFaceNumVerts(f); */ /*UNUSED*/
->>>>>>> 2198cfdb
 
 		gridSideEdges = gridSize - 1;
 		gridInternalEdges = (gridSideEdges - 1) * gridSideEdges * 2; 
@@ -1278,13 +1264,8 @@
 
 	i = cgdm->reverseFaceMap[faceNum];
 
-<<<<<<< HEAD
 	f = cgdm->faceMap[i].face;
-	numVerts = ccgSubSurf_getFaceNumVerts(f);
-=======
-	f = ccgdm->faceMap[i].face;
 	/*numVerts = ccgSubSurf_getFaceNumVerts(f);*/ /*UNUSED*/
->>>>>>> 2198cfdb
 
 	offset = faceNum - cgdm->faceMap[i].startFace;
 	grid = offset / gridFaces;
@@ -2028,13 +2009,8 @@
 	CCGSubSurf *ss = cgdm->ss;
 	CCGFaceIterator *fi = ccgSubSurf_getFaceIterator(ss);
 	GPUVertexAttribs gattribs;
-<<<<<<< HEAD
-	DMVertexAttribs attribs;
+	DMVertexAttribs attribs= {{{0}}};
 	MTFace *tf = dm->getTessFaceDataArray(dm, CD_MTFACE);
-=======
-	DMVertexAttribs attribs= {{{0}}};
-	MTFace *tf = dm->getFaceDataArray(dm, CD_MTFACE);
->>>>>>> 2198cfdb
 	int gridSize = ccgSubSurf_getGridSize(ss);
 	int gridFaces = gridSize - 1;
 	int edgeSize = ccgSubSurf_getEdgeSize(ss);
@@ -2187,15 +2163,9 @@
 	dm->drawMappedFacesGLSL(dm, setMaterial, NULL, NULL);
 }
 
-<<<<<<< HEAD
 static void cgdm_drawFacesColored(DerivedMesh *dm, int useTwoSided, unsigned char *col1, unsigned char *col2) {
 	CCGDerivedMesh *cgdm = (CCGDerivedMesh*) dm;
 	CCGSubSurf *ss = cgdm->ss;
-=======
-static void ccgDM_drawFacesColored(DerivedMesh *dm, int UNUSED(useTwoSided), unsigned char *col1, unsigned char *col2) {
-	CCGDerivedMesh *ccgdm = (CCGDerivedMesh*) dm;
-	CCGSubSurf *ss = ccgdm->ss;
->>>>>>> 2198cfdb
 	CCGFaceIterator *fi = ccgSubSurf_getFaceIterator(ss);
 	int gridSize = ccgSubSurf_getGridSize(ss);
 	unsigned char *cp1, *cp2;
@@ -2297,13 +2267,8 @@
 		}
 
 		if(drawParams)
-<<<<<<< HEAD
 			flag = drawParams(tf, mcol!=NULL, mat_nr);
-		else
-=======
-			flag = drawParams(tf, mcol, mat_nr);
 		else if (index != ORIGINDEX_NONE)
->>>>>>> 2198cfdb
 			flag= (drawParamsMapped)? drawParamsMapped(userData, index): 1;
 		else
 			flag= GPU_enable_material(mat_nr, NULL) ? 1:0;
@@ -2448,15 +2413,9 @@
 	}
 }
 
-<<<<<<< HEAD
-static void ccgDM_drawMappedFaces(DerivedMesh *dm, int (*setDrawOptions)(void *userData, int index, int *drawSmooth_r), void *userData, int useColors) {
+static void ccgDM_drawMappedFaces(DerivedMesh *dm, int (*setDrawOptions)(void *userData, int index, int *drawSmooth_r), void *userData, int useColors, int (*setMaterial)(int, void *attribs)) {
 	CCGDerivedMesh *cgdm = (CCGDerivedMesh*) dm;
 	CCGSubSurf *ss = cgdm->ss;
-=======
-static void ccgDM_drawMappedFaces(DerivedMesh *dm, int (*setDrawOptions)(void *userData, int index, int *drawSmooth_r), void *userData, int useColors, int (*setMaterial)(int, void *attribs)) {
-	CCGDerivedMesh *ccgdm = (CCGDerivedMesh*) dm;
-	CCGSubSurf *ss = ccgdm->ss;
->>>>>>> 2198cfdb
 	MCol *mcol= NULL;
 	int i, gridSize = ccgSubSurf_getGridSize(ss);
 	char *faceFlags = cgdm->faceFlags;
@@ -3050,23 +3009,17 @@
 	int loopindex, loopindex2;
 	int edgeSize, has_edge_origindex;
 	int gridSize;
-<<<<<<< HEAD
 	int gridFaces, gridCuts;
-	int gridSideVerts;
-=======
-	int gridFaces;
 	/*int gridSideVerts;*/
->>>>>>> 2198cfdb
 	int gridSideEdges;
 	int numTex, numCol;
 	int gridInternalEdges;
-	float *w = NULL, one = 1.0f;
+	float *w = NULL;
 	WeightTable wtable = {0};
 	MCol *mcol;
 	MEdge *medge = NULL, medge2;
 	MFace *mface = NULL;
 	MPoly *mpoly = NULL;
-	int *orig_indices;
 
 	DM_from_template(&ccgdm->dm, dm, DM_TYPE_CCGDM,
 					 ccgSubSurf_getNumFinalVerts(ss),
@@ -3186,14 +3139,8 @@
 	edgeSize = ccgSubSurf_getEdgeSize(ss);
 	gridSize = ccgSubSurf_getGridSize(ss);
 	gridFaces = gridSize - 1;
-<<<<<<< HEAD
-	gridSideVerts = gridSize - 2;
 	gridCuts = gridSize - 2;
 	/*gridInternalVerts = gridSideVerts * gridSideVerts; - as yet, unused */
-=======
-	/*gridSideVerts = gridSize - 2;*/ /*UNUSED*/
-	/*gridInternalVerts = gridSideVerts * gridSideVerts; */ /*UNUSED*/
->>>>>>> 2198cfdb
 	gridSideEdges = gridSize - 1;
 	gridInternalEdges = (gridSideEdges - 1) * gridSideEdges * 2; 
 
