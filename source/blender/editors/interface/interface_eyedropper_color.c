/*
 * ***** BEGIN GPL LICENSE BLOCK *****
 *
 * This program is free software; you can redistribute it and/or
 * modify it under the terms of the GNU General Public License
 * as published by the Free Software Foundation; either version 2
 * of the License, or (at your option) any later version.
 *
 * This program is distributed in the hope that it will be useful,
 * but WITHOUT ANY WARRANTY; without even the implied warranty of
 * MERCHANTABILITY or FITNESS FOR A PARTICULAR PURPOSE.  See the
 * GNU General Public License for more details.
 *
 * You should have received a copy of the GNU General Public License
 * along with this program; if not, write to the Free Software Foundation,
 * Inc., 51 Franklin Street, Fifth Floor, Boston, MA 02110-1301, USA.
 *
 * The Original Code is Copyright (C) 2009 Blender Foundation.
 * All rights reserved.
 *
 * ***** END GPL LICENSE BLOCK *****
 */

/** \file blender/editors/interface/interface_eyedropper_color.c
 *  \ingroup edinterface
 *
 * Eyedropper (RGB Color)
 *
 * Defines:
 * - #UI_OT_eyedropper_color
 */

#include "MEM_guardedalloc.h"

#include "DNA_space_types.h"
#include "DNA_screen_types.h"

#include "BLI_math_vector.h"

#include "BKE_context.h"
#include "BKE_main.h"
#include "BKE_screen.h"

#include "RNA_access.h"

#include "BIF_gl.h"

#include "UI_interface.h"

#include "IMB_colormanagement.h"

#include "WM_api.h"
#include "WM_types.h"

#include "interface_intern.h"

#include "ED_image.h"
#include "ED_node.h"
#include "ED_clip.h"

#include "interface_eyedropper_intern.h"

typedef struct Eyedropper {
	struct ColorManagedDisplay *display;

	PointerRNA ptr;
	PropertyRNA *prop;
	int index;

	float init_col[3]; /* for resetting on cancel */

	bool  accum_start; /* has mouse been pressed */
	float accum_col[3];
	int   accum_tot;
} Eyedropper;

static bool eyedropper_init(bContext *C, wmOperator *op)
{
	Scene *scene = CTX_data_scene(C);
	Eyedropper *eye;

	op->customdata = eye = MEM_callocN(sizeof(Eyedropper), "Eyedropper");

	UI_context_active_but_prop_get(C, &eye->ptr, &eye->prop, &eye->index);

	if ((eye->ptr.data == NULL) ||
	    (eye->prop == NULL) ||
	    (RNA_property_editable(&eye->ptr, eye->prop) == false) ||
	    (RNA_property_array_length(&eye->ptr, eye->prop) < 3) ||
	    (RNA_property_type(eye->prop) != PROP_FLOAT))
	{
		return false;
	}

	if (RNA_property_subtype(eye->prop) != PROP_COLOR) {
		const char *display_device;
		float col[4];

		display_device = scene->display_settings.display_device;
		eye->display = IMB_colormanagement_display_get_named(display_device);

		/* store inital color */
		RNA_property_float_get_array(&eye->ptr, eye->prop, col);
		if (eye->display) {
			IMB_colormanagement_display_to_scene_linear_v3(col, eye->display);
		}
		copy_v3_v3(eye->init_col, col);
	}

	return true;
}

static void eyedropper_exit(bContext *C, wmOperator *op)
{
	WM_cursor_modal_restore(CTX_wm_window(C));

	if (op->customdata) {
		MEM_freeN(op->customdata);
		op->customdata = NULL;
	}
}

/* *** eyedropper_color_ helper functions *** */

/**
 * \brief get the color from the screen.
 *
 * Special check for image or nodes where we MAY have HDR pixels which don't display.
 *
 * \note Exposed by 'interface_eyedropper_intern.h' for use with color band picking.
 */
void eyedropper_color_sample_fl(bContext *C, int mx, int my, float r_col[3])
{
	/* we could use some clever */
<<<<<<< HEAD
	bScreen *screen = CTX_wm_screen(C);
	ScrArea *sa = BKE_screen_find_area_xy(screen, SPACE_TYPE_ANY, mx, my);
=======
	Main *bmain = CTX_data_main(C);
	wmWindow *win = CTX_wm_window(C);
	ScrArea *sa = BKE_screen_find_area_xy(win->screen, SPACE_TYPE_ANY, mx, my);
>>>>>>> 78a8d368
	const char *display_device = CTX_data_scene(C)->display_settings.display_device;
	struct ColorManagedDisplay *display = IMB_colormanagement_display_get_named(display_device);

	if (sa) {
		if (sa->spacetype == SPACE_IMAGE) {
			ARegion *ar = BKE_area_find_region_xy(sa, RGN_TYPE_WINDOW, mx, my);
			if (ar) {
				SpaceImage *sima = sa->spacedata.first;
				int mval[2] = {mx - ar->winrct.xmin,
				               my - ar->winrct.ymin};

				if (ED_space_image_color_sample(sima, ar, mval, r_col)) {
					return;
				}
			}
		}
		else if (sa->spacetype == SPACE_NODE) {
			ARegion *ar = BKE_area_find_region_xy(sa, RGN_TYPE_WINDOW, mx, my);
			if (ar) {
				SpaceNode *snode = sa->spacedata.first;
				int mval[2] = {mx - ar->winrct.xmin,
				               my - ar->winrct.ymin};

				if (ED_space_node_color_sample(bmain, snode, ar, mval, r_col)) {
					return;
				}
			}
		}
		else if (sa->spacetype == SPACE_CLIP) {
			ARegion *ar = BKE_area_find_region_xy(sa, RGN_TYPE_WINDOW, mx, my);
			if (ar) {
				SpaceClip *sc = sa->spacedata.first;
				int mval[2] = {mx - ar->winrct.xmin,
				               my - ar->winrct.ymin};

				if (ED_space_clip_color_sample(sc, ar, mval, r_col)) {
					return;
				}
			}
		}
	}

	/* fallback to simple opengl picker */
	glReadBuffer(GL_FRONT);
	glReadPixels(mx, my, 1, 1, GL_RGB, GL_FLOAT, r_col);
	glReadBuffer(GL_BACK);

	IMB_colormanagement_display_to_scene_linear_v3(r_col, display);
}

/* sets the sample color RGB, maintaining A */
static void eyedropper_color_set(bContext *C, Eyedropper *eye, const float col[3])
{
	float col_conv[4];

	/* to maintain alpha */
	RNA_property_float_get_array(&eye->ptr, eye->prop, col_conv);

	/* convert from linear rgb space to display space */
	if (eye->display) {
		copy_v3_v3(col_conv, col);
		IMB_colormanagement_scene_linear_to_display_v3(col_conv, eye->display);
	}
	else {
		copy_v3_v3(col_conv, col);
	}

	RNA_property_float_set_array(&eye->ptr, eye->prop, col_conv);

	RNA_property_update(C, &eye->ptr, eye->prop);
}

/* set sample from accumulated values */
static void eyedropper_color_set_accum(bContext *C, Eyedropper *eye)
{
	float col[3];
	mul_v3_v3fl(col, eye->accum_col, 1.0f / (float)eye->accum_tot);
	eyedropper_color_set(C, eye, col);
}

/* single point sample & set */
static void eyedropper_color_sample(bContext *C, Eyedropper *eye, int mx, int my)
{
	float col[3];
	eyedropper_color_sample_fl(C, mx, my, col);
	eyedropper_color_set(C, eye, col);
}

static void eyedropper_color_sample_accum(bContext *C, Eyedropper *eye, int mx, int my)
{
	float col[3];
	eyedropper_color_sample_fl(C, mx, my, col);
	/* delay linear conversion */
	add_v3_v3(eye->accum_col, col);
	eye->accum_tot++;
}

static void eyedropper_cancel(bContext *C, wmOperator *op)
{
	Eyedropper *eye = op->customdata;
	eyedropper_color_set(C, eye, eye->init_col);
	eyedropper_exit(C, op);
}

/* main modal status check */
static int eyedropper_modal(bContext *C, wmOperator *op, const wmEvent *event)
{
	Eyedropper *eye = (Eyedropper *)op->customdata;

	/* handle modal keymap */
	if (event->type == EVT_MODAL_MAP) {
		switch (event->val) {
			case EYE_MODAL_CANCEL:
				eyedropper_cancel(C, op);
				return OPERATOR_CANCELLED;
			case EYE_MODAL_SAMPLE_CONFIRM:
				if (eye->accum_tot == 0) {
					eyedropper_color_sample(C, eye, event->x, event->y);
				}
				else {
					eyedropper_color_set_accum(C, eye);
				}
				eyedropper_exit(C, op);
				return OPERATOR_FINISHED;
			case EYE_MODAL_SAMPLE_BEGIN:
				/* enable accum and make first sample */
				eye->accum_start = true;
				eyedropper_color_sample_accum(C, eye, event->x, event->y);
				break;
			case EYE_MODAL_SAMPLE_RESET:
				eye->accum_tot = 0;
				zero_v3(eye->accum_col);
				eyedropper_color_sample_accum(C, eye, event->x, event->y);
				eyedropper_color_set_accum(C, eye);
				break;
		}
	}
	else if (event->type == MOUSEMOVE) {
		if (eye->accum_start) {
			/* button is pressed so keep sampling */
			eyedropper_color_sample_accum(C, eye, event->x, event->y);
			eyedropper_color_set_accum(C, eye);
		}
	}

	return OPERATOR_RUNNING_MODAL;
}

/* Modal Operator init */
static int eyedropper_invoke(bContext *C, wmOperator *op, const wmEvent *UNUSED(event))
{
	/* init */
	if (eyedropper_init(C, op)) {
		WM_cursor_modal_set(CTX_wm_window(C), BC_EYEDROPPER_CURSOR);

		/* add temp handler */
		WM_event_add_modal_handler(C, op);

		return OPERATOR_RUNNING_MODAL;
	}
	else {
		eyedropper_exit(C, op);
		return OPERATOR_CANCELLED;
	}
}

/* Repeat operator */
static int eyedropper_exec(bContext *C, wmOperator *op)
{
	/* init */
	if (eyedropper_init(C, op)) {

		/* do something */

		/* cleanup */
		eyedropper_exit(C, op);

		return OPERATOR_FINISHED;
	}
	else {
		return OPERATOR_CANCELLED;
	}
}

static int eyedropper_poll(bContext *C)
{
	PointerRNA ptr;
	PropertyRNA *prop;
	int index_dummy;
	uiBut *but;

	/* Only color buttons */
	if ((CTX_wm_window(C) != NULL) &&
	    (but = UI_context_active_but_prop_get(C, &ptr, &prop, &index_dummy)) &&
	    (but->type == UI_BTYPE_COLOR))
	{
		return 1;
	}

	return 0;
}

void UI_OT_eyedropper_color(wmOperatorType *ot)
{
	/* identifiers */
	ot->name = "Eyedropper";
	ot->idname = "UI_OT_eyedropper_color";
	ot->description = "Sample a color from the Blender Window to store in a property";

	/* api callbacks */
	ot->invoke = eyedropper_invoke;
	ot->modal = eyedropper_modal;
	ot->cancel = eyedropper_cancel;
	ot->exec = eyedropper_exec;
	ot->poll = eyedropper_poll;

	/* flags */
	ot->flag = OPTYPE_BLOCKING | OPTYPE_INTERNAL;

	/* properties */
}<|MERGE_RESOLUTION|>--- conflicted
+++ resolved
@@ -132,14 +132,9 @@
 void eyedropper_color_sample_fl(bContext *C, int mx, int my, float r_col[3])
 {
 	/* we could use some clever */
-<<<<<<< HEAD
+	Main *bmain = CTX_data_main(C);
 	bScreen *screen = CTX_wm_screen(C);
 	ScrArea *sa = BKE_screen_find_area_xy(screen, SPACE_TYPE_ANY, mx, my);
-=======
-	Main *bmain = CTX_data_main(C);
-	wmWindow *win = CTX_wm_window(C);
-	ScrArea *sa = BKE_screen_find_area_xy(win->screen, SPACE_TYPE_ANY, mx, my);
->>>>>>> 78a8d368
 	const char *display_device = CTX_data_scene(C)->display_settings.display_device;
 	struct ColorManagedDisplay *display = IMB_colormanagement_display_get_named(display_device);
 
