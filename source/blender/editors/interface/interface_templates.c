--- conflicted
+++ resolved
@@ -58,10 +58,7 @@
 #include "BKE_global.h"
 #include "BKE_idcode.h"
 #include "BKE_idprop.h"
-<<<<<<< HEAD
 #include "BKE_layer.h"
-=======
->>>>>>> 6dfe4cbc
 #include "BKE_library.h"
 #include "BKE_linestyle.h"
 #include "BKE_main.h"
@@ -94,14 +91,12 @@
 
 #include "PIL_time.h"
 
-<<<<<<< HEAD
+
+// #define USE_OP_RESET_BUT  // we may want to make this optional, disable for now.
+
 /* defines for templateID/TemplateSearch */
 #define TEMPLATE_SEARCH_TEXTBUT_WIDTH  (UI_UNIT_X * 6)
 #define TEMPLATE_SEARCH_TEXTBUT_HEIGHT  UI_UNIT_Y
-=======
-
-// #define USE_OP_RESET_BUT  // we may want to make this optional, disable for now.
->>>>>>> 6dfe4cbc
 
 
 void UI_template_fix_linking(void)
