--- conflicted
+++ resolved
@@ -27,13 +27,7 @@
 	../../blenloader
 	../../gpu
 	../../imbuf
-<<<<<<< HEAD
 	../../bmesh
-	../include
-	../../../../intern/guardedalloc
-	../../../../extern/glew/include
-=======
->>>>>>> 2198cfdb
 	../../makesdna
 	../../makesrna
 	../../render/extern/include
