/*
 * $Id$
 *
 * ***** BEGIN GPL LICENSE BLOCK *****
 *
 * This program is free software; you can redistribute it and/or
 * modify it under the terms of the GNU General Public License
 * as published by the Free Software Foundation; either version 2
 * of the License, or (at your option) any later version.
 *
 * This program is distributed in the hope that it will be useful,
 * but WITHOUT ANY WARRANTY; without even the implied warranty of
 * MERCHANTABILITY or FITNESS FOR A PARTICULAR PURPOSE.  See the
 * GNU General Public License for more details.
 *
 * You should have received a copy of the GNU General Public License
 * along with this program; if not, write to the Free Software  Foundation,
 * Inc., 59 Temple Place - Suite 330, Boston, MA  02111-1307, USA.
 *
 * The Original Code is Copyright (C) 2006 by Nicholas Bishop
 * All rights reserved.
 *
 * The Original Code is: all of this file.
 *
 * Contributor(s): none yet.
 *
 * ***** END GPL LICENSE BLOCK *****
 *
 * Implements the Sculpt Mode tools
 *
 */

#include "MEM_guardedalloc.h"

#include "BLI_math.h"
#include "BLI_blenlib.h"
#include "BLI_dynstr.h"
#include "BLI_ghash.h"
#include "BLI_pbvh.h"
#include "BLI_threads.h"

#include "DNA_armature_types.h"
#include "DNA_brush_types.h"
#include "DNA_image_types.h"
#include "DNA_key_types.h"
#include "DNA_mesh_types.h"
#include "DNA_meshdata_types.h"
#include "DNA_modifier_types.h"
#include "DNA_object_types.h"
#include "DNA_screen_types.h"
#include "DNA_scene_types.h"
#include "DNA_texture_types.h"
#include "DNA_view3d_types.h"
#include "DNA_userdef_types.h"
#include "DNA_color_types.h"

#include "BKE_brush.h"
#include "BKE_cdderivedmesh.h"
#include "BKE_context.h"
#include "BKE_customdata.h"
#include "BKE_DerivedMesh.h"
#include "BKE_depsgraph.h"
#include "BKE_global.h"
#include "BKE_image.h"
#include "BKE_key.h"
#include "BKE_library.h"
#include "BKE_main.h"
#include "BKE_mesh.h"
#include "BKE_modifier.h"
#include "BKE_multires.h"
#include "BKE_paint.h"
#include "BKE_report.h"
#include "BKE_texture.h"
#include "BKE_utildefines.h"
#include "BKE_colortools.h"

#include "BIF_gl.h"
#include "BIF_glutil.h"

#include "WM_api.h"
#include "WM_types.h"
#include "ED_object.h"
#include "ED_screen.h"
#include "ED_sculpt.h"
#include "ED_space_api.h"
#include "ED_util.h"
#include "ED_view3d.h"
#include "paint_intern.h"
#include "sculpt_intern.h"

#include "RNA_access.h"
#include "RNA_define.h"

#include "IMB_imbuf_types.h"

#include "RE_render_ext.h"
#include "RE_shader_ext.h" /*for multitex_ext*/

#include "GPU_draw.h"
#include "gpu_buffers.h"

#include <math.h>
#include <stdlib.h>
#include <string.h>

/* Number of vertices to average in order to determine the flatten distance */
#define FLATTEN_SAMPLE_SIZE 10

/* ===== STRUCTS =====
 *
 */

typedef enum StrokeFlags {
	CLIP_X = 1,
	CLIP_Y = 2,
	CLIP_Z = 4
} StrokeFlags;

/* Cache stroke properties. Used because
   RNA property lookup isn't particularly fast.

   For descriptions of these settings, check the operator properties.
*/
typedef struct StrokeCache {
	/* Invariants */
	float initial_radius;
	float scale[3];
	int flag;
	float clip_tolerance[3];
	float initial_mouse[2];

	/* Variants */
	float radius;
	float true_location[3];
	float location[3];
	float flip;
	float pressure;
	float mouse[2];
	float bstrength;
	float tex_mouse[2];

	/* The rest is temporary storage that isn't saved as a property */

	int first_time; /* Beginning of stroke may do some things special */

	bglMats *mats;

	/* Clean this up! */
	ViewContext *vc;
	Brush *brush;

	float (*face_norms)[3]; /* Copy of the mesh faces' normals */
	float rotation; /* Texture rotation (radians) for anchored and rake modes */
	int pixel_radius, previous_pixel_radius;
	PBVHNode **grab_active_nodes[8]; /* The same list of nodes is used throught grab stroke */
	int grab_active_totnode[8];
	float grab_active_location[8][3];
	float grab_delta[3], grab_delta_symmetry[3];
	float old_grab_location[3], orig_grab_location[3];
	int symmetry; /* Symmetry index between 0 and 7 */
	float view_normal[3], view_normal_symmetry[3];
	int last_rake[2]; /* Last location of updating rake rotation */
	int original;
} StrokeCache;

/* ===== OPENGL =====
 *
 * Simple functions to get data from the GL
 */

/* Convert a point in model coordinates to 2D screen coordinates. */
static void projectf(bglMats *mats, const float v[3], float p[2])
{
	double ux, uy, uz;

	gluProject(v[0],v[1],v[2], mats->modelview, mats->projection,
		   (GLint *)mats->viewport, &ux, &uy, &uz);
	p[0]= ux;
	p[1]= uy;
}

/*XXX: static void project(bglMats *mats, const float v[3], short p[2])
{
	float f[2];
	projectf(mats, v, f);

	p[0]= f[0];
	p[1]= f[1];
}
*/

/*** BVH Tree ***/

/* Get a screen-space rectangle of the modified area */
int sculpt_get_redraw_rect(ARegion *ar, RegionView3D *rv3d,
			    Object *ob, rcti *rect)
{
	float bb_min[3], bb_max[3], pmat[4][4];
	int i, j, k;

	view3d_get_object_project_mat(rv3d, ob, pmat);

	BLI_pbvh_redraw_BB(ob->sculpt->tree, bb_min, bb_max);

	rect->xmin = rect->ymin = INT_MAX;
	rect->xmax = rect->ymax = INT_MIN;

	if(bb_min[0] > bb_max[0] || bb_min[1] > bb_max[1] || bb_min[2] > bb_max[2])
		return 0;

	for(i = 0; i < 2; ++i) {
		for(j = 0; j < 2; ++j) {
			for(k = 0; k < 2; ++k) {
				float vec[3], proj[2];
				vec[0] = i ? bb_min[0] : bb_max[0];
				vec[1] = j ? bb_min[1] : bb_max[1];
				vec[2] = k ? bb_min[2] : bb_max[2];
				view3d_project_float(ar, vec, proj, pmat);
				rect->xmin = MIN2(rect->xmin, proj[0]);
				rect->xmax = MAX2(rect->xmax, proj[0]);
				rect->ymin = MIN2(rect->ymin, proj[1]);
				rect->ymax = MAX2(rect->ymax, proj[1]);
			}
		}
	}
	
	return rect->xmin < rect->xmax && rect->ymin < rect->ymax;
}

void sculpt_get_redraw_planes(float planes[4][4], ARegion *ar,
			      RegionView3D *rv3d, Object *ob)
{
	BoundBox *bb = MEM_callocN(sizeof(BoundBox), "sculpt boundbox");
	bglMats mats;
	int i;
	rcti rect;

	view3d_get_transformation(ar, rv3d, ob, &mats);
	sculpt_get_redraw_rect(ar, rv3d,ob, &rect);

#if 1
	/* use some extra space just in case */
	rect.xmin -= 2;
	rect.xmax += 2;
	rect.ymin -= 2;
	rect.ymax += 2;
#else
	/* it was doing this before, allows to redraw a smaller
	   part of the screen but also gives artifaces .. */
	rect.xmin += 2;
	rect.xmax -= 2;
	rect.ymin += 2;
	rect.ymax -= 2;
#endif

	view3d_calculate_clipping(bb, planes, &mats, &rect);

	for(i = 0; i < 16; ++i)
		((float*)planes)[i] = -((float*)planes)[i];

	MEM_freeN(bb);

	/* clear redraw flag from nodes */
	BLI_pbvh_update(ob->sculpt->tree, PBVH_UpdateRedraw, NULL);
}

/************************** Undo *************************/

typedef struct SculptUndoNode {
	struct SculptUndoNode *next, *prev;

	char idname[MAX_ID_NAME];	/* name instead of pointer*/
	void *node;					/* only during push, not valid afterwards! */

	float (*co)[3];
	short (*no)[3];
	int totvert;

	/* non-multires */
	int maxvert;				/* to verify if totvert it still the same */
	int *index;					/* to restore into right location */

	/* multires */
	int maxgrid;				/* same for grid */
	int gridsize;				/* same for grid */
	int totgrid;				/* to restore into right location */
	int *grids;					/* to restore into right location */
} SculptUndoNode;

static void update_cb(PBVHNode *node, void *data)
{
	BLI_pbvh_node_mark_update(node);
}

static void sculpt_undo_restore(bContext *C, ListBase *lb)
{
	Scene *scene = CTX_data_scene(C);
	Object *ob = CTX_data_active_object(C);
	DerivedMesh *dm = mesh_get_derived_final(scene, ob, 0);
	SculptSession *ss = ob->sculpt;
	SculptUndoNode *unode;
	MVert *mvert;
	MultiresModifierData *mmd;
	int *index;
	int i, j, update= 0;

	sculpt_update_mesh_elements(scene, ob, 0);

	for(unode=lb->first; unode; unode=unode->next) {
		if(!(strcmp(unode->idname, ob->id.name)==0))
			continue;

		if(unode->maxvert) {
			/* regular mesh restore */
			if(ss->totvert != unode->maxvert)
				continue;

			index= unode->index;
			mvert= ss->mvert;

			for(i=0; i<unode->totvert; i++) {
				swap_v3_v3(mvert[index[i]].co, unode->co[i]);
				mvert[index[i]].flag |= ME_VERT_PBVH_UPDATE;
			}
		}
		else if(unode->maxgrid) {
			/* multires restore */
			DMGridData **grids, *grid;
			float (*co)[3];
			int gridsize;

			if(dm->getNumGrids(dm) != unode->maxgrid)
				continue;
			if(dm->getGridSize(dm) != unode->gridsize)
				continue;

			grids= dm->getGridData(dm);
			gridsize= dm->getGridSize(dm);

			co = unode->co;
			for(j=0; j<unode->totgrid; j++) {
				grid= grids[unode->grids[j]];

				for(i=0; i<gridsize*gridsize; i++, co++)
					swap_v3_v3(grid[i].co, co[0]);
			}
		}

		update= 1;
	}

	if(update) {
		if(ss->kb) sculpt_mesh_to_key(ss->ob, ss->kb);
		if(ss->refkb) sculpt_key_to_mesh(ss->refkb, ob);

		/* we update all nodes still, should be more clever, but also
		   needs to work correct when exiting/entering sculpt mode and
		   the nodes get recreated, though in that case it could do all */
		BLI_pbvh_search_callback(ss->tree, NULL, NULL, update_cb, NULL);
		BLI_pbvh_update(ss->tree, PBVH_UpdateBB|PBVH_UpdateOriginalBB|PBVH_UpdateRedraw, NULL);

		if((mmd=sculpt_multires_active(ob)))
			multires_mark_as_modified(ob);
	}
}

static void sculpt_undo_free(ListBase *lb)
{
	SculptUndoNode *unode;

	for(unode=lb->first; unode; unode=unode->next) {
		if(unode->co)
			MEM_freeN(unode->co);
		if(unode->no)
			MEM_freeN(unode->no);
		if(unode->index)
			MEM_freeN(unode->index);
		if(unode->grids)
			MEM_freeN(unode->grids);
	}
}

static SculptUndoNode *sculpt_undo_get_node(SculptSession *ss, PBVHNode *node)
{
	ListBase *lb= undo_paint_push_get_list(UNDO_PAINT_MESH);
	SculptUndoNode *unode;

	if(!lb)
		return NULL;

	for(unode=lb->first; unode; unode=unode->next)
		if(unode->node == node)
			return unode;

	return NULL;
}

static SculptUndoNode *sculpt_undo_push_node(SculptSession *ss, PBVHNode *node)
{
	ListBase *lb= undo_paint_push_get_list(UNDO_PAINT_MESH);
	Object *ob= ss->ob;
	SculptUndoNode *unode;
	int totvert, allvert, totgrid, maxgrid, gridsize, *grids;

	/* list is manipulated by multiple threads, so we lock */
	BLI_lock_thread(LOCK_CUSTOM1);

	if((unode= sculpt_undo_get_node(ss, node))) {
		BLI_unlock_thread(LOCK_CUSTOM1);
		return unode;
	}

	unode= MEM_callocN(sizeof(SculptUndoNode), "SculptUndoNode");
	strcpy(unode->idname, ob->id.name);
	unode->node= node;

	BLI_pbvh_node_num_verts(ss->tree, node, &totvert, &allvert);
	BLI_pbvh_node_get_grids(ss->tree, node, &grids, &totgrid,
		&maxgrid, &gridsize, NULL, NULL);

	unode->totvert= totvert;
	/* we will use this while sculpting, is mapalloc slow to access then? */
	unode->co= MEM_mapallocN(sizeof(float)*3*allvert, "SculptUndoNode.co");
	unode->no= MEM_mapallocN(sizeof(short)*3*allvert, "SculptUndoNode.no");
	undo_paint_push_count_alloc(UNDO_PAINT_MESH, (sizeof(float)*3 + sizeof(short)*3 + sizeof(int))*allvert);
	BLI_addtail(lb, unode);

	if(maxgrid) {
		/* multires */
		unode->maxgrid= maxgrid;
		unode->totgrid= totgrid;
		unode->gridsize= gridsize;
		unode->grids= MEM_mapallocN(sizeof(int)*totgrid, "SculptUndoNode.grids");
	}
	else {
		/* regular mesh */
		unode->maxvert= ss->totvert;
		unode->index= MEM_mapallocN(sizeof(int)*allvert, "SculptUndoNode.index");
	}

	BLI_unlock_thread(LOCK_CUSTOM1);

	/* copy threaded, hopefully this is the performance critical part */
	{
		PBVHVertexIter vd;

		BLI_pbvh_vertex_iter_begin(ss->tree, node, vd, PBVH_ITER_ALL) {
			copy_v3_v3(unode->co[vd.i], vd.co);
			if(vd.no) VECCOPY(unode->no[vd.i], vd.no)
			else normal_float_to_short_v3(unode->no[vd.i], vd.fno);
			if(vd.vert_indices) unode->index[vd.i]= vd.vert_indices[vd.i];
		}
		BLI_pbvh_vertex_iter_end;
	}

	if(unode->grids)
		memcpy(unode->grids, grids, sizeof(int)*totgrid);
	
	return unode;
}

static void sculpt_undo_push_begin(SculptSession *ss, char *name)
{
	undo_paint_push_begin(UNDO_PAINT_MESH, name,
		sculpt_undo_restore, sculpt_undo_free);
}

static void sculpt_undo_push_end(SculptSession *ss)
{
	ListBase *lb= undo_paint_push_get_list(UNDO_PAINT_MESH);
	SculptUndoNode *unode;

	/* we don't need normals in the undo stack */
	for(unode=lb->first; unode; unode=unode->next) {
		if(unode->no) {
			MEM_freeN(unode->no);
			unode->no= NULL;
		}
	}

	undo_paint_push_end(UNDO_PAINT_MESH);
}

void ED_sculpt_force_update(bContext *C)
{
	Object *ob= CTX_data_active_object(C);

	if(ob && (ob->mode & OB_MODE_SCULPT))
		multires_force_update(ob);
}

/************************ Brush Testing *******************/

typedef struct SculptBrushTest {
	float radius_squared;
	float location[3];

	float dist;
} SculptBrushTest;

static void sculpt_brush_test_init(SculptSession *ss, SculptBrushTest *test)
{
	test->radius_squared= ss->cache->radius*ss->cache->radius;
	copy_v3_v3(test->location, ss->cache->location);
}

static int sculpt_brush_test(SculptBrushTest *test, float co[3])
{
	float distsq, delta[3];

	sub_v3_v3v3(delta, co, test->location);
	distsq = INPR(delta, delta);

	if(distsq < test->radius_squared) {
		test->dist = sqrt(distsq);
		return 1;
	}

	return 0;
}

/* ===== Sculpting =====
 *
 */

/* Return modified brush strength. Includes the direction of the brush, positive
   values pull vertices, negative values push. Uses tablet pressure and a
   special multiplier found experimentally to scale the strength factor. */
static float brush_strength(Sculpt *sd, StrokeCache *cache)
{
	Brush *brush = paint_brush(&sd->paint);
	/* Primary strength input; square it to make lower values more sensitive */
	float alpha = brush->alpha * brush->alpha;

	float dir= brush->flag & BRUSH_DIR_IN ? -1 : 1;
	float pressure= 1;
	float flip= cache->flip ? -1:1;

	if(brush->flag & BRUSH_ALPHA_PRESSURE)
		pressure *= cache->pressure;
	
	switch(brush->sculpt_tool){
	case SCULPT_TOOL_DRAW:
	case SCULPT_TOOL_INFLATE:
	case SCULPT_TOOL_CLAY:
	case SCULPT_TOOL_FLATTEN:
	case SCULPT_TOOL_LAYER:
		return alpha * dir * pressure * flip; /*XXX: not sure why? was multiplied by G.vd->grid */;
	case SCULPT_TOOL_SMOOTH:
		return alpha * 4 * pressure;
	case SCULPT_TOOL_PINCH:
		return alpha / 2 * dir * pressure * flip;
	case SCULPT_TOOL_GRAB:
		return 1;
	default:
		return 0;
	}
}

/* Uses symm to selectively flip any axis of a coordinate. */
static void flip_coord(float out[3], float in[3], const char symm)
{
	if(symm & SCULPT_SYMM_X)
		out[0]= -in[0];
	else
		out[0]= in[0];
	if(symm & SCULPT_SYMM_Y)
		out[1]= -in[1];
	else
		out[1]= in[1];
	if(symm & SCULPT_SYMM_Z)
		out[2]= -in[2];
	else
		out[2]= in[2];
}

/* Get a pixel from the texcache at (px, py) */
static unsigned char get_texcache_pixel(const SculptSession *ss, int px, int py)
{
	unsigned *p;
	p = ss->texcache + py * ss->texcache_side + px;
	return ((unsigned char*)(p))[0];
}

static float get_texcache_pixel_bilinear(const SculptSession *ss, float u, float v)
{
	int x, y, x2, y2;
	const int tc_max = ss->texcache_side - 1;
	float urat, vrat, uopp;

	if(u < 0) u = 0;
	else if(u >= ss->texcache_side) u = tc_max;
	if(v < 0) v = 0;
	else if(v >= ss->texcache_side) v = tc_max;

	x = floor(u);
	y = floor(v);
	x2 = x + 1;
	y2 = y + 1;

	if(x2 > ss->texcache_side) x2 = tc_max;
	if(y2 > ss->texcache_side) y2 = tc_max;
	
	urat = u - x;
	vrat = v - y;
	uopp = 1 - urat;
		
	return ((get_texcache_pixel(ss, x, y) * uopp +
		 get_texcache_pixel(ss, x2, y) * urat) * (1 - vrat) + 
		(get_texcache_pixel(ss, x, y2) * uopp +
		 get_texcache_pixel(ss, x2, y2) * urat) * vrat) / 255.0;
}

/* Return a multiplier for brush strength on a particular vertex. */
static float tex_strength(SculptSession *ss, Brush *br, float *point, const float len)
{
	MTex *tex = &br->mtex;
	float avg= 1;

	if(!tex) {
		avg= 1;
	}
	else if(tex->brush_map_mode == MTEX_MAP_MODE_3D) {
		float jnk;

		/* Get strength by feeding the vertex 
		   location directly into a texture */
		externtex(tex, point, &avg,
			  &jnk, &jnk, &jnk, &jnk);
	}
	else if(ss->texcache) {
		const float bsize= ss->cache->pixel_radius * 2;
		const float rot= tex->rot + ss->cache->rotation;
		int px, py;
		float flip[3], point_2d[2];

		/* If the active area is being applied for symmetry, flip it
		   across the symmetry axis in order to project it. This insures
		   that the brush texture will be oriented correctly. */
		copy_v3_v3(flip, point);
		flip_coord(flip, flip, ss->cache->symmetry);
		projectf(ss->cache->mats, flip, point_2d);

		/* For Tile and Drag modes, get the 2D screen coordinates of the
		   and scale them up or down to the texture size. */
		if(tex->brush_map_mode == MTEX_MAP_MODE_TILED) {
			const int sx= (const int)tex->size[0];
			const int sy= (const int)tex->size[1];
			
			float fx= point_2d[0];
			float fy= point_2d[1];
			
			float angle= atan2(fy, fx) - rot;
			float flen= sqrtf(fx*fx + fy*fy);
			
			if(rot<0.001 && rot>-0.001) {
				px= point_2d[0];
				py= point_2d[1];
			} else {
				px= flen * cos(angle) + 2000;
				py= flen * sin(angle) + 2000;
			}
			if(sx != 1)
				px %= sx-1;
			if(sy != 1)
				py %= sy-1;
			avg= get_texcache_pixel_bilinear(ss, ss->texcache_side*px/sx, ss->texcache_side*py/sy);
		}
		else if(tex->brush_map_mode == MTEX_MAP_MODE_FIXED) {
			float fx= (point_2d[0] - ss->cache->tex_mouse[0]) / bsize;
			float fy= (point_2d[1] - ss->cache->tex_mouse[1]) / bsize;

			float angle= atan2(fy, fx) - rot;
			float flen= sqrtf(fx*fx + fy*fy);
			
			fx = flen * cos(angle) + 0.5;
			fy = flen * sin(angle) + 0.5;

			avg= get_texcache_pixel_bilinear(ss, fx * ss->texcache_side, fy * ss->texcache_side);
		}
	}

	avg*= brush_curve_strength(br, len, ss->cache->radius); /* Falloff curve */

	return avg;
}

typedef struct {
	Sculpt *sd;
	SculptSession *ss;
	float radius_squared;
	ListBase *active_verts;
	float area_normal[3];
} SculptSearchSphereData;

/* Test AABB against sphere */
static int sculpt_search_sphere_cb(PBVHNode *node, void *data_v)
{
	SculptSearchSphereData *data = data_v;
	float *center = data->ss->cache->location, nearest[3];
	float t[3], bb_min[3], bb_max[3];
	int i;

	BLI_pbvh_node_get_BB(node, bb_min, bb_max);

	for(i = 0; i < 3; ++i) {
		if(bb_min[i] > center[i])
			nearest[i] = bb_min[i];
		else if(bb_max[i] < center[i])
			nearest[i] = bb_max[i];
		else
			nearest[i] = center[i]; 
	}
	
	sub_v3_v3v3(t, center, nearest);

	return t[0] * t[0] + t[1] * t[1] + t[2] * t[2] < data->radius_squared;
}

/* Handles clipping against a mirror modifier and SCULPT_LOCK axis flags */
static void sculpt_clip(Sculpt *sd, SculptSession *ss, float *co, const float val[3])
{
	int i;

	for(i=0; i<3; ++i) {
		if(sd->flags & (SCULPT_LOCK_X << i))
			continue;

		if((ss->cache->flag & (CLIP_X << i)) && (fabs(co[i]) <= ss->cache->clip_tolerance[i]))
			co[i]= 0.0f;
		else
			co[i]= val[i];
	}		
}

static void add_norm_if(float view_vec[3], float out[3], float out_flip[3], float fno[3])
{
	if((dot_v3v3(view_vec, fno)) > 0) {
		add_v3_v3v3(out, out, fno);
	} else {
		add_v3_v3v3(out_flip, out_flip, fno); /* out_flip is used when out is {0,0,0} */
	}
}

/* For draw/layer/flatten; finds average normal for all active vertices */
static void calc_area_normal(Sculpt *sd, SculptSession *ss, float area_normal[3], PBVHNode **nodes, int totnode)
{
	PBVH *bvh= ss->tree;
	StrokeCache *cache = ss->cache;
	const int view = 0; /* XXX: should probably be a flag, not number: brush_type==SCULPT_TOOL_DRAW ? sculptmode_brush()->view : 0; */
	float out[3] = {0.0f, 0.0f, 0.0f};
	float out_flip[3] = {0.0f, 0.0f, 0.0f};
	float out_dir[3];
	int n;

	copy_v3_v3(out_dir, cache->view_normal_symmetry);

	/* threaded loop over nodes */
	#pragma omp parallel for private(n) schedule(static)
	for(n=0; n<totnode; n++) {
		PBVHVertexIter vd;
		SculptBrushTest test;
		SculptUndoNode *unode;
		float fno[3];
		float nout[3] = {0.0f, 0.0f, 0.0f};
		float nout_flip[3] = {0.0f, 0.0f, 0.0f};
		
		// XXX push instead of get for thread safety in draw
		// brush .. lame, but also not harmful really
		unode= sculpt_undo_push_node(ss, nodes[n]);
		sculpt_brush_test_init(ss, &test);

		if(ss->cache->original) {
			BLI_pbvh_vertex_iter_begin(bvh, nodes[n], vd, PBVH_ITER_UNIQUE) {
				if(sculpt_brush_test(&test, unode->co[vd.i])) {
					normal_short_to_float_v3(fno, unode->no[vd.i]);
					add_norm_if(out_dir, nout, nout_flip, fno);
				}
			}
			BLI_pbvh_vertex_iter_end;
		}
		else {
			BLI_pbvh_vertex_iter_begin(bvh, nodes[n], vd, PBVH_ITER_UNIQUE) {
				if(sculpt_brush_test(&test, vd.co)) {
					if(vd.no) {
						normal_short_to_float_v3(fno, vd.no);
						add_norm_if(out_dir, nout, nout_flip, fno);
					}
					else
						add_norm_if(out_dir, nout, nout_flip, vd.fno);
				}
			}
			BLI_pbvh_vertex_iter_end;
		}

		#pragma omp critical
		{
			/* we sum per node and add together later for threads */
			add_v3_v3v3(out, out, nout);
			add_v3_v3v3(out_flip, out_flip, nout_flip);
		}
	}

	if (out[0]==0.0 && out[1]==0.0 && out[2]==0.0) {
		copy_v3_v3(out, out_flip);
	}
	
	normalize_v3(out);

	out[0] = out_dir[0] * view + out[0] * (10-view);
	out[1] = out_dir[1] * view + out[1] * (10-view);
	out[2] = out_dir[2] * view + out[2] * (10-view);
	
	normalize_v3(out);
	copy_v3_v3(area_normal, out);
}

static void do_draw_brush(Sculpt *sd, SculptSession *ss, PBVHNode **nodes, int totnode)
{
	Brush *brush = paint_brush(&sd->paint);
	float offset[3], area_normal[3];
	float bstrength= ss->cache->bstrength;
	int n;

	/* area normal */
	calc_area_normal(sd, ss, area_normal, nodes, totnode);

	/* offset with as much as possible factored in already */
	offset[0]= area_normal[0]*ss->cache->radius*ss->cache->scale[0]*bstrength;
	offset[1]= area_normal[1]*ss->cache->radius*ss->cache->scale[1]*bstrength;
	offset[2]= area_normal[2]*ss->cache->radius*ss->cache->scale[2]*bstrength;

	/* threaded loop over nodes */
	#pragma omp parallel for private(n) schedule(static)
	for(n=0; n<totnode; n++) {
		PBVHVertexIter vd;
		SculptBrushTest test;
		
		sculpt_undo_push_node(ss, nodes[n]);
		sculpt_brush_test_init(ss, &test);

		BLI_pbvh_vertex_iter_begin(ss->tree, nodes[n], vd, PBVH_ITER_UNIQUE) {
			if(sculpt_brush_test(&test, vd.co)) {
				/* offset vertex */
				float fade = tex_strength(ss, brush, vd.co, test.dist);
				float val[3]= {vd.co[0] + offset[0]*fade,
							   vd.co[1] + offset[1]*fade,
							   vd.co[2] + offset[2]*fade};

				sculpt_clip(sd, ss, vd.co, val);
				if(vd.mvert) vd.mvert->flag |= ME_VERT_PBVH_UPDATE;
			}
		}
		BLI_pbvh_vertex_iter_end;

		BLI_pbvh_node_mark_update(nodes[n]);
	}
}

/* For the smooth brush, uses the neighboring vertices around vert to calculate
   a smoothed location for vert. Skips corner vertices (used by only one
   polygon.) */
static void neighbor_average(SculptSession *ss, float avg[3], const int vert)
{
	int i, skip= -1, total=0;
	IndexNode *node= ss->fmap[vert].first;
	char ncount= BLI_countlist(&ss->fmap[vert]);
	MFace *f;

	avg[0] = avg[1] = avg[2] = 0;
		
	/* Don't modify corner vertices */
	if(ncount==1) {
		copy_v3_v3(avg, ss->mvert[vert].co);
		return;
	}

	while(node){
		f= &ss->mface[node->index];
		
		if(f->v4) {
			skip= (f->v1==vert?2:
			       f->v2==vert?3:
			       f->v3==vert?0:
			       f->v4==vert?1:-1);
		}

		for(i=0; i<(f->v4?4:3); ++i) {
			if(i != skip && (ncount!=2 || BLI_countlist(&ss->fmap[(&f->v1)[i]]) <= 2)) {
				add_v3_v3v3(avg, avg, ss->mvert[(&f->v1)[i]].co);
				++total;
			}
		}

		node= node->next;
	}

	if(total>0)
		mul_v3_fl(avg, 1.0f / total);
	else
		copy_v3_v3(avg, ss->mvert[vert].co);
}

static void do_mesh_smooth_brush(Sculpt *sd, SculptSession *ss, PBVHNode *node)
{
	Brush *brush = paint_brush(&sd->paint);
	float bstrength= ss->cache->bstrength;
	PBVHVertexIter vd;
	SculptBrushTest test;
	
	sculpt_brush_test_init(ss, &test);

	BLI_pbvh_vertex_iter_begin(ss->tree, node, vd, PBVH_ITER_UNIQUE) {
		if(sculpt_brush_test(&test, vd.co)) {
			float fade = tex_strength(ss, brush, vd.co, test.dist)*bstrength;
			float avg[3], val[3];

			CLAMP(fade, 0.0f, 1.0f);
			
			neighbor_average(ss, avg, vd.vert_indices[vd.i]);
			val[0] = vd.co[0]+(avg[0]-vd.co[0])*fade;
			val[1] = vd.co[1]+(avg[1]-vd.co[1])*fade;
			val[2] = vd.co[2]+(avg[2]-vd.co[2])*fade;
			
			sculpt_clip(sd, ss, vd.co, val);			
			if(vd.mvert) vd.mvert->flag |= ME_VERT_PBVH_UPDATE;
		}
	}
	BLI_pbvh_vertex_iter_end;
}

static void do_multires_smooth_brush(Sculpt *sd, SculptSession *ss, PBVHNode *node)
{
	Brush *brush = paint_brush(&sd->paint);
	SculptBrushTest test;
	DMGridData **griddata, *data;
	DMGridAdjacency *gridadj, *adj;
	float bstrength= ss->cache->bstrength;
	float co[3], (*tmpgrid)[3];
	int v1, v2, v3, v4;
	int *grid_indices, totgrid, gridsize, i, x, y;
			
	sculpt_brush_test_init(ss, &test);

	BLI_pbvh_node_get_grids(ss->tree, node, &grid_indices, &totgrid,
		NULL, &gridsize, &griddata, &gridadj);

	#pragma omp critical
	tmpgrid= MEM_mallocN(sizeof(float)*3*gridsize*gridsize, "tmpgrid");

	for(i = 0; i < totgrid; ++i) {
		data = griddata[grid_indices[i]];
		adj = &gridadj[grid_indices[i]];

		memset(tmpgrid, 0, sizeof(float)*3*gridsize*gridsize);

		/* average grid values */
		for(y = 0; y < gridsize-1; ++y)  {
			for(x = 0; x < gridsize-1; ++x)  {
				v1 = x + y*gridsize;
				v2 = (x + 1) + y*gridsize;
				v3 = (x + 1) + (y + 1)*gridsize;
				v4 = x + (y + 1)*gridsize;

				cent_quad_v3(co, data[v1].co, data[v2].co, data[v3].co, data[v4].co);
				mul_v3_fl(co, 0.25f);

				add_v3_v3(tmpgrid[v1], co);
				add_v3_v3(tmpgrid[v2], co);
				add_v3_v3(tmpgrid[v3], co);
				add_v3_v3(tmpgrid[v4], co);
			}
		}

		/* blend with existing coordinates */
		for(y = 0; y < gridsize; ++y)  {
			for(x = 0; x < gridsize; ++x)  {
				if(x == 0 && adj->index[0] == -1) continue;
				if(x == gridsize - 1 && adj->index[2] == -1) continue;
				if(y == 0 && adj->index[3] == -1) continue;
				if(y == gridsize - 1 && adj->index[1] == -1) continue;

				copy_v3_v3(co, data[x + y*gridsize].co);

				if(sculpt_brush_test(&test, co)) {
					float fade = tex_strength(ss, brush, co, test.dist)*bstrength;
					float avg[3], val[3];

					copy_v3_v3(avg, tmpgrid[x + y*gridsize]);
					if(x == 0 || x == gridsize - 1)
						mul_v3_fl(avg, 2.0f);
					if(y == 0 || y == gridsize - 1)
						mul_v3_fl(avg, 2.0f);

					CLAMP(fade, 0.0f, 1.0f);

					val[0] = co[0]+(avg[0]-co[0])*fade;
					val[1] = co[1]+(avg[1]-co[1])*fade;
					val[2] = co[2]+(avg[2]-co[2])*fade;
					
					sculpt_clip(sd, ss, data[x + y*gridsize].co, val);
				}
			}
		}
	}

	#pragma omp critical
	MEM_freeN(tmpgrid);
}

static void do_smooth_brush(Sculpt *sd, SculptSession *ss, PBVHNode **nodes, int totnode)
{
	int iteration, n;

	for(iteration = 0; iteration < 2; ++iteration) {
		#pragma omp parallel for private(n) schedule(static)
		for(n=0; n<totnode; n++) {
			sculpt_undo_push_node(ss, nodes[n]);

			if(ss->multires)
				do_multires_smooth_brush(sd, ss, nodes[n]);
			else if(ss->fmap)
				do_mesh_smooth_brush(sd, ss, nodes[n]);

			BLI_pbvh_node_mark_update(nodes[n]);
		}

		if(ss->multires)
			multires_stitch_grids(ss->ob);
	}
}

static void do_pinch_brush(Sculpt *sd, SculptSession *ss, PBVHNode **nodes, int totnode)
{
	Brush *brush = paint_brush(&sd->paint);
	float bstrength= ss->cache->bstrength;
	int n;

	#pragma omp parallel for private(n) schedule(static)
	for(n=0; n<totnode; n++) {
		PBVHVertexIter vd;
		SculptBrushTest test;
		
		sculpt_undo_push_node(ss, nodes[n]);
		sculpt_brush_test_init(ss, &test);

		BLI_pbvh_vertex_iter_begin(ss->tree, nodes[n], vd, PBVH_ITER_UNIQUE) {
			if(sculpt_brush_test(&test, vd.co)) {
				float fade = tex_strength(ss, brush, vd.co, test.dist)*bstrength;
				float val[3]= {vd.co[0]+(test.location[0]-vd.co[0])*fade,
							   vd.co[1]+(test.location[1]-vd.co[1])*fade,
							   vd.co[2]+(test.location[2]-vd.co[2])*fade};
				
				sculpt_clip(sd, ss, vd.co, val);			
				if(vd.mvert) vd.mvert->flag |= ME_VERT_PBVH_UPDATE;
			}
		}
		BLI_pbvh_vertex_iter_end;

		BLI_pbvh_node_mark_update(nodes[n]);
	}
}

static void do_grab_brush(Sculpt *sd, SculptSession *ss, PBVHNode **nodes, int totnode)
{
	Brush *brush = paint_brush(&sd->paint);
	float bstrength= ss->cache->bstrength;
	float grab_delta[3];
	int n;
	
	copy_v3_v3(grab_delta, ss->cache->grab_delta_symmetry);

	#pragma omp parallel for private(n) schedule(static)
	for(n=0; n<totnode; n++) {
		PBVHVertexIter vd;
		SculptBrushTest test;
		float (*origco)[3];
		
		origco= sculpt_undo_push_node(ss, nodes[n])->co;
		sculpt_brush_test_init(ss, &test);

		BLI_pbvh_vertex_iter_begin(ss->tree, nodes[n], vd, PBVH_ITER_UNIQUE) {
			if(sculpt_brush_test(&test, origco[vd.i])) {
				float fade = tex_strength(ss, brush, origco[vd.i], test.dist)*bstrength;
				float add[3]= {vd.co[0]+fade*grab_delta[0],
							   vd.co[1]+fade*grab_delta[1],
							   vd.co[2]+fade*grab_delta[2]};

				sculpt_clip(sd, ss, vd.co, add);			
				if(vd.mvert) vd.mvert->flag |= ME_VERT_PBVH_UPDATE;
			}
		}
		BLI_pbvh_vertex_iter_end;

		BLI_pbvh_node_mark_update(nodes[n]);
	}
}

static void do_layer_brush(Sculpt *sd, SculptSession *ss, PBVHNode **nodes, int totnode)
{
	Brush *brush = paint_brush(&sd->paint);
	float bstrength= ss->cache->bstrength;
	float area_normal[3], offset[3];
	float lim= ss->cache->radius / 4;
	int n;

	/* XXX not working yet for multires */
	if(ss->multires)
		return;

	if(ss->cache->flip)
		lim = -lim;

	calc_area_normal(sd, ss, area_normal, nodes, totnode);

	offset[0]= ss->cache->scale[0]*area_normal[0];
	offset[1]= ss->cache->scale[1]*area_normal[1];
	offset[2]= ss->cache->scale[2]*area_normal[2];

	#pragma omp parallel for private(n) schedule(static)
	for(n=0; n<totnode; n++) {
		PBVHVertexIter vd;
		SculptBrushTest test;
		float (*origco)[3];
		
		origco= sculpt_undo_push_node(ss, nodes[n])->co;
		sculpt_brush_test_init(ss, &test);

		BLI_pbvh_vertex_iter_begin(ss->tree, nodes[n], vd, PBVH_ITER_UNIQUE) {
			if(sculpt_brush_test(&test, vd.co)) {
				float fade = tex_strength(ss, brush, vd.co, test.dist)*bstrength;
				int index= vd.vert_indices[vd.i];
				float *disp= &ss->layer_disps[index];
				float val[3];
				
				*disp+= fade;
				
				/* Don't let the displacement go past the limit */
				if((lim < 0 && *disp < lim) || (lim > 0 && *disp > lim))
					*disp = lim;
				
				if(ss->layer_co && (brush->flag & BRUSH_PERSISTENT)) {
					/* persistent base */
					val[0] = ss->layer_co[index][0] + (*disp)*offset[0];
					val[1] = ss->layer_co[index][1] + (*disp)*offset[1];
					val[2] = ss->layer_co[index][2] + (*disp)*offset[2];
				}
				else {
					val[0] = origco[vd.i][0] + (*disp)*offset[0];
					val[1] = origco[vd.i][1] + (*disp)*offset[1];
					val[2] = origco[vd.i][2] + (*disp)*offset[2];
				}

				sculpt_clip(sd, ss, vd.co, val);
				if(vd.mvert) vd.mvert->flag |= ME_VERT_PBVH_UPDATE;
			}
		}
		BLI_pbvh_vertex_iter_end;

		BLI_pbvh_node_mark_update(nodes[n]);
	}
}

static void do_inflate_brush(Sculpt *sd, SculptSession *ss, PBVHNode **nodes, int totnode)
{
	Brush *brush = paint_brush(&sd->paint);
	float bstrength= ss->cache->bstrength;
	int n;

	#pragma omp parallel for private(n) schedule(static)
	for(n=0; n<totnode; n++) {
		PBVHVertexIter vd;
		SculptBrushTest test;
		
		sculpt_undo_push_node(ss, nodes[n]);
		sculpt_brush_test_init(ss, &test);

		BLI_pbvh_vertex_iter_begin(ss->tree, nodes[n], vd, PBVH_ITER_UNIQUE) {
			if(sculpt_brush_test(&test, vd.co)) {
				float fade = tex_strength(ss, brush, vd.co, test.dist)*bstrength;
				float add[3];

				if(vd.fno) copy_v3_v3(add, vd.fno);
				else normal_short_to_float_v3(add, vd.no);
				
				mul_v3_fl(add, fade * ss->cache->radius);
				add[0]*= ss->cache->scale[0];
				add[1]*= ss->cache->scale[1];
				add[2]*= ss->cache->scale[2];
				add_v3_v3v3(add, add, vd.co);
				
				sculpt_clip(sd, ss, vd.co, add);
				if(vd.mvert) vd.mvert->flag |= ME_VERT_PBVH_UPDATE;
			}
		}
		BLI_pbvh_vertex_iter_end;

<<<<<<< HEAD
=======
			float angle= atan2(fy, fx) - rot;
			float flen= sqrtf(fx*fx + fy*fy);
			
			fx = flen * cos(angle) + 0.5;
			fy = flen * sin(angle) + 0.5;

			avg= get_texcache_pixel_bilinear(ss, fx * ss->texcache_side, fy * ss->texcache_side);
		}
	}

	avg*= brush_curve_strength(br, len, ss->cache->radius); /* Falloff curve */

	return avg;
}

typedef struct {
	Sculpt *sd;
	SculptSession *ss;
	float radius_squared;
	ListBase *active_verts;
	float area_normal[3];
} SculptSearchSphereData;

/* Test AABB against sphere */
static int sculpt_search_sphere_cb(PBVHNode *node, void *data_v)
{
	SculptSearchSphereData *data = data_v;
	float *center = data->ss->cache->location, nearest[3];
	float t[3], bb_min[3], bb_max[3];
	int i;

	BLI_pbvh_node_get_BB(node, bb_min, bb_max);

	for(i = 0; i < 3; ++i) {
		if(bb_min[i] > center[i])
			nearest[i] = bb_min[i];
		else if(bb_max[i] < center[i])
			nearest[i] = bb_max[i];
		else
			nearest[i] = center[i]; 
	}
	
	sub_v3_v3v3(t, center, nearest);

	return t[0] * t[0] + t[1] * t[1] + t[2] * t[2] < data->radius_squared;
}

/* Handles clipping against a mirror modifier and SCULPT_LOCK axis flags */
static void sculpt_clip(Sculpt *sd, SculptSession *ss, float *co, const float val[3])
{
	int i;

	for(i=0; i<3; ++i) {
		if(sd->flags & (SCULPT_LOCK_X << i))
			continue;

		if((ss->cache->flag & (CLIP_X << i)) && (fabs(co[i]) <= ss->cache->clip_tolerance[i]))
			co[i]= 0.0f;
		else
			co[i]= val[i];
	}		
}

static void add_norm_if(float view_vec[3], float out[3], float out_flip[3], float fno[3])
{
	if((dot_v3v3(view_vec, fno)) > 0) {
		add_v3_v3v3(out, out, fno);
	} else {
		add_v3_v3v3(out_flip, out_flip, fno); /* out_flip is used when out is {0,0,0} */
	}
}

/* For draw/layer/flatten; finds average normal for all active vertices */
static void calc_area_normal(Sculpt *sd, SculptSession *ss, float area_normal[3], PBVHNode **nodes, int totnode)
{
	PBVH *bvh= ss->tree;
	StrokeCache *cache = ss->cache;
	const int view = 0; /* XXX: should probably be a flag, not number: brush_type==SCULPT_TOOL_DRAW ? sculptmode_brush()->view : 0; */
	float out[3] = {0.0f, 0.0f, 0.0f};
	float out_flip[3] = {0.0f, 0.0f, 0.0f};
	float out_dir[3];
	int n;

	copy_v3_v3(out_dir, cache->view_normal_symmetry);

	/* threaded loop over nodes */
	#pragma omp parallel for private(n) schedule(static)
	for(n=0; n<totnode; n++) {
		PBVHVertexIter vd;
		SculptBrushTest test;
		SculptUndoNode *unode;
		float fno[3];
		float nout[3] = {0.0f, 0.0f, 0.0f};
		float nout_flip[3] = {0.0f, 0.0f, 0.0f};
		
		// XXX push instead of get for thread safety in draw
		// brush .. lame, but also not harmful really
		unode= sculpt_undo_push_node(ss, nodes[n]);
		sculpt_brush_test_init(ss, &test);

		if(ss->cache->original) {
			BLI_pbvh_vertex_iter_begin(bvh, nodes[n], vd, PBVH_ITER_UNIQUE) {
				if(sculpt_brush_test(&test, unode->co[vd.i])) {
					normal_short_to_float_v3(fno, unode->no[vd.i]);
					add_norm_if(out_dir, nout, nout_flip, fno);
				}
			}
			BLI_pbvh_vertex_iter_end;
		}
		else {
			BLI_pbvh_vertex_iter_begin(bvh, nodes[n], vd, PBVH_ITER_UNIQUE) {
				if(sculpt_brush_test(&test, vd.co)) {
					if(vd.no) {
						normal_short_to_float_v3(fno, vd.no);
						add_norm_if(out_dir, nout, nout_flip, fno);
					}
					else
						add_norm_if(out_dir, nout, nout_flip, vd.fno);
				}
			}
			BLI_pbvh_vertex_iter_end;
		}

		#pragma omp critical
		{
			/* we sum per node and add together later for threads */
			add_v3_v3v3(out, out, nout);
			add_v3_v3v3(out_flip, out_flip, nout_flip);
		}
	}

	if (out[0]==0.0 && out[1]==0.0 && out[2]==0.0) {
		copy_v3_v3(out, out_flip);
	}
	
	normalize_v3(out);

	out[0] = out_dir[0] * view + out[0] * (10-view);
	out[1] = out_dir[1] * view + out[1] * (10-view);
	out[2] = out_dir[2] * view + out[2] * (10-view);
	
	normalize_v3(out);
	copy_v3_v3(area_normal, out);
}

static void do_draw_brush(Sculpt *sd, SculptSession *ss, PBVHNode **nodes, int totnode)
{
	Brush *brush = paint_brush(&sd->paint);
	float offset[3], area_normal[3];
	float bstrength= ss->cache->bstrength;
	int n;

	/* area normal */
	calc_area_normal(sd, ss, area_normal, nodes, totnode);

	/* offset with as much as possible factored in already */
	offset[0]= area_normal[0]*ss->cache->radius*ss->cache->scale[0]*bstrength;
	offset[1]= area_normal[1]*ss->cache->radius*ss->cache->scale[1]*bstrength;
	offset[2]= area_normal[2]*ss->cache->radius*ss->cache->scale[2]*bstrength;

	/* threaded loop over nodes */
	#pragma omp parallel for private(n) schedule(static)
	for(n=0; n<totnode; n++) {
		PBVHVertexIter vd;
		SculptBrushTest test;
		
		sculpt_undo_push_node(ss, nodes[n]);
		sculpt_brush_test_init(ss, &test);

		BLI_pbvh_vertex_iter_begin(ss->tree, nodes[n], vd, PBVH_ITER_UNIQUE) {
			if(sculpt_brush_test(&test, vd.co)) {
				/* offset vertex */
				float fade = tex_strength(ss, brush, vd.co, test.dist);
				float val[3]= {vd.co[0] + offset[0]*fade,
							   vd.co[1] + offset[1]*fade,
							   vd.co[2] + offset[2]*fade};

				sculpt_clip(sd, ss, vd.co, val);
				if(vd.mvert) vd.mvert->flag |= ME_VERT_PBVH_UPDATE;
			}
		}
		BLI_pbvh_vertex_iter_end;

		BLI_pbvh_node_mark_update(nodes[n]);
	}
}

/* For the smooth brush, uses the neighboring vertices around vert to calculate
   a smoothed location for vert. Skips corner vertices (used by only one
   polygon.) */
static void neighbor_average(SculptSession *ss, float avg[3], const int vert)
{
	int i, skip= -1, total=0;
	IndexNode *node= ss->fmap[vert].first;
	char ncount= BLI_countlist(&ss->fmap[vert]);
	MFace *f;

	avg[0] = avg[1] = avg[2] = 0;
		
	/* Don't modify corner vertices */
	if(ncount==1) {
		copy_v3_v3(avg, ss->mvert[vert].co);
		return;
	}

	while(node){
		f= &ss->mface[node->index];
		
		if(f->v4) {
			skip= (f->v1==vert?2:
			       f->v2==vert?3:
			       f->v3==vert?0:
			       f->v4==vert?1:-1);
		}

		for(i=0; i<(f->v4?4:3); ++i) {
			if(i != skip && (ncount!=2 || BLI_countlist(&ss->fmap[(&f->v1)[i]]) <= 2)) {
				add_v3_v3v3(avg, avg, ss->mvert[(&f->v1)[i]].co);
				++total;
			}
		}

		node= node->next;
	}

	if(total>0)
		mul_v3_fl(avg, 1.0f / total);
	else
		copy_v3_v3(avg, ss->mvert[vert].co);
}

static void do_mesh_smooth_brush(Sculpt *sd, SculptSession *ss, PBVHNode *node)
{
	Brush *brush = paint_brush(&sd->paint);
	float bstrength= ss->cache->bstrength;
	PBVHVertexIter vd;
	SculptBrushTest test;
	
	sculpt_brush_test_init(ss, &test);

	BLI_pbvh_vertex_iter_begin(ss->tree, node, vd, PBVH_ITER_UNIQUE) {
		if(sculpt_brush_test(&test, vd.co)) {
			float fade = tex_strength(ss, brush, vd.co, test.dist)*bstrength;
			float avg[3], val[3];

			CLAMP(fade, 0.0f, 1.0f);
			
			neighbor_average(ss, avg, vd.vert_indices[vd.i]);
			val[0] = vd.co[0]+(avg[0]-vd.co[0])*fade;
			val[1] = vd.co[1]+(avg[1]-vd.co[1])*fade;
			val[2] = vd.co[2]+(avg[2]-vd.co[2])*fade;
			
			sculpt_clip(sd, ss, vd.co, val);			
			if(vd.mvert) vd.mvert->flag |= ME_VERT_PBVH_UPDATE;
		}
	}
	BLI_pbvh_vertex_iter_end;
}

static void do_multires_smooth_brush(Sculpt *sd, SculptSession *ss, PBVHNode *node)
{
	Brush *brush = paint_brush(&sd->paint);
	SculptBrushTest test;
	DMGridData **griddata, *data;
	DMGridAdjacency *gridadj, *adj;
	float bstrength= ss->cache->bstrength;
	float co[3], (*tmpgrid)[3];
	int v1, v2, v3, v4;
	int *grid_indices, totgrid, gridsize, i, x, y;
			
	sculpt_brush_test_init(ss, &test);

	BLI_pbvh_node_get_grids(ss->tree, node, &grid_indices, &totgrid,
		NULL, &gridsize, &griddata, &gridadj);

	#pragma omp critical
	tmpgrid= MEM_mallocN(sizeof(float)*3*gridsize*gridsize, "tmpgrid");

	for(i = 0; i < totgrid; ++i) {
		data = griddata[grid_indices[i]];
		adj = &gridadj[grid_indices[i]];

		memset(tmpgrid, 0, sizeof(float)*3*gridsize*gridsize);

		/* average grid values */
		for(y = 0; y < gridsize-1; ++y)  {
			for(x = 0; x < gridsize-1; ++x)  {
				v1 = x + y*gridsize;
				v2 = (x + 1) + y*gridsize;
				v3 = (x + 1) + (y + 1)*gridsize;
				v4 = x + (y + 1)*gridsize;

				cent_quad_v3(co, data[v1].co, data[v2].co, data[v3].co, data[v4].co);
				mul_v3_fl(co, 0.25f);

				add_v3_v3(tmpgrid[v1], co);
				add_v3_v3(tmpgrid[v2], co);
				add_v3_v3(tmpgrid[v3], co);
				add_v3_v3(tmpgrid[v4], co);
			}
		}

		/* blend with existing coordinates */
		for(y = 0; y < gridsize; ++y)  {
			for(x = 0; x < gridsize; ++x)  {
				if(x == 0 && adj->index[0] == -1) continue;
				if(x == gridsize - 1 && adj->index[2] == -1) continue;
				if(y == 0 && adj->index[3] == -1) continue;
				if(y == gridsize - 1 && adj->index[1] == -1) continue;

				copy_v3_v3(co, data[x + y*gridsize].co);

				if(sculpt_brush_test(&test, co)) {
					float fade = tex_strength(ss, brush, co, test.dist)*bstrength;
					float avg[3], val[3];

					copy_v3_v3(avg, tmpgrid[x + y*gridsize]);
					if(x == 0 || x == gridsize - 1)
						mul_v3_fl(avg, 2.0f);
					if(y == 0 || y == gridsize - 1)
						mul_v3_fl(avg, 2.0f);

					CLAMP(fade, 0.0f, 1.0f);

					val[0] = co[0]+(avg[0]-co[0])*fade;
					val[1] = co[1]+(avg[1]-co[1])*fade;
					val[2] = co[2]+(avg[2]-co[2])*fade;
					
					sculpt_clip(sd, ss, data[x + y*gridsize].co, val);
				}
			}
		}
	}

	#pragma omp critical
	MEM_freeN(tmpgrid);
}

static void do_smooth_brush(Sculpt *sd, SculptSession *ss, PBVHNode **nodes, int totnode)
{
	int iteration, n;

	for(iteration = 0; iteration < 2; ++iteration) {
		#pragma omp parallel for private(n) schedule(static)
		for(n=0; n<totnode; n++) {
			sculpt_undo_push_node(ss, nodes[n]);

			if(ss->multires)
				do_multires_smooth_brush(sd, ss, nodes[n]);
			else if(ss->fmap)
				do_mesh_smooth_brush(sd, ss, nodes[n]);

			BLI_pbvh_node_mark_update(nodes[n]);
		}

		if(ss->multires)
			multires_stitch_grids(ss->ob);
	}
}

static void do_pinch_brush(Sculpt *sd, SculptSession *ss, PBVHNode **nodes, int totnode)
{
	Brush *brush = paint_brush(&sd->paint);
	float bstrength= ss->cache->bstrength;
	int n;

	#pragma omp parallel for private(n) schedule(static)
	for(n=0; n<totnode; n++) {
		PBVHVertexIter vd;
		SculptBrushTest test;
		
		sculpt_undo_push_node(ss, nodes[n]);
		sculpt_brush_test_init(ss, &test);

		BLI_pbvh_vertex_iter_begin(ss->tree, nodes[n], vd, PBVH_ITER_UNIQUE) {
			if(sculpt_brush_test(&test, vd.co)) {
				float fade = tex_strength(ss, brush, vd.co, test.dist)*bstrength;
				float val[3]= {vd.co[0]+(test.location[0]-vd.co[0])*fade,
							   vd.co[1]+(test.location[1]-vd.co[1])*fade,
							   vd.co[2]+(test.location[2]-vd.co[2])*fade};
				
				sculpt_clip(sd, ss, vd.co, val);			
				if(vd.mvert) vd.mvert->flag |= ME_VERT_PBVH_UPDATE;
			}
		}
		BLI_pbvh_vertex_iter_end;

		BLI_pbvh_node_mark_update(nodes[n]);
	}
}

static void do_grab_brush(Sculpt *sd, SculptSession *ss, PBVHNode **nodes, int totnode)
{
	Brush *brush = paint_brush(&sd->paint);
	float bstrength= ss->cache->bstrength;
	float grab_delta[3];
	int n;
	
	copy_v3_v3(grab_delta, ss->cache->grab_delta_symmetry);

	#pragma omp parallel for private(n) schedule(static)
	for(n=0; n<totnode; n++) {
		PBVHVertexIter vd;
		SculptBrushTest test;
		float (*origco)[3];
		
		origco= sculpt_undo_push_node(ss, nodes[n])->co;
		sculpt_brush_test_init(ss, &test);

		BLI_pbvh_vertex_iter_begin(ss->tree, nodes[n], vd, PBVH_ITER_UNIQUE) {
			if(sculpt_brush_test(&test, origco[vd.i])) {
				float fade = tex_strength(ss, brush, origco[vd.i], test.dist)*bstrength;
				float add[3]= {vd.co[0]+fade*grab_delta[0],
							   vd.co[1]+fade*grab_delta[1],
							   vd.co[2]+fade*grab_delta[2]};

				sculpt_clip(sd, ss, vd.co, add);			
				if(vd.mvert) vd.mvert->flag |= ME_VERT_PBVH_UPDATE;
			}
		}
		BLI_pbvh_vertex_iter_end;

		BLI_pbvh_node_mark_update(nodes[n]);
	}
}

static void do_layer_brush(Sculpt *sd, SculptSession *ss, PBVHNode **nodes, int totnode)
{
	Brush *brush = paint_brush(&sd->paint);
	float bstrength= ss->cache->bstrength;
	float area_normal[3], offset[3];
	float lim= ss->cache->radius / 4;
	int n;

	/* XXX not working yet for multires */
	if(ss->multires)
		return;

	if(ss->cache->flip)
		lim = -lim;

	calc_area_normal(sd, ss, area_normal, nodes, totnode);

	offset[0]= ss->cache->scale[0]*area_normal[0];
	offset[1]= ss->cache->scale[1]*area_normal[1];
	offset[2]= ss->cache->scale[2]*area_normal[2];

	#pragma omp parallel for private(n) schedule(static)
	for(n=0; n<totnode; n++) {
		PBVHVertexIter vd;
		SculptBrushTest test;
		float (*origco)[3];
		
		origco= sculpt_undo_push_node(ss, nodes[n])->co;
		sculpt_brush_test_init(ss, &test);

		BLI_pbvh_vertex_iter_begin(ss->tree, nodes[n], vd, PBVH_ITER_UNIQUE) {
			if(sculpt_brush_test(&test, vd.co)) {
				float fade = tex_strength(ss, brush, vd.co, test.dist)*bstrength;
				int index= vd.vert_indices[vd.i];
				float *disp= &ss->layer_disps[index];
				float val[3];
				
				*disp+= fade;
				
				/* Don't let the displacement go past the limit */
				if((lim < 0 && *disp < lim) || (lim > 0 && *disp > lim))
					*disp = lim;
				
				if(ss->layer_co && (brush->flag & BRUSH_PERSISTENT)) {
					/* persistent base */
					val[0] = ss->layer_co[index][0] + (*disp)*offset[0];
					val[1] = ss->layer_co[index][1] + (*disp)*offset[1];
					val[2] = ss->layer_co[index][2] + (*disp)*offset[2];
				}
				else {
					val[0] = origco[vd.i][0] + (*disp)*offset[0];
					val[1] = origco[vd.i][1] + (*disp)*offset[1];
					val[2] = origco[vd.i][2] + (*disp)*offset[2];
				}

				sculpt_clip(sd, ss, vd.co, val);
				if(vd.mvert) vd.mvert->flag |= ME_VERT_PBVH_UPDATE;
			}
		}
		BLI_pbvh_vertex_iter_end;

		BLI_pbvh_node_mark_update(nodes[n]);
	}
}

static void do_inflate_brush(Sculpt *sd, SculptSession *ss, PBVHNode **nodes, int totnode)
{
	Brush *brush = paint_brush(&sd->paint);
	float bstrength= ss->cache->bstrength;
	int n;

	#pragma omp parallel for private(n) schedule(static)
	for(n=0; n<totnode; n++) {
		PBVHVertexIter vd;
		SculptBrushTest test;
		
		sculpt_undo_push_node(ss, nodes[n]);
		sculpt_brush_test_init(ss, &test);

		BLI_pbvh_vertex_iter_begin(ss->tree, nodes[n], vd, PBVH_ITER_UNIQUE) {
			if(sculpt_brush_test(&test, vd.co)) {
				float fade = tex_strength(ss, brush, vd.co, test.dist)*bstrength;
				float add[3];

				if(vd.fno) copy_v3_v3(add, vd.fno);
				else normal_short_to_float_v3(add, vd.no);
				
				mul_v3_fl(add, fade * ss->cache->radius);
				add[0]*= ss->cache->scale[0];
				add[1]*= ss->cache->scale[1];
				add[2]*= ss->cache->scale[2];
				add_v3_v3v3(add, add, vd.co);
				
				sculpt_clip(sd, ss, vd.co, add);
				if(vd.mvert) vd.mvert->flag |= ME_VERT_PBVH_UPDATE;
			}
		}
		BLI_pbvh_vertex_iter_end;

>>>>>>> 7a76bc9a
		BLI_pbvh_node_mark_update(nodes[n]);
	}
}

static void calc_flatten_center(Sculpt *sd, SculptSession *ss, PBVHNode **nodes, int totnode, float co[3])
{
	float outer_dist[FLATTEN_SAMPLE_SIZE];
	float outer_co[FLATTEN_SAMPLE_SIZE][3];
	int i, n;
	
	for(i = 0; i < FLATTEN_SAMPLE_SIZE; ++i) {
		zero_v3(outer_co[i]);
		outer_dist[i]= -1.0f;
	}
		
	#pragma omp parallel for private(n) schedule(static)
	for(n=0; n<totnode; n++) {
		PBVHVertexIter vd;
		SculptBrushTest test;
		int j;
		
		sculpt_undo_push_node(ss, nodes[n]);
		sculpt_brush_test_init(ss, &test);

		BLI_pbvh_vertex_iter_begin(ss->tree, nodes[n], vd, PBVH_ITER_UNIQUE) {
			if(sculpt_brush_test(&test, vd.co)) {
				for(j = 0; j < FLATTEN_SAMPLE_SIZE; ++j) {
					if(test.dist > outer_dist[j]) {
						copy_v3_v3(outer_co[j], vd.co);
						outer_dist[j] = test.dist;
						break;
					}
				}
			}
		}
		BLI_pbvh_vertex_iter_end;

		BLI_pbvh_node_mark_update(nodes[n]);
	}
	
	co[0] = co[1] = co[2] = 0.0f;
	for(i = 0; i < FLATTEN_SAMPLE_SIZE; ++i)
		if(outer_dist[i] >= 0.0f)
			add_v3_v3v3(co, co, outer_co[i]);
	mul_v3_fl(co, 1.0f / FLATTEN_SAMPLE_SIZE);
}

/* Projects a point onto a plane along the plane's normal */
static void point_plane_project(float intr[3], float co[3], float plane_normal[3], float plane_center[3])
{
	float p1[3], sub1[3], sub2[3];

	/* Find the intersection between squash-plane and vertex (along the area normal) */
	sub_v3_v3v3(p1, co, plane_normal);
	sub_v3_v3v3(sub1, plane_center, p1);
	sub_v3_v3v3(sub2, co, p1);
	sub_v3_v3v3(intr, co, p1);
	mul_v3_fl(intr, dot_v3v3(plane_normal, sub1) / dot_v3v3(plane_normal, sub2));
	add_v3_v3v3(intr, intr, p1);
}

static int plane_point_side(float co[3], float plane_normal[3], float plane_center[3], int flip)
{
	float delta[3];
	float d;

	sub_v3_v3v3(delta, co, plane_center);
	d = dot_v3v3(plane_normal, delta);

	if(flip)
		d = -d;

	return d <= 0.0f;
}

static void do_flatten_clay_brush(Sculpt *sd, SculptSession *ss, PBVHNode **nodes, int totnode, int clay)
{
	/* area_normal and cntr define the plane towards which vertices are squashed */
	Brush *brush = paint_brush(&sd->paint);
	float bstrength= ss->cache->bstrength;
	float area_normal[3];
	float cntr[3], cntr2[3], bstr = 0;
	int n, flip = 0;

	calc_area_normal(sd, ss, area_normal, nodes, totnode);
	calc_flatten_center(sd, ss, nodes, totnode, cntr);

	if(clay) {
		bstr= brush_strength(sd, ss->cache);
		/* Limit clay application to here */
		cntr2[0]=cntr[0]+area_normal[0]*bstr*ss->cache->scale[0];
		cntr2[1]=cntr[1]+area_normal[1]*bstr*ss->cache->scale[1];
		cntr2[2]=cntr[2]+area_normal[2]*bstr*ss->cache->scale[2];
		flip = bstr < 0;
	}

	#pragma omp parallel for private(n) schedule(static)
	for(n=0; n<totnode; n++) {
		PBVHVertexIter vd;
		SculptBrushTest test;
		
		sculpt_undo_push_node(ss, nodes[n]);
		sculpt_brush_test_init(ss, &test);

		BLI_pbvh_vertex_iter_begin(ss->tree, nodes[n], vd, PBVH_ITER_UNIQUE) {
			if(sculpt_brush_test(&test, vd.co)) {
				float intr[3], val[3];
				
				if(!clay || plane_point_side(vd.co, area_normal, cntr2, flip)) {
					const float fade = tex_strength(ss, brush, vd.co, test.dist)*bstrength;

					/* Find the intersection between squash-plane and vertex (along the area normal) */		
					point_plane_project(intr, vd.co, area_normal, cntr);

					sub_v3_v3v3(val, intr, vd.co);

					if(clay) {
						if(bstr > FLT_EPSILON)
							mul_v3_fl(val, fade / bstr);
						else
							mul_v3_fl(val, fade);
						/* Clay displacement */
						val[0]+=area_normal[0] * ss->cache->scale[0]*fade;
						val[1]+=area_normal[1] * ss->cache->scale[1]*fade;
						val[2]+=area_normal[2] * ss->cache->scale[2]*fade;
					}
					else
						mul_v3_fl(val, fabs(fade));

					add_v3_v3v3(val, val, vd.co);

					sculpt_clip(sd, ss, vd.co, val);
					if(vd.mvert) vd.mvert->flag |= ME_VERT_PBVH_UPDATE;
				}
			}
		}
		BLI_pbvh_vertex_iter_end;

		BLI_pbvh_node_mark_update(nodes[n]);
	}
}

static void do_brush_action(Sculpt *sd, SculptSession *ss, StrokeCache *cache)
{
	SculptSearchSphereData data;
	Brush *brush = paint_brush(&sd->paint);
	PBVHNode **nodes= NULL;
	int totnode;

	data.ss = ss;
	data.sd = sd;
	data.radius_squared = ss->cache->radius * ss->cache->radius;

	/* Build a list of all nodes that are potentially within the brush's
	   area of influence */
	if(brush->sculpt_tool == SCULPT_TOOL_GRAB) {
		if(cache->first_time) {
			/* For the grab tool we store these nodes once in the beginning
			   and then reuse them. */
			BLI_pbvh_search_gather(ss->tree, sculpt_search_sphere_cb, &data,
				&nodes, &totnode);
			
			ss->cache->grab_active_nodes[ss->cache->symmetry]= nodes;
			ss->cache->grab_active_totnode[ss->cache->symmetry]= totnode;
			copy_v3_v3(ss->cache->grab_active_location[ss->cache->symmetry], ss->cache->location);
		}
		else {
			nodes= ss->cache->grab_active_nodes[ss->cache->symmetry];
			totnode= ss->cache->grab_active_totnode[ss->cache->symmetry];
			copy_v3_v3(ss->cache->location, ss->cache->grab_active_location[ss->cache->symmetry]);
		}
	}
	else {
		BLI_pbvh_search_gather(ss->tree, sculpt_search_sphere_cb, &data,
			&nodes, &totnode);
	}

	/* Only act if some verts are inside the brush area */
	if(totnode) {
		/* Apply one type of brush action */
		switch(brush->sculpt_tool){
		case SCULPT_TOOL_DRAW:
			do_draw_brush(sd, ss, nodes, totnode);
			break;
		case SCULPT_TOOL_SMOOTH:
			do_smooth_brush(sd, ss, nodes, totnode);
			break;
		case SCULPT_TOOL_PINCH:
			do_pinch_brush(sd, ss, nodes, totnode);
			break;
		case SCULPT_TOOL_INFLATE:
			do_inflate_brush(sd, ss, nodes, totnode);
			break;
		case SCULPT_TOOL_GRAB:
			do_grab_brush(sd, ss, nodes, totnode);
			break;
		case SCULPT_TOOL_LAYER:
			do_layer_brush(sd, ss, nodes, totnode);
			break;
		case SCULPT_TOOL_FLATTEN:
			do_flatten_clay_brush(sd, ss, nodes, totnode, 0);
			break;
		case SCULPT_TOOL_CLAY:
			do_flatten_clay_brush(sd, ss, nodes, totnode, 1);
			break;
		}
	
		/* copy the modified vertices from mesh to the active key */
		if(ss->kb) mesh_to_key(ss->ob->data, ss->kb);
		
		if((brush->sculpt_tool != SCULPT_TOOL_GRAB) && nodes)
			MEM_freeN(nodes);
	}	
}

/* Flip all the editdata across the axis/axes specified by symm. Used to
   calculate multiple modifications to the mesh when symmetry is enabled. */
static void calc_brushdata_symm(StrokeCache *cache, const char symm)
{
	flip_coord(cache->location, cache->true_location, symm);
	flip_coord(cache->view_normal_symmetry, cache->view_normal, symm);
	flip_coord(cache->grab_delta_symmetry, cache->grab_delta, symm);
	cache->symmetry= symm;
}

static void do_symmetrical_brush_actions(Sculpt *sd, SculptSession *ss)
{
	StrokeCache *cache = ss->cache;
	const char symm = sd->flags & 7;
	int i;

	copy_v3_v3(cache->location, cache->true_location);
	copy_v3_v3(cache->grab_delta_symmetry, cache->grab_delta);
	cache->symmetry = 0;
	cache->bstrength = brush_strength(sd, cache);
	do_brush_action(sd, ss, cache);

	for(i = 1; i <= symm; ++i) {
		if(symm & i && (symm != 5 || i != 3) && (symm != 6 || (i != 3 && i != 5))) {
			calc_brushdata_symm(cache, i);
			do_brush_action(sd, ss, cache);
		}
	}

	cache->first_time = 0;
}

static void sculpt_update_tex(Sculpt *sd, SculptSession *ss)
{
	Brush *brush = paint_brush(&sd->paint);

	if(ss->texcache) {
		MEM_freeN(ss->texcache);
		ss->texcache= NULL;
	}

	/* Need to allocate a bigger buffer for bigger brush size */
	ss->texcache_side = brush->size * 2;
	if(!ss->texcache || ss->texcache_side > ss->texcache_actual) {
		ss->texcache = brush_gen_texture_cache(brush, brush->size);
		ss->texcache_actual = ss->texcache_side;
	}
}

/* Checks whether full update mode (slower) needs to be used to work with modifiers */
static int sculpt_modifiers_active(Scene *scene, Object *ob)
{
	ModifierData *md;
	
	for(md= modifiers_getVirtualModifierList(ob); md; md= md->next) {
<<<<<<< HEAD
		if(modifier_isEnabled(md, eModifierMode_Realtime))
=======
		if(modifier_isEnabled(scene, md, eModifierMode_Realtime))
>>>>>>> 7a76bc9a
			if(!ELEM(md->type, eModifierType_Multires, eModifierType_ShapeKey))
				return 1;
	}
	
	return 0;
}

/* Sculpt mode handles multires differently from regular meshes, but only if
   it's the last modifier on the stack and it is not on the first level */
struct MultiresModifierData *sculpt_multires_active(Object *ob)
{
	ModifierData *md, *nmd;
	
	for(md= modifiers_getVirtualModifierList(ob); md; md= md->next) {
		if(md->type == eModifierType_Multires) {
			MultiresModifierData *mmd= (MultiresModifierData*)md;

			/* Check if any of the modifiers after multires are active
			 * if not it can use the multires struct */
			for (nmd= md->next; nmd; nmd= nmd->next)
				if(nmd->mode & eModifierMode_Realtime)
					break;

			if(!nmd && mmd->sculptlvl > 0)
				return mmd;
		}
	}

	return NULL;
}

void sculpt_key_to_mesh(KeyBlock *kb, Object *ob)
{
	Mesh *me= ob->data;

	key_to_mesh(kb, me);
	mesh_calc_normals(me->mvert, me->totvert, me->mface, me->totface, NULL);
}
<<<<<<< HEAD

void sculpt_mesh_to_key(Object *ob, KeyBlock *kb)
{
	Mesh *me= ob->data;

=======

void sculpt_mesh_to_key(Object *ob, KeyBlock *kb)
{
	Mesh *me= ob->data;

>>>>>>> 7a76bc9a
	mesh_to_key(me, kb);
}

void sculpt_update_mesh_elements(Scene *scene, Object *ob, int need_fmap)
{
	DerivedMesh *dm = mesh_get_derived_final(scene, ob, 0);
	SculptSession *ss = ob->sculpt;
	
	ss->ob= ob;

	if((ob->shapeflag & OB_SHAPE_LOCK) && !sculpt_multires_active(ob)) {
		ss->kb= ob_get_keyblock(ob);
		ss->refkb= ob_get_reference_keyblock(ob);
	}
	else {
		ss->kb= NULL;
		ss->refkb= NULL;
	}

	/* need to make PBVH with shape key coordinates */
	if(ss->kb) sculpt_key_to_mesh(ss->kb, ss->ob);

	if((ss->multires = sculpt_multires_active(ob))) {
		ss->totvert = dm->getNumVerts(dm);
		ss->totface = dm->getNumFaces(dm);
		ss->mvert= NULL;
		ss->mface= NULL;
		ss->face_normals= NULL;
	}
	else {
		Mesh *me = get_mesh(ob);
		ss->totvert = me->totvert;
		ss->totface = me->totface;
		ss->mvert = me->mvert;
		ss->mface = me->mface;
		ss->face_normals = NULL;
	}

	ss->tree = dm->getPBVH(ob, dm);
	ss->fmap = (need_fmap && dm->getFaceMap)? dm->getFaceMap(ob, dm): NULL;
}

static int sculpt_mode_poll(bContext *C)
{
	Object *ob = CTX_data_active_object(C);
	return ob && ob->mode & OB_MODE_SCULPT;
}

int sculpt_poll(bContext *C)
{
	return sculpt_mode_poll(C) && paint_poll(C);
}

static char *sculpt_tool_name(Sculpt *sd)
{
	Brush *brush = paint_brush(&sd->paint);

	switch(brush->sculpt_tool) {
	case SCULPT_TOOL_DRAW:
		return "Draw Brush"; break;
	case SCULPT_TOOL_SMOOTH:
		return "Smooth Brush"; break;
	case SCULPT_TOOL_PINCH:
		return "Pinch Brush"; break;
	case SCULPT_TOOL_INFLATE:
		return "Inflate Brush"; break;
	case SCULPT_TOOL_GRAB:
		return "Grab Brush"; break;
	case SCULPT_TOOL_LAYER:
		return "Layer Brush"; break;
	case SCULPT_TOOL_FLATTEN:
 		return "Flatten Brush"; break;
	default:
		return "Sculpting"; break;
	}
}

/**** Radial control ****/
static int sculpt_radial_control_invoke(bContext *C, wmOperator *op, wmEvent *event)
{
	Paint *p = paint_get_active(CTX_data_scene(C));
	Brush *brush = paint_brush(p);

	WM_paint_cursor_end(CTX_wm_manager(C), p->paint_cursor);
	p->paint_cursor = NULL;
	brush_radial_control_invoke(op, brush, 1);
	return WM_radial_control_invoke(C, op, event);
}

static int sculpt_radial_control_modal(bContext *C, wmOperator *op, wmEvent *event)
{
	int ret = WM_radial_control_modal(C, op, event);
	if(ret != OPERATOR_RUNNING_MODAL)
		paint_cursor_start(C, sculpt_poll);
	return ret;
}

static int sculpt_radial_control_exec(bContext *C, wmOperator *op)
{
	Brush *brush = paint_brush(&CTX_data_tool_settings(C)->sculpt->paint);
	int ret = brush_radial_control_exec(op, brush, 1);

	WM_event_add_notifier(C, NC_BRUSH|NA_EDITED, brush);

	return ret;
}

static void SCULPT_OT_radial_control(wmOperatorType *ot)
{
	WM_OT_radial_control_partial(ot);

	ot->name= "Sculpt Radial Control";
	ot->idname= "SCULPT_OT_radial_control";

	ot->invoke= sculpt_radial_control_invoke;
	ot->modal= sculpt_radial_control_modal;
	ot->exec= sculpt_radial_control_exec;
	ot->poll= sculpt_poll;

	ot->flag= OPTYPE_REGISTER|OPTYPE_UNDO|OPTYPE_BLOCKING;
}

/**** Operator for applying a stroke (various attributes including mouse path)
      using the current brush. ****/

static float unproject_brush_radius(Object *ob, ViewContext *vc, float center[3], float offset)
{
	float delta[3], scale, loc[3];

	mul_v3_m4v3(loc, ob->obmat, center);

	initgrabz(vc->rv3d, loc[0], loc[1], loc[2]);
	window_to_3d_delta(vc->ar, delta, offset, 0);

	scale= fabsf(mat4_to_scale(ob->obmat));
	scale= (scale == 0.0f)? 1.0f: scale;

	return len_v3(delta)/scale;
}

static void sculpt_cache_free(StrokeCache *cache)
{
	int i;
	if(cache->face_norms)
		MEM_freeN(cache->face_norms);
	if(cache->mats)
		MEM_freeN(cache->mats);
	for(i = 0; i < 8; ++i) {
		if(cache->grab_active_nodes[i])
			MEM_freeN(cache->grab_active_nodes[i]);
	}
	MEM_freeN(cache);
}

/* Initialize the stroke cache invariants from operator properties */
static void sculpt_update_cache_invariants(Sculpt *sd, SculptSession *ss, bContext *C, wmOperator *op)
{
	StrokeCache *cache = MEM_callocN(sizeof(StrokeCache), "stroke cache");
	Brush *brush = paint_brush(&sd->paint);
	ViewContext *vc = paint_stroke_view_context(op->customdata);
	int i;

	ss->cache = cache;

	RNA_float_get_array(op->ptr, "scale", cache->scale);
	cache->flag = RNA_int_get(op->ptr, "flag");
	RNA_float_get_array(op->ptr, "clip_tolerance", cache->clip_tolerance);
	RNA_float_get_array(op->ptr, "initial_mouse", cache->initial_mouse);

	copy_v2_v2(cache->mouse, cache->initial_mouse);
	copy_v2_v2(cache->tex_mouse, cache->initial_mouse);

	/* Truly temporary data that isn't stored in properties */

	cache->vc = vc;
	cache->brush = brush;

	cache->mats = MEM_callocN(sizeof(bglMats), "sculpt bglMats");
	view3d_get_transformation(vc->ar, vc->rv3d, vc->obact, cache->mats);

	/* Initialize layer brush displacements and persistent coords */
	if(brush->sculpt_tool == SCULPT_TOOL_LAYER && !ss->multires) {
		if(!ss->layer_disps || !(brush->flag & BRUSH_PERSISTENT)) {
			if(ss->layer_disps)
				MEM_freeN(ss->layer_disps);
			ss->layer_disps = MEM_callocN(sizeof(float) * ss->totvert, "layer brush displacements");
		}
		if(!ss->layer_co && (brush->flag & BRUSH_PERSISTENT)) {
			if(!ss->layer_co)
				ss->layer_co= MEM_mallocN(sizeof(float) * 3 * ss->totvert,
								       "sculpt mesh vertices copy");
			for(i = 0; i < ss->totvert; ++i)
				copy_v3_v3(ss->layer_co[i], ss->mvert[i].co);
		}
	}

	/* Make copies of the mesh vertex locations and normals for some tools */
	if(brush->flag & BRUSH_ANCHORED) {
		if(ss->face_normals) {
			float *fn = ss->face_normals;
			cache->face_norms= MEM_mallocN(sizeof(float) * 3 * ss->totface, "Sculpt face norms");
			for(i = 0; i < ss->totface; ++i, fn += 3)
				copy_v3_v3(cache->face_norms[i], fn);
		}

		cache->original = 1;
	}

	if(ELEM3(brush->sculpt_tool, SCULPT_TOOL_DRAW, SCULPT_TOOL_LAYER, SCULPT_TOOL_INFLATE))
		if(!(brush->flag & BRUSH_ACCUMULATE))
			cache->original = 1;

	cache->rotation = 0;
	cache->first_time = 1;
}

/* Initialize the stroke cache variants from operator properties */
static void sculpt_update_cache_variants(Sculpt *sd, SculptSession *ss, struct PaintStroke *stroke, PointerRNA *ptr)
{
	StrokeCache *cache = ss->cache;
	Brush *brush = paint_brush(&sd->paint);
	
	int dx, dy;

	if(!(brush->flag & BRUSH_ANCHORED) || cache->first_time)
		RNA_float_get_array(ptr, "location", cache->true_location);
	cache->flip = RNA_boolean_get(ptr, "flip");
	RNA_float_get_array(ptr, "mouse", cache->mouse);
	cache->pressure = RNA_float_get(ptr, "pressure");
	
	/* Truly temporary data that isn't stored in properties */

	cache->previous_pixel_radius = cache->pixel_radius;
	cache->pixel_radius = brush->size;

	if(cache->first_time)
		cache->initial_radius = unproject_brush_radius(ss->ob, cache->vc, cache->true_location, brush->size);

	if(brush->flag & BRUSH_SIZE_PRESSURE && brush->sculpt_tool != SCULPT_TOOL_GRAB) {
		cache->pixel_radius *= cache->pressure;
		cache->radius = cache->initial_radius * cache->pressure;
	}
	else
		cache->radius = cache->initial_radius;

	if(!(brush->flag & BRUSH_ANCHORED))
		copy_v2_v2(cache->tex_mouse, cache->mouse);

	if(brush->flag & BRUSH_ANCHORED) {
		dx = cache->mouse[0] - cache->initial_mouse[0];
		dy = cache->mouse[1] - cache->initial_mouse[1];
		cache->pixel_radius = sqrt(dx*dx + dy*dy);
		cache->radius = unproject_brush_radius(ss->ob, paint_stroke_view_context(stroke),
						       cache->true_location, cache->pixel_radius);
		cache->rotation = atan2(dy, dx);
	}
	else if(brush->flag & BRUSH_RAKE) {
		int update;

		dx = cache->last_rake[0] - cache->mouse[0];
		dy = cache->last_rake[1] - cache->mouse[1];

		update = dx*dx + dy*dy > 100;

		/* To prevent jitter, only update the angle if the mouse has moved over 10 pixels */
		if(update && !cache->first_time)
			cache->rotation = M_PI_2 + atan2(dy, dx);

		if(update || cache->first_time) {
			cache->last_rake[0] = cache->mouse[0];
			cache->last_rake[1] = cache->mouse[1];
		}
	}

	/* Find the grab delta */
	if(brush->sculpt_tool == SCULPT_TOOL_GRAB) {
		float grab_location[3];

		if(cache->first_time)
			copy_v3_v3(cache->orig_grab_location, cache->true_location);

		initgrabz(cache->vc->rv3d, cache->orig_grab_location[0], cache->orig_grab_location[1], cache->orig_grab_location[2]);
		window_to_3d_delta(cache->vc->ar, grab_location, cache->mouse[0], cache->mouse[1]);

		if(!cache->first_time)
			sub_v3_v3v3(cache->grab_delta, grab_location, cache->old_grab_location);
		copy_v3_v3(cache->old_grab_location, grab_location);
	}
}

static void sculpt_stroke_modifiers_check(bContext *C, SculptSession *ss)
{
<<<<<<< HEAD
	if(sculpt_modifiers_active(ss->ob)) {
=======
	Scene *scene= CTX_data_scene(C);

	if(sculpt_modifiers_active(scene, ss->ob)) {
>>>>>>> 7a76bc9a
		Sculpt *sd = CTX_data_tool_settings(C)->sculpt;
		Brush *brush = paint_brush(&sd->paint);

		sculpt_update_mesh_elements(CTX_data_scene(C), ss->ob, brush->sculpt_tool == SCULPT_TOOL_SMOOTH);
	}
}

typedef struct {
	SculptSession *ss;
	float *ray_start, *ray_normal;
	int hit;
	float dist;
	int original;
} SculptRaycastData;

void sculpt_raycast_cb(PBVHNode *node, void *data_v)
{
	SculptRaycastData *srd = data_v;
	float (*origco)[3]= NULL;

	if(srd->original && srd->ss->cache) {
		/* intersect with coordinates from before we started stroke */
		SculptUndoNode *unode= sculpt_undo_get_node(srd->ss, node);
		origco= (unode)? unode->co: NULL;
	}

	srd->hit |= BLI_pbvh_node_raycast(srd->ss->tree, node, origco,
		srd->ray_start, srd->ray_normal, &srd->dist);
}

/* Do a raycast in the tree to find the 3d brush location
   (This allows us to ignore the GL depth buffer)
   Returns 0 if the ray doesn't hit the mesh, non-zero otherwise
 */
int sculpt_stroke_get_location(bContext *C, struct PaintStroke *stroke, float out[3], float mouse[2])
{
	ViewContext *vc = paint_stroke_view_context(stroke);
	SculptSession *ss= vc->obact->sculpt;
	StrokeCache *cache= ss->cache;
	float ray_start[3], ray_end[3], ray_normal[3], dist;
	float obimat[4][4];
	float mval[2] = {mouse[0] - vc->ar->winrct.xmin,
			 mouse[1] - vc->ar->winrct.ymin};
	SculptRaycastData srd;

	sculpt_stroke_modifiers_check(C, ss);

	viewline(vc->ar, vc->v3d, mval, ray_start, ray_end);
	sub_v3_v3v3(ray_normal, ray_end, ray_start);
	dist= normalize_v3(ray_normal);

	invert_m4_m4(obimat, ss->ob->obmat);
	mul_m4_v3(obimat, ray_start);
	mul_mat3_m4_v3(obimat, ray_normal);
	normalize_v3(ray_normal);

	srd.ss = vc->obact->sculpt;
	srd.ray_start = ray_start;
	srd.ray_normal = ray_normal;
	srd.dist = dist;
	srd.hit = 0;
	srd.original = (cache)? cache->original: 0;
	BLI_pbvh_raycast(ss->tree, sculpt_raycast_cb, &srd,
		     ray_start, ray_normal, srd.original);
	
	copy_v3_v3(out, ray_normal);
	mul_v3_fl(out, srd.dist);
	add_v3_v3v3(out, out, ray_start);

	return srd.hit;
}

/* Initialize stroke operator properties */
static void sculpt_brush_stroke_init_properties(bContext *C, wmOperator *op, wmEvent *event, SculptSession *ss)
{
	Object *ob= CTX_data_active_object(C);
	ModifierData *md;
	float scale[3], clip_tolerance[3] = {0,0,0};
	float mouse[2];
	int flag = 0;

	/* Set scaling adjustment */
	scale[0] = 1.0f / ob->size[0];
	scale[1] = 1.0f / ob->size[1];
	scale[2] = 1.0f / ob->size[2];
	RNA_float_set_array(op->ptr, "scale", scale);

	/* Initialize mirror modifier clipping */
	for(md= ob->modifiers.first; md; md= md->next) {
		if(md->type==eModifierType_Mirror && (md->mode & eModifierMode_Realtime)) {
			const MirrorModifierData *mmd = (MirrorModifierData*) md;
			
			/* Mark each axis that needs clipping along with its tolerance */
			if(mmd->flag & MOD_MIR_CLIPPING) {
				flag |= CLIP_X << mmd->axis;
				if(mmd->tolerance > clip_tolerance[mmd->axis])
					clip_tolerance[mmd->axis] = mmd->tolerance;
			}
		}
	}
	RNA_int_set(op->ptr, "flag", flag);
	RNA_float_set_array(op->ptr, "clip_tolerance", clip_tolerance);

	/* Initial mouse location */
	mouse[0] = event->x;
	mouse[1] = event->y;
	RNA_float_set_array(op->ptr, "initial_mouse", mouse);
}

static int sculpt_brush_stroke_init(bContext *C, ReportList *reports)
{
	Scene *scene= CTX_data_scene(C);
	Object *ob= CTX_data_active_object(C);
	Sculpt *sd = CTX_data_tool_settings(C)->sculpt;
	SculptSession *ss = CTX_data_active_object(C)->sculpt;
	Brush *brush = paint_brush(&sd->paint);

	if(ob_get_key(ob) && !(ob->shapeflag & OB_SHAPE_LOCK)) {
		BKE_report(reports, RPT_ERROR, "Shape key sculpting requires a locked shape.");
		return 0;
	}

	view3d_operator_needs_opengl(C);

	/* TODO: Shouldn't really have to do this at the start of every
	   stroke, but sculpt would need some sort of notification when
	   changes are made to the texture. */
	sculpt_update_tex(sd, ss);

	sculpt_update_mesh_elements(scene, ob, brush->sculpt_tool == SCULPT_TOOL_SMOOTH);

	return 1;
}

static void sculpt_restore_mesh(Sculpt *sd, SculptSession *ss)
{
	StrokeCache *cache = ss->cache;
	Brush *brush = paint_brush(&sd->paint);
	int i;

	/* Restore the mesh before continuing with anchored stroke */
	if(brush->flag & BRUSH_ANCHORED) {
		PBVHNode **nodes;
		int n, totnode;

		BLI_pbvh_search_gather(ss->tree, NULL, NULL, &nodes, &totnode);

		#pragma omp parallel for private(n) schedule(static)
		for(n=0; n<totnode; n++) {
			SculptUndoNode *unode;
			
			unode= sculpt_undo_get_node(ss, nodes[n]);
			if(unode) {
				PBVHVertexIter vd;

				BLI_pbvh_vertex_iter_begin(ss->tree, nodes[n], vd, PBVH_ITER_UNIQUE) {
					copy_v3_v3(vd.co, unode->co[vd.i]);
					if(vd.no) VECCOPY(vd.no, unode->no[vd.i])
					else normal_short_to_float_v3(vd.fno, unode->no[vd.i]);
				}
				BLI_pbvh_vertex_iter_end;
			}
		}

		if(ss->face_normals) {
			float *fn = ss->face_normals;
			for(i = 0; i < ss->totface; ++i, fn += 3)
				copy_v3_v3(fn, cache->face_norms[i]);
		}

		if(brush->sculpt_tool == SCULPT_TOOL_LAYER && !ss->multires)
			memset(ss->layer_disps, 0, sizeof(float) * ss->totvert);
	}
}

static void sculpt_flush_update(bContext *C)
{
	Scene *scene = CTX_data_scene(C);
	Object *ob = CTX_data_active_object(C);
	SculptSession *ss = ob->sculpt;
	ARegion *ar = CTX_wm_region(C);
	MultiresModifierData *mmd = ss->multires;
	int redraw = 0;

	if(mmd)
		multires_mark_as_modified(ob);

<<<<<<< HEAD
	if(sculpt_modifiers_active(ob)) {
=======
	if(sculpt_modifiers_active(scene, ob)) {
>>>>>>> 7a76bc9a
		DAG_id_flush_update(&ob->id, OB_RECALC_DATA);
		ED_region_tag_redraw(ar);
	}
	else {
		rcti r;
<<<<<<< HEAD

		BLI_pbvh_update(ss->tree, PBVH_UpdateBB, NULL);
		redraw = sculpt_get_redraw_rect(ar, CTX_wm_region_view3d(C), ob, &r);

=======

		BLI_pbvh_update(ss->tree, PBVH_UpdateBB, NULL);
		redraw = sculpt_get_redraw_rect(ar, CTX_wm_region_view3d(C), ob, &r);

>>>>>>> 7a76bc9a
		if(redraw) {
			r.xmin += ar->winrct.xmin + 1;
			r.xmax += ar->winrct.xmin - 1;
			r.ymin += ar->winrct.ymin + 1;
			r.ymax += ar->winrct.ymin - 1;
			
			ss->partial_redraw = 1;
			ED_region_tag_redraw_partial(ar, &r);
		}
	}
}

/* Returns whether the mouse/stylus is over the mesh (1)
   or over the background (0) */
static int over_mesh(bContext *C, struct wmOperator *op, float x, float y)
{
<<<<<<< HEAD
	float mouse[2] = {event->x, event->y}, location[3];
	int over_mesh;
	
	over_mesh = sculpt_stroke_get_location(C, op->customdata, location, mouse);
	
	/* Don't start the stroke until mouse goes over the mesh */
	if(over_mesh) {
=======
	float mouse[2] = {x, y}, co[3];
	
	return (int)sculpt_stroke_get_location(C, op->customdata, co, mouse);
}

static int sculpt_stroke_test_start(bContext *C, struct wmOperator *op,
				    wmEvent *event)
{
	/* Don't start the stroke until mouse goes over the mesh */
	if(over_mesh(C, op, event->x, event->y)) {
>>>>>>> 7a76bc9a
		Object *ob = CTX_data_active_object(C);
		SculptSession *ss = ob->sculpt;
		Sculpt *sd = CTX_data_tool_settings(C)->sculpt;

		ED_view3d_init_mats_rv3d(ob, CTX_wm_region_view3d(C));

		sculpt_brush_stroke_init_properties(C, op, event, ss);

		sculpt_update_cache_invariants(sd, ss, C, op);

		sculpt_undo_push_begin(ss, sculpt_tool_name(sd));

		return 1;
	}
	else
		return 0;
}

static void sculpt_stroke_update_step(bContext *C, struct PaintStroke *stroke, PointerRNA *itemptr)
{
	Sculpt *sd = CTX_data_tool_settings(C)->sculpt;
	SculptSession *ss = CTX_data_active_object(C)->sculpt;

	sculpt_stroke_modifiers_check(C, ss);
	sculpt_update_cache_variants(sd, ss, stroke, itemptr);
	sculpt_restore_mesh(sd, ss);
	do_symmetrical_brush_actions(sd, ss);

	/* Cleanup */
	sculpt_flush_update(C);
}

static void sculpt_stroke_done(bContext *C, struct PaintStroke *stroke)
{
	Object *ob= CTX_data_active_object(C);
	SculptSession *ss = ob->sculpt;

	/* Finished */
	if(ss->cache) {
		sculpt_stroke_modifiers_check(C, ss);

		sculpt_cache_free(ss->cache);
		ss->cache = NULL;

		sculpt_undo_push_end(ss);

		BLI_pbvh_update(ss->tree, PBVH_UpdateOriginalBB, NULL);

		if(ss->refkb) sculpt_key_to_mesh(ss->refkb, ob);

		ss->partial_redraw = 0;
		WM_event_add_notifier(C, NC_OBJECT|ND_DRAW, ob);
	}
}

static int sculpt_brush_stroke_invoke(bContext *C, wmOperator *op, wmEvent *event)
{
	struct PaintStroke *stroke;
	int ignore_background_click;

	if(!sculpt_brush_stroke_init(C, op->reports))
		return OPERATOR_CANCELLED;

<<<<<<< HEAD
	op->customdata = paint_stroke_new(C, sculpt_stroke_get_location,
					  sculpt_stroke_test_start,
					  sculpt_stroke_update_step,
					  sculpt_stroke_done);
=======
	stroke = paint_stroke_new(C, sculpt_stroke_get_location,
				  sculpt_stroke_test_start,
				  sculpt_stroke_update_step,
				  sculpt_stroke_done);
>>>>>>> 7a76bc9a

	op->customdata = stroke;

	/* For tablet rotation */
	ignore_background_click = RNA_boolean_get(op->ptr,
						  "ignore_background_click"); 
	if(ignore_background_click && !over_mesh(C, op, event->x, event->y)) {
		paint_stroke_free(stroke);
		return OPERATOR_PASS_THROUGH;
	}
	
	/* add modal handler */
	WM_event_add_modal_handler(C, op);

	op->type->modal(C, op, event);
	
	return OPERATOR_RUNNING_MODAL;
}

static int sculpt_brush_stroke_exec(bContext *C, wmOperator *op)
{
	Sculpt *sd = CTX_data_tool_settings(C)->sculpt;
	SculptSession *ss = CTX_data_active_object(C)->sculpt;

	if(!sculpt_brush_stroke_init(C, op->reports))
		return OPERATOR_CANCELLED;

	op->customdata = paint_stroke_new(C, sculpt_stroke_get_location, sculpt_stroke_test_start,
					  sculpt_stroke_update_step, sculpt_stroke_done);

	sculpt_update_cache_invariants(sd, ss, C, op);

	paint_stroke_exec(C, op);

	sculpt_flush_update(C);
	sculpt_cache_free(ss->cache);

	return OPERATOR_FINISHED;
}

static void SCULPT_OT_brush_stroke(wmOperatorType *ot)
{
	ot->flag |= OPTYPE_REGISTER;

	/* identifiers */
	ot->name= "Sculpt Mode";
	ot->idname= "SCULPT_OT_brush_stroke";
	
	/* api callbacks */
	ot->invoke= sculpt_brush_stroke_invoke;
	ot->modal= paint_stroke_modal;
	ot->exec= sculpt_brush_stroke_exec;
	ot->poll= sculpt_poll;
	
	/* flags (sculpt does own undo? (ton) */
	ot->flag= OPTYPE_REGISTER|OPTYPE_BLOCKING;

	/* properties */
	RNA_def_collection_runtime(ot->srna, "stroke", &RNA_OperatorStrokeElement, "Stroke", "");

	/* If the object has a scaling factor, brushes also need to be scaled
	   to work as expected. */
	RNA_def_float_vector(ot->srna, "scale", 3, NULL, 0.0f, FLT_MAX, "Scale", "", 0.0f, 1000.0f);

	RNA_def_int(ot->srna, "flag", 0, 0, INT_MAX, "flag", "", 0, INT_MAX);

	/* For mirror modifiers */
	RNA_def_float_vector(ot->srna, "clip_tolerance", 3, NULL, 0.0f, FLT_MAX, "clip_tolerance", "", 0.0f, 1000.0f);

	/* The initial 2D location of the mouse */
	RNA_def_float_vector(ot->srna, "initial_mouse", 2, NULL, INT_MIN, INT_MAX, "initial_mouse", "", INT_MIN, INT_MAX);
<<<<<<< HEAD
=======

	RNA_def_boolean(ot->srna, "ignore_background_click", 0,
			"Ignore Background Click",
			"Clicks on the background don't start the stroke");
>>>>>>> 7a76bc9a
}

/**** Reset the copy of the mesh that is being sculpted on (currently just for the layer brush) ****/

static int sculpt_set_persistent_base(bContext *C, wmOperator *op)
{
	SculptSession *ss = CTX_data_active_object(C)->sculpt;

	if(ss) {
		if(ss->layer_disps)
			MEM_freeN(ss->layer_disps);
		ss->layer_disps = NULL;

		if(ss->layer_co)
			MEM_freeN(ss->layer_co);
		ss->layer_co = NULL;
	}

	return OPERATOR_FINISHED;
}

static void SCULPT_OT_set_persistent_base(wmOperatorType *ot)
{
	/* identifiers */
	ot->name= "Set Persistent Base";
	ot->idname= "SCULPT_OT_set_persistent_base";
	
	/* api callbacks */
	ot->exec= sculpt_set_persistent_base;
	ot->poll= sculpt_mode_poll;
	
	ot->flag= OPTYPE_REGISTER;
}

/**** Toggle operator for turning sculpt mode on or off ****/

static void sculpt_init_session(Scene *scene, Object *ob)
{
	ob->sculpt = MEM_callocN(sizeof(SculptSession), "sculpt session");
	
	sculpt_update_mesh_elements(scene, ob, 0);

	if(ob->sculpt->refkb)
		sculpt_key_to_mesh(ob->sculpt->refkb, ob);
}

static int sculpt_toggle_mode(bContext *C, wmOperator *op)
{
	Scene *scene = CTX_data_scene(C);
	ToolSettings *ts = CTX_data_tool_settings(C);
	Object *ob = CTX_data_active_object(C);
	MultiresModifierData *mmd = sculpt_multires_active(ob);

	if(ob->mode & OB_MODE_SCULPT) {
		if(sculpt_multires_active(ob))
			multires_force_update(ob);

		if(mmd && mmd->sculptlvl != mmd->lvl)
			DAG_id_flush_update(&ob->id, OB_RECALC_DATA);

		/* Leave sculptmode */
		ob->mode &= ~OB_MODE_SCULPT;

		free_sculptsession(&ob->sculpt);
	}
	else {
		/* Enter sculptmode */
		ob->mode |= OB_MODE_SCULPT;

		if(mmd && mmd->sculptlvl != mmd->lvl)
			DAG_id_flush_update(&ob->id, OB_RECALC_DATA);
		
		/* Create persistent sculpt mode data */
		if(!ts->sculpt)
			ts->sculpt = MEM_callocN(sizeof(Sculpt), "sculpt mode data");

		/* Create sculpt mode session data */
		if(ob->sculpt)
			free_sculptsession(&ob->sculpt);

		sculpt_init_session(scene, ob);

		paint_init(&ts->sculpt->paint, PAINT_CURSOR_SCULPT);
		
		paint_cursor_start(C, sculpt_poll);
	}

	WM_event_add_notifier(C, NC_SCENE|ND_MODE, CTX_data_scene(C));

	return OPERATOR_FINISHED;
}

static void SCULPT_OT_sculptmode_toggle(wmOperatorType *ot)
{
	/* identifiers */
	ot->name= "Sculpt Mode";
	ot->idname= "SCULPT_OT_sculptmode_toggle";
	
	/* api callbacks */
	ot->exec= sculpt_toggle_mode;
	ot->poll= ED_operator_object_active;
	
	ot->flag= OPTYPE_REGISTER|OPTYPE_UNDO;
}

void ED_operatortypes_sculpt()
{
	WM_operatortype_append(SCULPT_OT_radial_control);
	WM_operatortype_append(SCULPT_OT_brush_stroke);
	WM_operatortype_append(SCULPT_OT_sculptmode_toggle);
	WM_operatortype_append(SCULPT_OT_set_persistent_base);
}
<|MERGE_RESOLUTION|>--- conflicted
+++ resolved
@@ -1195,534 +1195,6 @@
 		}
 		BLI_pbvh_vertex_iter_end;
 
-<<<<<<< HEAD
-=======
-			float angle= atan2(fy, fx) - rot;
-			float flen= sqrtf(fx*fx + fy*fy);
-			
-			fx = flen * cos(angle) + 0.5;
-			fy = flen * sin(angle) + 0.5;
-
-			avg= get_texcache_pixel_bilinear(ss, fx * ss->texcache_side, fy * ss->texcache_side);
-		}
-	}
-
-	avg*= brush_curve_strength(br, len, ss->cache->radius); /* Falloff curve */
-
-	return avg;
-}
-
-typedef struct {
-	Sculpt *sd;
-	SculptSession *ss;
-	float radius_squared;
-	ListBase *active_verts;
-	float area_normal[3];
-} SculptSearchSphereData;
-
-/* Test AABB against sphere */
-static int sculpt_search_sphere_cb(PBVHNode *node, void *data_v)
-{
-	SculptSearchSphereData *data = data_v;
-	float *center = data->ss->cache->location, nearest[3];
-	float t[3], bb_min[3], bb_max[3];
-	int i;
-
-	BLI_pbvh_node_get_BB(node, bb_min, bb_max);
-
-	for(i = 0; i < 3; ++i) {
-		if(bb_min[i] > center[i])
-			nearest[i] = bb_min[i];
-		else if(bb_max[i] < center[i])
-			nearest[i] = bb_max[i];
-		else
-			nearest[i] = center[i]; 
-	}
-	
-	sub_v3_v3v3(t, center, nearest);
-
-	return t[0] * t[0] + t[1] * t[1] + t[2] * t[2] < data->radius_squared;
-}
-
-/* Handles clipping against a mirror modifier and SCULPT_LOCK axis flags */
-static void sculpt_clip(Sculpt *sd, SculptSession *ss, float *co, const float val[3])
-{
-	int i;
-
-	for(i=0; i<3; ++i) {
-		if(sd->flags & (SCULPT_LOCK_X << i))
-			continue;
-
-		if((ss->cache->flag & (CLIP_X << i)) && (fabs(co[i]) <= ss->cache->clip_tolerance[i]))
-			co[i]= 0.0f;
-		else
-			co[i]= val[i];
-	}		
-}
-
-static void add_norm_if(float view_vec[3], float out[3], float out_flip[3], float fno[3])
-{
-	if((dot_v3v3(view_vec, fno)) > 0) {
-		add_v3_v3v3(out, out, fno);
-	} else {
-		add_v3_v3v3(out_flip, out_flip, fno); /* out_flip is used when out is {0,0,0} */
-	}
-}
-
-/* For draw/layer/flatten; finds average normal for all active vertices */
-static void calc_area_normal(Sculpt *sd, SculptSession *ss, float area_normal[3], PBVHNode **nodes, int totnode)
-{
-	PBVH *bvh= ss->tree;
-	StrokeCache *cache = ss->cache;
-	const int view = 0; /* XXX: should probably be a flag, not number: brush_type==SCULPT_TOOL_DRAW ? sculptmode_brush()->view : 0; */
-	float out[3] = {0.0f, 0.0f, 0.0f};
-	float out_flip[3] = {0.0f, 0.0f, 0.0f};
-	float out_dir[3];
-	int n;
-
-	copy_v3_v3(out_dir, cache->view_normal_symmetry);
-
-	/* threaded loop over nodes */
-	#pragma omp parallel for private(n) schedule(static)
-	for(n=0; n<totnode; n++) {
-		PBVHVertexIter vd;
-		SculptBrushTest test;
-		SculptUndoNode *unode;
-		float fno[3];
-		float nout[3] = {0.0f, 0.0f, 0.0f};
-		float nout_flip[3] = {0.0f, 0.0f, 0.0f};
-		
-		// XXX push instead of get for thread safety in draw
-		// brush .. lame, but also not harmful really
-		unode= sculpt_undo_push_node(ss, nodes[n]);
-		sculpt_brush_test_init(ss, &test);
-
-		if(ss->cache->original) {
-			BLI_pbvh_vertex_iter_begin(bvh, nodes[n], vd, PBVH_ITER_UNIQUE) {
-				if(sculpt_brush_test(&test, unode->co[vd.i])) {
-					normal_short_to_float_v3(fno, unode->no[vd.i]);
-					add_norm_if(out_dir, nout, nout_flip, fno);
-				}
-			}
-			BLI_pbvh_vertex_iter_end;
-		}
-		else {
-			BLI_pbvh_vertex_iter_begin(bvh, nodes[n], vd, PBVH_ITER_UNIQUE) {
-				if(sculpt_brush_test(&test, vd.co)) {
-					if(vd.no) {
-						normal_short_to_float_v3(fno, vd.no);
-						add_norm_if(out_dir, nout, nout_flip, fno);
-					}
-					else
-						add_norm_if(out_dir, nout, nout_flip, vd.fno);
-				}
-			}
-			BLI_pbvh_vertex_iter_end;
-		}
-
-		#pragma omp critical
-		{
-			/* we sum per node and add together later for threads */
-			add_v3_v3v3(out, out, nout);
-			add_v3_v3v3(out_flip, out_flip, nout_flip);
-		}
-	}
-
-	if (out[0]==0.0 && out[1]==0.0 && out[2]==0.0) {
-		copy_v3_v3(out, out_flip);
-	}
-	
-	normalize_v3(out);
-
-	out[0] = out_dir[0] * view + out[0] * (10-view);
-	out[1] = out_dir[1] * view + out[1] * (10-view);
-	out[2] = out_dir[2] * view + out[2] * (10-view);
-	
-	normalize_v3(out);
-	copy_v3_v3(area_normal, out);
-}
-
-static void do_draw_brush(Sculpt *sd, SculptSession *ss, PBVHNode **nodes, int totnode)
-{
-	Brush *brush = paint_brush(&sd->paint);
-	float offset[3], area_normal[3];
-	float bstrength= ss->cache->bstrength;
-	int n;
-
-	/* area normal */
-	calc_area_normal(sd, ss, area_normal, nodes, totnode);
-
-	/* offset with as much as possible factored in already */
-	offset[0]= area_normal[0]*ss->cache->radius*ss->cache->scale[0]*bstrength;
-	offset[1]= area_normal[1]*ss->cache->radius*ss->cache->scale[1]*bstrength;
-	offset[2]= area_normal[2]*ss->cache->radius*ss->cache->scale[2]*bstrength;
-
-	/* threaded loop over nodes */
-	#pragma omp parallel for private(n) schedule(static)
-	for(n=0; n<totnode; n++) {
-		PBVHVertexIter vd;
-		SculptBrushTest test;
-		
-		sculpt_undo_push_node(ss, nodes[n]);
-		sculpt_brush_test_init(ss, &test);
-
-		BLI_pbvh_vertex_iter_begin(ss->tree, nodes[n], vd, PBVH_ITER_UNIQUE) {
-			if(sculpt_brush_test(&test, vd.co)) {
-				/* offset vertex */
-				float fade = tex_strength(ss, brush, vd.co, test.dist);
-				float val[3]= {vd.co[0] + offset[0]*fade,
-							   vd.co[1] + offset[1]*fade,
-							   vd.co[2] + offset[2]*fade};
-
-				sculpt_clip(sd, ss, vd.co, val);
-				if(vd.mvert) vd.mvert->flag |= ME_VERT_PBVH_UPDATE;
-			}
-		}
-		BLI_pbvh_vertex_iter_end;
-
-		BLI_pbvh_node_mark_update(nodes[n]);
-	}
-}
-
-/* For the smooth brush, uses the neighboring vertices around vert to calculate
-   a smoothed location for vert. Skips corner vertices (used by only one
-   polygon.) */
-static void neighbor_average(SculptSession *ss, float avg[3], const int vert)
-{
-	int i, skip= -1, total=0;
-	IndexNode *node= ss->fmap[vert].first;
-	char ncount= BLI_countlist(&ss->fmap[vert]);
-	MFace *f;
-
-	avg[0] = avg[1] = avg[2] = 0;
-		
-	/* Don't modify corner vertices */
-	if(ncount==1) {
-		copy_v3_v3(avg, ss->mvert[vert].co);
-		return;
-	}
-
-	while(node){
-		f= &ss->mface[node->index];
-		
-		if(f->v4) {
-			skip= (f->v1==vert?2:
-			       f->v2==vert?3:
-			       f->v3==vert?0:
-			       f->v4==vert?1:-1);
-		}
-
-		for(i=0; i<(f->v4?4:3); ++i) {
-			if(i != skip && (ncount!=2 || BLI_countlist(&ss->fmap[(&f->v1)[i]]) <= 2)) {
-				add_v3_v3v3(avg, avg, ss->mvert[(&f->v1)[i]].co);
-				++total;
-			}
-		}
-
-		node= node->next;
-	}
-
-	if(total>0)
-		mul_v3_fl(avg, 1.0f / total);
-	else
-		copy_v3_v3(avg, ss->mvert[vert].co);
-}
-
-static void do_mesh_smooth_brush(Sculpt *sd, SculptSession *ss, PBVHNode *node)
-{
-	Brush *brush = paint_brush(&sd->paint);
-	float bstrength= ss->cache->bstrength;
-	PBVHVertexIter vd;
-	SculptBrushTest test;
-	
-	sculpt_brush_test_init(ss, &test);
-
-	BLI_pbvh_vertex_iter_begin(ss->tree, node, vd, PBVH_ITER_UNIQUE) {
-		if(sculpt_brush_test(&test, vd.co)) {
-			float fade = tex_strength(ss, brush, vd.co, test.dist)*bstrength;
-			float avg[3], val[3];
-
-			CLAMP(fade, 0.0f, 1.0f);
-			
-			neighbor_average(ss, avg, vd.vert_indices[vd.i]);
-			val[0] = vd.co[0]+(avg[0]-vd.co[0])*fade;
-			val[1] = vd.co[1]+(avg[1]-vd.co[1])*fade;
-			val[2] = vd.co[2]+(avg[2]-vd.co[2])*fade;
-			
-			sculpt_clip(sd, ss, vd.co, val);			
-			if(vd.mvert) vd.mvert->flag |= ME_VERT_PBVH_UPDATE;
-		}
-	}
-	BLI_pbvh_vertex_iter_end;
-}
-
-static void do_multires_smooth_brush(Sculpt *sd, SculptSession *ss, PBVHNode *node)
-{
-	Brush *brush = paint_brush(&sd->paint);
-	SculptBrushTest test;
-	DMGridData **griddata, *data;
-	DMGridAdjacency *gridadj, *adj;
-	float bstrength= ss->cache->bstrength;
-	float co[3], (*tmpgrid)[3];
-	int v1, v2, v3, v4;
-	int *grid_indices, totgrid, gridsize, i, x, y;
-			
-	sculpt_brush_test_init(ss, &test);
-
-	BLI_pbvh_node_get_grids(ss->tree, node, &grid_indices, &totgrid,
-		NULL, &gridsize, &griddata, &gridadj);
-
-	#pragma omp critical
-	tmpgrid= MEM_mallocN(sizeof(float)*3*gridsize*gridsize, "tmpgrid");
-
-	for(i = 0; i < totgrid; ++i) {
-		data = griddata[grid_indices[i]];
-		adj = &gridadj[grid_indices[i]];
-
-		memset(tmpgrid, 0, sizeof(float)*3*gridsize*gridsize);
-
-		/* average grid values */
-		for(y = 0; y < gridsize-1; ++y)  {
-			for(x = 0; x < gridsize-1; ++x)  {
-				v1 = x + y*gridsize;
-				v2 = (x + 1) + y*gridsize;
-				v3 = (x + 1) + (y + 1)*gridsize;
-				v4 = x + (y + 1)*gridsize;
-
-				cent_quad_v3(co, data[v1].co, data[v2].co, data[v3].co, data[v4].co);
-				mul_v3_fl(co, 0.25f);
-
-				add_v3_v3(tmpgrid[v1], co);
-				add_v3_v3(tmpgrid[v2], co);
-				add_v3_v3(tmpgrid[v3], co);
-				add_v3_v3(tmpgrid[v4], co);
-			}
-		}
-
-		/* blend with existing coordinates */
-		for(y = 0; y < gridsize; ++y)  {
-			for(x = 0; x < gridsize; ++x)  {
-				if(x == 0 && adj->index[0] == -1) continue;
-				if(x == gridsize - 1 && adj->index[2] == -1) continue;
-				if(y == 0 && adj->index[3] == -1) continue;
-				if(y == gridsize - 1 && adj->index[1] == -1) continue;
-
-				copy_v3_v3(co, data[x + y*gridsize].co);
-
-				if(sculpt_brush_test(&test, co)) {
-					float fade = tex_strength(ss, brush, co, test.dist)*bstrength;
-					float avg[3], val[3];
-
-					copy_v3_v3(avg, tmpgrid[x + y*gridsize]);
-					if(x == 0 || x == gridsize - 1)
-						mul_v3_fl(avg, 2.0f);
-					if(y == 0 || y == gridsize - 1)
-						mul_v3_fl(avg, 2.0f);
-
-					CLAMP(fade, 0.0f, 1.0f);
-
-					val[0] = co[0]+(avg[0]-co[0])*fade;
-					val[1] = co[1]+(avg[1]-co[1])*fade;
-					val[2] = co[2]+(avg[2]-co[2])*fade;
-					
-					sculpt_clip(sd, ss, data[x + y*gridsize].co, val);
-				}
-			}
-		}
-	}
-
-	#pragma omp critical
-	MEM_freeN(tmpgrid);
-}
-
-static void do_smooth_brush(Sculpt *sd, SculptSession *ss, PBVHNode **nodes, int totnode)
-{
-	int iteration, n;
-
-	for(iteration = 0; iteration < 2; ++iteration) {
-		#pragma omp parallel for private(n) schedule(static)
-		for(n=0; n<totnode; n++) {
-			sculpt_undo_push_node(ss, nodes[n]);
-
-			if(ss->multires)
-				do_multires_smooth_brush(sd, ss, nodes[n]);
-			else if(ss->fmap)
-				do_mesh_smooth_brush(sd, ss, nodes[n]);
-
-			BLI_pbvh_node_mark_update(nodes[n]);
-		}
-
-		if(ss->multires)
-			multires_stitch_grids(ss->ob);
-	}
-}
-
-static void do_pinch_brush(Sculpt *sd, SculptSession *ss, PBVHNode **nodes, int totnode)
-{
-	Brush *brush = paint_brush(&sd->paint);
-	float bstrength= ss->cache->bstrength;
-	int n;
-
-	#pragma omp parallel for private(n) schedule(static)
-	for(n=0; n<totnode; n++) {
-		PBVHVertexIter vd;
-		SculptBrushTest test;
-		
-		sculpt_undo_push_node(ss, nodes[n]);
-		sculpt_brush_test_init(ss, &test);
-
-		BLI_pbvh_vertex_iter_begin(ss->tree, nodes[n], vd, PBVH_ITER_UNIQUE) {
-			if(sculpt_brush_test(&test, vd.co)) {
-				float fade = tex_strength(ss, brush, vd.co, test.dist)*bstrength;
-				float val[3]= {vd.co[0]+(test.location[0]-vd.co[0])*fade,
-							   vd.co[1]+(test.location[1]-vd.co[1])*fade,
-							   vd.co[2]+(test.location[2]-vd.co[2])*fade};
-				
-				sculpt_clip(sd, ss, vd.co, val);			
-				if(vd.mvert) vd.mvert->flag |= ME_VERT_PBVH_UPDATE;
-			}
-		}
-		BLI_pbvh_vertex_iter_end;
-
-		BLI_pbvh_node_mark_update(nodes[n]);
-	}
-}
-
-static void do_grab_brush(Sculpt *sd, SculptSession *ss, PBVHNode **nodes, int totnode)
-{
-	Brush *brush = paint_brush(&sd->paint);
-	float bstrength= ss->cache->bstrength;
-	float grab_delta[3];
-	int n;
-	
-	copy_v3_v3(grab_delta, ss->cache->grab_delta_symmetry);
-
-	#pragma omp parallel for private(n) schedule(static)
-	for(n=0; n<totnode; n++) {
-		PBVHVertexIter vd;
-		SculptBrushTest test;
-		float (*origco)[3];
-		
-		origco= sculpt_undo_push_node(ss, nodes[n])->co;
-		sculpt_brush_test_init(ss, &test);
-
-		BLI_pbvh_vertex_iter_begin(ss->tree, nodes[n], vd, PBVH_ITER_UNIQUE) {
-			if(sculpt_brush_test(&test, origco[vd.i])) {
-				float fade = tex_strength(ss, brush, origco[vd.i], test.dist)*bstrength;
-				float add[3]= {vd.co[0]+fade*grab_delta[0],
-							   vd.co[1]+fade*grab_delta[1],
-							   vd.co[2]+fade*grab_delta[2]};
-
-				sculpt_clip(sd, ss, vd.co, add);			
-				if(vd.mvert) vd.mvert->flag |= ME_VERT_PBVH_UPDATE;
-			}
-		}
-		BLI_pbvh_vertex_iter_end;
-
-		BLI_pbvh_node_mark_update(nodes[n]);
-	}
-}
-
-static void do_layer_brush(Sculpt *sd, SculptSession *ss, PBVHNode **nodes, int totnode)
-{
-	Brush *brush = paint_brush(&sd->paint);
-	float bstrength= ss->cache->bstrength;
-	float area_normal[3], offset[3];
-	float lim= ss->cache->radius / 4;
-	int n;
-
-	/* XXX not working yet for multires */
-	if(ss->multires)
-		return;
-
-	if(ss->cache->flip)
-		lim = -lim;
-
-	calc_area_normal(sd, ss, area_normal, nodes, totnode);
-
-	offset[0]= ss->cache->scale[0]*area_normal[0];
-	offset[1]= ss->cache->scale[1]*area_normal[1];
-	offset[2]= ss->cache->scale[2]*area_normal[2];
-
-	#pragma omp parallel for private(n) schedule(static)
-	for(n=0; n<totnode; n++) {
-		PBVHVertexIter vd;
-		SculptBrushTest test;
-		float (*origco)[3];
-		
-		origco= sculpt_undo_push_node(ss, nodes[n])->co;
-		sculpt_brush_test_init(ss, &test);
-
-		BLI_pbvh_vertex_iter_begin(ss->tree, nodes[n], vd, PBVH_ITER_UNIQUE) {
-			if(sculpt_brush_test(&test, vd.co)) {
-				float fade = tex_strength(ss, brush, vd.co, test.dist)*bstrength;
-				int index= vd.vert_indices[vd.i];
-				float *disp= &ss->layer_disps[index];
-				float val[3];
-				
-				*disp+= fade;
-				
-				/* Don't let the displacement go past the limit */
-				if((lim < 0 && *disp < lim) || (lim > 0 && *disp > lim))
-					*disp = lim;
-				
-				if(ss->layer_co && (brush->flag & BRUSH_PERSISTENT)) {
-					/* persistent base */
-					val[0] = ss->layer_co[index][0] + (*disp)*offset[0];
-					val[1] = ss->layer_co[index][1] + (*disp)*offset[1];
-					val[2] = ss->layer_co[index][2] + (*disp)*offset[2];
-				}
-				else {
-					val[0] = origco[vd.i][0] + (*disp)*offset[0];
-					val[1] = origco[vd.i][1] + (*disp)*offset[1];
-					val[2] = origco[vd.i][2] + (*disp)*offset[2];
-				}
-
-				sculpt_clip(sd, ss, vd.co, val);
-				if(vd.mvert) vd.mvert->flag |= ME_VERT_PBVH_UPDATE;
-			}
-		}
-		BLI_pbvh_vertex_iter_end;
-
-		BLI_pbvh_node_mark_update(nodes[n]);
-	}
-}
-
-static void do_inflate_brush(Sculpt *sd, SculptSession *ss, PBVHNode **nodes, int totnode)
-{
-	Brush *brush = paint_brush(&sd->paint);
-	float bstrength= ss->cache->bstrength;
-	int n;
-
-	#pragma omp parallel for private(n) schedule(static)
-	for(n=0; n<totnode; n++) {
-		PBVHVertexIter vd;
-		SculptBrushTest test;
-		
-		sculpt_undo_push_node(ss, nodes[n]);
-		sculpt_brush_test_init(ss, &test);
-
-		BLI_pbvh_vertex_iter_begin(ss->tree, nodes[n], vd, PBVH_ITER_UNIQUE) {
-			if(sculpt_brush_test(&test, vd.co)) {
-				float fade = tex_strength(ss, brush, vd.co, test.dist)*bstrength;
-				float add[3];
-
-				if(vd.fno) copy_v3_v3(add, vd.fno);
-				else normal_short_to_float_v3(add, vd.no);
-				
-				mul_v3_fl(add, fade * ss->cache->radius);
-				add[0]*= ss->cache->scale[0];
-				add[1]*= ss->cache->scale[1];
-				add[2]*= ss->cache->scale[2];
-				add_v3_v3v3(add, add, vd.co);
-				
-				sculpt_clip(sd, ss, vd.co, add);
-				if(vd.mvert) vd.mvert->flag |= ME_VERT_PBVH_UPDATE;
-			}
-		}
-		BLI_pbvh_vertex_iter_end;
-
->>>>>>> 7a76bc9a
 		BLI_pbvh_node_mark_update(nodes[n]);
 	}
 }
@@ -1993,11 +1465,7 @@
 	ModifierData *md;
 	
 	for(md= modifiers_getVirtualModifierList(ob); md; md= md->next) {
-<<<<<<< HEAD
-		if(modifier_isEnabled(md, eModifierMode_Realtime))
-=======
 		if(modifier_isEnabled(scene, md, eModifierMode_Realtime))
->>>>>>> 7a76bc9a
 			if(!ELEM(md->type, eModifierType_Multires, eModifierType_ShapeKey))
 				return 1;
 	}
@@ -2036,19 +1504,11 @@
 	key_to_mesh(kb, me);
 	mesh_calc_normals(me->mvert, me->totvert, me->mface, me->totface, NULL);
 }
-<<<<<<< HEAD
 
 void sculpt_mesh_to_key(Object *ob, KeyBlock *kb)
 {
 	Mesh *me= ob->data;
 
-=======
-
-void sculpt_mesh_to_key(Object *ob, KeyBlock *kb)
-{
-	Mesh *me= ob->data;
-
->>>>>>> 7a76bc9a
 	mesh_to_key(me, kb);
 }
 
@@ -2341,13 +1801,9 @@
 
 static void sculpt_stroke_modifiers_check(bContext *C, SculptSession *ss)
 {
-<<<<<<< HEAD
-	if(sculpt_modifiers_active(ss->ob)) {
-=======
 	Scene *scene= CTX_data_scene(C);
 
 	if(sculpt_modifiers_active(scene, ss->ob)) {
->>>>>>> 7a76bc9a
 		Sculpt *sd = CTX_data_tool_settings(C)->sculpt;
 		Brush *brush = paint_brush(&sd->paint);
 
@@ -2535,27 +1991,16 @@
 	if(mmd)
 		multires_mark_as_modified(ob);
 
-<<<<<<< HEAD
-	if(sculpt_modifiers_active(ob)) {
-=======
 	if(sculpt_modifiers_active(scene, ob)) {
->>>>>>> 7a76bc9a
 		DAG_id_flush_update(&ob->id, OB_RECALC_DATA);
 		ED_region_tag_redraw(ar);
 	}
 	else {
 		rcti r;
-<<<<<<< HEAD
 
 		BLI_pbvh_update(ss->tree, PBVH_UpdateBB, NULL);
 		redraw = sculpt_get_redraw_rect(ar, CTX_wm_region_view3d(C), ob, &r);
 
-=======
-
-		BLI_pbvh_update(ss->tree, PBVH_UpdateBB, NULL);
-		redraw = sculpt_get_redraw_rect(ar, CTX_wm_region_view3d(C), ob, &r);
-
->>>>>>> 7a76bc9a
 		if(redraw) {
 			r.xmin += ar->winrct.xmin + 1;
 			r.xmax += ar->winrct.xmin - 1;
@@ -2572,15 +2017,6 @@
    or over the background (0) */
 static int over_mesh(bContext *C, struct wmOperator *op, float x, float y)
 {
-<<<<<<< HEAD
-	float mouse[2] = {event->x, event->y}, location[3];
-	int over_mesh;
-	
-	over_mesh = sculpt_stroke_get_location(C, op->customdata, location, mouse);
-	
-	/* Don't start the stroke until mouse goes over the mesh */
-	if(over_mesh) {
-=======
 	float mouse[2] = {x, y}, co[3];
 	
 	return (int)sculpt_stroke_get_location(C, op->customdata, co, mouse);
@@ -2591,7 +2027,6 @@
 {
 	/* Don't start the stroke until mouse goes over the mesh */
 	if(over_mesh(C, op, event->x, event->y)) {
->>>>>>> 7a76bc9a
 		Object *ob = CTX_data_active_object(C);
 		SculptSession *ss = ob->sculpt;
 		Sculpt *sd = CTX_data_tool_settings(C)->sculpt;
@@ -2655,17 +2090,10 @@
 	if(!sculpt_brush_stroke_init(C, op->reports))
 		return OPERATOR_CANCELLED;
 
-<<<<<<< HEAD
-	op->customdata = paint_stroke_new(C, sculpt_stroke_get_location,
-					  sculpt_stroke_test_start,
-					  sculpt_stroke_update_step,
-					  sculpt_stroke_done);
-=======
 	stroke = paint_stroke_new(C, sculpt_stroke_get_location,
 				  sculpt_stroke_test_start,
 				  sculpt_stroke_update_step,
 				  sculpt_stroke_done);
->>>>>>> 7a76bc9a
 
 	op->customdata = stroke;
 
@@ -2737,13 +2165,10 @@
 
 	/* The initial 2D location of the mouse */
 	RNA_def_float_vector(ot->srna, "initial_mouse", 2, NULL, INT_MIN, INT_MAX, "initial_mouse", "", INT_MIN, INT_MAX);
-<<<<<<< HEAD
-=======
 
 	RNA_def_boolean(ot->srna, "ignore_background_click", 0,
 			"Ignore Background Click",
 			"Clicks on the background don't start the stroke");
->>>>>>> 7a76bc9a
 }
 
 /**** Reset the copy of the mesh that is being sculpted on (currently just for the layer brush) ****/
