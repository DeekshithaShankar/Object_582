--- conflicted
+++ resolved
@@ -141,11 +141,7 @@
 
 /* exported for use in editors/object/ */
 /* 0 == do center, 1 == center new, 2 == center cursor */
-<<<<<<< HEAD
-void ED_armature_origin_set(Object *ob, float cursor[3], int centermode, int around)
-=======
-void ED_armature_origin_set(Main *bmain, Scene *scene, Object *ob, float cursor[3], int centermode, int around)
->>>>>>> 48e871ab
+void ED_armature_origin_set(Main *bmain, Object *ob, float cursor[3], int centermode, int around)
 {
 	const bool is_editmode = BKE_object_is_in_editmode(ob);
 	EditBone *ebone;
@@ -194,13 +190,8 @@
 	}
 
 	/* Turn the list into an armature */
-<<<<<<< HEAD
 	if (is_editmode == false) {
-		ED_armature_from_edit(arm);
-=======
-	if (obedit == NULL) {
 		ED_armature_from_edit(bmain, arm);
->>>>>>> 48e871ab
 		ED_armature_edit_free(arm);
 	}
 
