/*
 * ***** BEGIN GPL LICENSE BLOCK *****
 *
 * This program is free software; you can redistribute it and/or
 * modify it under the terms of the GNU General Public License
 * as published by the Free Software Foundation; either version 2
 * of the License, or (at your option) any later version.
 *
 * This program is distributed in the hope that it will be useful,
 * but WITHOUT ANY WARRANTY; without even the implied warranty of
 * MERCHANTABILITY or FITNESS FOR A PARTICULAR PURPOSE.  See the
 * GNU General Public License for more details.
 *
 * You should have received a copy of the GNU General Public License
 * along with this program; if not, write to the Free Software Foundation,
 * Inc., 51 Franklin Street, Fifth Floor, Boston, MA 02110-1301, USA.
 *
 * The Original Code is Copyright (C) 2009 Blender Foundation, Joshua Leung
 * All rights reserved.
 *
 *
 * Contributor(s): Joshua Leung (major recode)
 *
 * ***** END GPL LICENSE BLOCK *****
 */

/** \file blender/editors/space_nla/nla_draw.c
 *  \ingroup spnla
 */


#include <string.h>
#include <stdio.h>
#include <stdlib.h>
#include <math.h>
#include <float.h>

#include "DNA_anim_types.h"
#include "DNA_node_types.h"
#include "DNA_screen_types.h"
#include "DNA_space_types.h"
#include "DNA_windowmanager_types.h"

#include "BLI_blenlib.h"
#include "BLI_dlrbTree.h"
#include "BLI_utildefines.h"

#include "BKE_fcurve.h"
#include "BKE_nla.h"
#include "BKE_context.h"
#include "BKE_screen.h"

#include "ED_anim_api.h"
#include "ED_keyframes_draw.h"

#include "BIF_glutil.h"

#include "GPU_immediate.h"
#include "GPU_immediate_util.h"
#include "GPU_draw.h"

#include "WM_types.h"

#include "UI_interface.h"
#include "UI_resources.h"
#include "UI_view2d.h"

#include "nla_private.h"
#include "nla_intern.h" /* own include */


/* *********************************************** */
/* Strips */

/* Action-Line ---------------------- */

/* get colors for drawing Action-Line
 * NOTE: color returned includes fine-tuned alpha!
 */
void nla_action_get_color(AnimData *adt, bAction *act, float color[4])
{
	if (adt && (adt->flag & ADT_NLA_EDIT_ON)) {
		/* greenish color (same as tweaking strip) */
		UI_GetThemeColor4fv(TH_NLA_TWEAK, color);
	}
	else {
		if (act) {
			/* reddish color - same as dopesheet summary */
			UI_GetThemeColor4fv(TH_ANIM_ACTIVE, color);
		}
		else {
			/* grayish-red color */
			UI_GetThemeColor4fv(TH_ANIM_INACTIVE, color);
		}
	}

	/* when an NLA track is tagged "solo", action doesn't contribute, so shouldn't be as prominent */
	if (adt && (adt->flag & ADT_NLA_SOLO_TRACK))
		color[3] *= 0.15f;
}

/* draw the keyframes in the specified Action */
static void nla_action_draw_keyframes(AnimData *adt, bAction *act, float y, float ymin, float ymax)
{
<<<<<<< HEAD
=======
	DLRBT_Tree keys;
	ActKeyColumn *ak;
	float xscale, f1, f2;
	float color[4];

>>>>>>> 44505b38
	/* get a list of the keyframes with NLA-scaling applied */
	DLRBT_Tree keys;
	BLI_dlrbTree_init(&keys);
	action_to_keylist(adt, act, &keys, NULL);
	BLI_dlrbTree_linkedlist_sync(&keys);

	if (ELEM(NULL, act, keys.first))
		return;

<<<<<<< HEAD
	/* draw a darkened region behind the strips 
	 *	- get and reset the background color, this time without the alpha to stand out better 
=======
	/* draw a darkened region behind the strips
	 *	- get and reset the background color, this time without the alpha to stand out better
>>>>>>> 44505b38
	 *	  (amplified alpha is used instead)
	 */
	float color[4];
	nla_action_get_color(adt, act, color);
	color[3] *= 2.5f;

<<<<<<< HEAD
	Gwn_VertFormat *format = immVertexFormat();
	unsigned int pos_id = GWN_vertformat_attr_add(format, "pos", GWN_COMP_F32, 2, GWN_FETCH_FLOAT);

	immBindBuiltinProgram(GPU_SHADER_2D_UNIFORM_COLOR);

	immUniformColor4fv(color);

	/*  - draw a rect from the first to the last frame (no extra overlaps for now)
	 *	  that is slightly stumpier than the track background (hardcoded 2-units here)
	 */
	float f1 = ((ActKeyColumn *)keys.first)->cfra;
	float f2 = ((ActKeyColumn *)keys.last)->cfra;

	immRectf(pos_id, f1, ymin + 2, f2, ymax - 2);
	immUnbindProgram();

	/* count keys before drawing */
	/* Note: It's safe to cast DLRBT_Tree, as it's designed to degrade down to a ListBase */
	unsigned int key_ct = BLI_listbase_count((ListBase *)&keys);

	if (key_ct > 0) {
		format = immVertexFormat();
		pos_id = GWN_vertformat_attr_add(format, "pos", GWN_COMP_F32, 2, GWN_FETCH_FLOAT);
		unsigned int size_id = GWN_vertformat_attr_add(format, "size", GWN_COMP_F32, 1, GWN_FETCH_FLOAT);
		unsigned int color_id = GWN_vertformat_attr_add(format, "color", GWN_COMP_U8, 4, GWN_FETCH_INT_TO_FLOAT_UNIT);
		unsigned int outline_color_id = GWN_vertformat_attr_add(format, "outlineColor", GWN_COMP_U8, 4, GWN_FETCH_INT_TO_FLOAT_UNIT);
		immBindBuiltinProgram(GPU_SHADER_KEYFRAME_DIAMOND);
		GPU_enable_program_point_size();
		immBegin(GWN_PRIM_POINTS, key_ct);

		/* - disregard the selection status of keyframes so they draw a certain way
		 *	- size is 6.0f which is smaller than the editable keyframes, so that there is a distinction
		 */
		for (ActKeyColumn *ak = keys.first; ak; ak = ak->next) {
			draw_keyframe_shape(ak->cfra, y, 6.0f, false, ak->key_type, KEYFRAME_SHAPE_FRAME, 1.0f,
			                    pos_id, size_id, color_id, outline_color_id);
		}

		immEnd();
		GPU_disable_program_point_size();
		immUnbindProgram();
	}
=======
	glColor4fv(color);
	/*  - draw a rect from the first to the last frame (no extra overlaps for now)
	 *	  that is slightly stumpier than the track background (hardcoded 2-units here)
	 */
	f1 = ((ActKeyColumn *)keys.first)->cfra;
	f2 = ((ActKeyColumn *)keys.last)->cfra;

	glRectf(f1, ymin + 2, f2, ymax - 2);


	/* get View2D scaling factor */
	UI_view2d_scale_get(v2d, &xscale, NULL);

	/* for now, color is hardcoded to be black */
	glColor3f(0.0f, 0.0f, 0.0f);

	/* just draw each keyframe as a simple dot (regardless of the selection status)
	 *	- size is 3.0f which is smaller than the editable keyframes, so that there is a distinction
	 */
	for (ak = keys.first; ak; ak = ak->next)
		draw_keyframe_shape(ak->cfra, y, xscale, 3.0f, 0, ak->key_type, KEYFRAME_SHAPE_FRAME, 1.0f);
>>>>>>> 44505b38

	/* free icons */
	BLI_dlrbTree_free(&keys);
}

/* Strip Markers ------------------------ */

/* Markers inside an action strip */
static void nla_actionclip_draw_markers(NlaStrip *strip, float yminc, float ymaxc, int shade, const bool dashed)
{
<<<<<<< HEAD
	const bAction *act = strip->act;

	if (ELEM(NULL, act, act->markers.first))
		return;

	const uint shdr_pos = GWN_vertformat_attr_add(immVertexFormat(), "pos", GWN_COMP_F32, 2, GWN_FETCH_FLOAT);
	if (dashed) {
		immBindBuiltinProgram(GPU_SHADER_2D_LINE_DASHED_UNIFORM_COLOR);

		float viewport_size[4];
		glGetFloatv(GL_VIEWPORT, viewport_size);
		immUniform2f("viewport_size", viewport_size[2] / UI_DPI_FAC, viewport_size[3] / UI_DPI_FAC);

		immUniform1i("num_colors", 0);  /* "simple" mode */
		immUniform1f("dash_width", 6.0f);
		immUniform1f("dash_factor", 0.5f);
	}
	else {
		immBindBuiltinProgram(GPU_SHADER_2D_UNIFORM_COLOR);
	}
	immUniformThemeColorShade(TH_STRIP_SELECT, shade);

	immBeginAtMost(GWN_PRIM_LINES, BLI_listbase_count(&act->markers) * 2);
	for (TimeMarker *marker = act->markers.first; marker; marker = marker->next) {
=======
	bAction *act = strip->act;
	TimeMarker *marker;

	if (ELEM(NULL, strip->act, strip->act->markers.first))
		return;

	for (marker = act->markers.first; marker; marker = marker->next) {
>>>>>>> 44505b38
		if ((marker->frame > strip->actstart) && (marker->frame < strip->actend)) {
			float frame = nlastrip_get_frame(strip, marker->frame, NLATIME_CONVERT_MAP);

			/* just a simple line for now */
			/* XXX: draw a triangle instead... */
			immVertex2f(shdr_pos, frame, yminc + 1);
			immVertex2f(shdr_pos, frame, ymaxc - 1);
		}
	}
	immEnd();

	immUnbindProgram();
}

/* Markers inside a NLA-Strip */
static void nla_strip_draw_markers(NlaStrip *strip, float yminc, float ymaxc)
{
<<<<<<< HEAD
	glLineWidth(2.0f);
	
	if (strip->type == NLASTRIP_TYPE_CLIP) {
		/* try not to be too conspicuous, while being visible enough when transforming */
		int shade = (strip->flag & NLASTRIP_FLAG_SELECT) ? -60 : -40;

		/* just draw the markers in this clip */
		nla_actionclip_draw_markers(strip, yminc, ymaxc, shade, true);
	}
	else if (strip->flag & NLASTRIP_FLAG_TEMP_META) {
		/* just a solid color, so that it is very easy to spot */
		int shade = 20;
=======
	glLineWidth(2.0);

	if (strip->type == NLASTRIP_TYPE_CLIP) {
		/* try not to be too conspicuous, while being visible enough when transforming */
		if (strip->flag & NLASTRIP_FLAG_SELECT)
			UI_ThemeColorShade(TH_STRIP_SELECT, -60);
		else
			UI_ThemeColorShade(TH_STRIP_SELECT, -40);

		setlinestyle(3);

		/* just draw the markers in this clip */
		nla_actionclip_draw_markers(strip, yminc, ymaxc);

		setlinestyle(0);
	}
	else if (strip->flag & NLASTRIP_FLAG_TEMP_META) {
		/* just a solid color, so that it is very easy to spot */
		UI_ThemeColorShade(TH_STRIP_SELECT, 20);

>>>>>>> 44505b38
		/* draw the markers in the first level of strips only (if they are actions) */
		for (NlaStrip *nls = strip->strips.first; nls; nls = nls->next) {
			if (nls->type == NLASTRIP_TYPE_CLIP) {
				nla_actionclip_draw_markers(nls, yminc, ymaxc, shade, false);
			}
		}
	}
<<<<<<< HEAD
	
	glLineWidth(1.0f);
=======

	glLineWidth(1.0);
>>>>>>> 44505b38
}

/* Strips (Proper) ---------------------- */

/* get colors for drawing NLA-Strips */
static void nla_strip_get_color_inside(AnimData *adt, NlaStrip *strip, float color[3])
{
	if (strip->type == NLASTRIP_TYPE_TRANSITION) {
		/* Transition Clip */
		if (strip->flag & NLASTRIP_FLAG_SELECT) {
			/* selected - use a bright blue color */
			UI_GetThemeColor3fv(TH_NLA_TRANSITION_SEL, color);
		}
		else {
			/* normal, unselected strip - use (hardly noticeable) blue tinge */
			UI_GetThemeColor3fv(TH_NLA_TRANSITION, color);
		}
	}
	else if (strip->type == NLASTRIP_TYPE_META) {
		/* Meta Clip */
		// TODO: should temporary metas get different colors too?
		if (strip->flag & NLASTRIP_FLAG_SELECT) {
			/* selected - use a bold purple color */
			UI_GetThemeColor3fv(TH_NLA_META_SEL, color);
		}
		else {
			/* normal, unselected strip - use (hardly noticeable) dark purple tinge */
			UI_GetThemeColor3fv(TH_NLA_META, color);
		}
	}
	else if (strip->type == NLASTRIP_TYPE_SOUND) {
		/* Sound Clip */
		if (strip->flag & NLASTRIP_FLAG_SELECT) {
			/* selected - use a bright teal color */
			UI_GetThemeColor3fv(TH_NLA_SOUND_SEL, color);
		}
		else {
			/* normal, unselected strip - use (hardly noticeable) teal tinge */
			UI_GetThemeColor3fv(TH_NLA_SOUND, color);
		}
	}
	else {
		/* Action Clip (default/normal type of strip) */
		if (adt && (adt->flag & ADT_NLA_EDIT_ON) && (adt->actstrip == strip)) {
			/* active strip should be drawn green when it is acting as the tweaking strip.
			 * however, this case should be skipped for when not in EditMode...
			 */
			UI_GetThemeColor3fv(TH_NLA_TWEAK, color);
		}
		else if (strip->flag & NLASTRIP_FLAG_TWEAKUSER) {
			/* alert user that this strip is also used by the tweaking track (this is set when going into
			 * 'editmode' for that strip), since the edits made here may not be what the user anticipated
			 */
			UI_GetThemeColor3fv(TH_NLA_TWEAK_DUPLI, color);
		}
		else if (strip->flag & NLASTRIP_FLAG_SELECT) {
			/* selected strip - use theme color for selected */
			UI_GetThemeColor3fv(TH_STRIP_SELECT, color);
		}
		else {
			/* normal, unselected strip - use standard strip theme color */
			UI_GetThemeColor3fv(TH_STRIP, color);
		}
	}
}

/* helper call for drawing influence/time control curves for a given NLA-strip */
static void nla_draw_strip_curves(NlaStrip *strip, float yminc, float ymaxc, unsigned int pos)
{
	const float yheight = ymaxc - yminc;
<<<<<<< HEAD
	
	immUniformColor3f(0.7f, 0.7f, 0.7f);
		
=======

	/* drawing color is simply a light-gray */
	// TODO: is this color suitable?
	// XXX nasty hacked color for now... which looks quite bad too...
	glColor3f(0.7f, 0.7f, 0.7f);

>>>>>>> 44505b38
	/* draw with AA'd line */
	glEnable(GL_LINE_SMOOTH);
	glEnable(GL_BLEND);

	/* influence -------------------------- */
	if (strip->flag & NLASTRIP_FLAG_USR_INFLUENCE) {
		FCurve *fcu = list_find_fcurve(&strip->fcurves, "influence", 0);
		float cfra;

		/* plot the curve (over the strip's main region) */
		if (fcu) {
<<<<<<< HEAD
			immBegin(GWN_PRIM_LINE_STRIP, abs((int)(strip->end - strip->start) + 1));
=======
			glBegin(GL_LINE_STRIP);
>>>>>>> 44505b38

			/* sample at 1 frame intervals, and draw
			 *	- min y-val is yminc, max is y-maxc, so clamp in those regions
			 */
			for (cfra = strip->start; cfra <= strip->end; cfra += 1.0f) {
				float y = evaluate_fcurve(fcu, cfra); /* assume this to be in 0-1 range */
				CLAMP(y, 0.0f, 1.0f);
				immVertex2f(pos, cfra, ((y * yheight) + yminc));
			}

<<<<<<< HEAD
			immEnd();
=======
			glEnd(); // GL_LINE_STRIP
>>>>>>> 44505b38
		}
	}
	else {
		/* use blend in/out values only if both aren't zero */
		if ((IS_EQF(strip->blendin, 0.0f) && IS_EQF(strip->blendout, 0.0f)) == 0) {
			immBeginAtMost(GWN_PRIM_LINE_STRIP, 4);

			/* start of strip - if no blendin, start straight at 1, otherwise from 0 to 1 over blendin frames */
			if (IS_EQF(strip->blendin, 0.0f) == 0) {
				immVertex2f(pos, strip->start,                    yminc);
				immVertex2f(pos, strip->start + strip->blendin,   ymaxc);
			}
			else
<<<<<<< HEAD
				immVertex2f(pos, strip->start, ymaxc);
					
=======
				glVertex2f(strip->start, ymaxc);

>>>>>>> 44505b38
			/* end of strip */
			if (IS_EQF(strip->blendout, 0.0f) == 0) {
				immVertex2f(pos, strip->end - strip->blendout,    ymaxc);
				immVertex2f(pos, strip->end,                      yminc);
			}
			else
				immVertex2f(pos, strip->end, ymaxc);

			immEnd();
		}
	}

<<<<<<< HEAD
=======
	/* time -------------------------- */
	// XXX do we want to draw this curve? in a different color too?

>>>>>>> 44505b38
	/* turn off AA'd lines */
	glDisable(GL_LINE_SMOOTH);
	glDisable(GL_BLEND);
}

/* helper call to setup dashed-lines for strip outlines */
static uint nla_draw_use_dashed_outlines(float color[4], bool muted)
{
	/* Note that we use dashed shader here, and make it draw solid lines if not muted... */
	uint shdr_pos = GWN_vertformat_attr_add(immVertexFormat(), "pos", GWN_COMP_F32, 2, GWN_FETCH_FLOAT);
	immBindBuiltinProgram(GPU_SHADER_2D_LINE_DASHED_UNIFORM_COLOR);
	
	float viewport_size[4];
	glGetFloatv(GL_VIEWPORT, viewport_size);
	immUniform2f("viewport_size", viewport_size[2] / UI_DPI_FAC, viewport_size[3] / UI_DPI_FAC);
	
	immUniform1i("num_colors", 0);  /* Simple dashes. */
	immUniformColor3fv(color);
	
	/* line style: dotted for muted */
	if (muted) {
		/* dotted - and slightly thicker for readability of the dashes */
		immUniform1f("dash_width", 5.0f);
		immUniform1f("dash_factor", 0.4f);
		glLineWidth(1.5f);
	}
	else {
		/* solid line */
		immUniform1f("dash_factor", 2.0f);
		glLineWidth(1.0f);
	}
	
	return shdr_pos;
}

/* main call for drawing a single NLA-strip */
static void nla_draw_strip(SpaceNla *snla, AnimData *adt, NlaTrack *nlt, NlaStrip *strip, View2D *v2d, float yminc, float ymaxc)
{
	const bool non_solo = ((adt && (adt->flag & ADT_NLA_SOLO_TRACK)) && (nlt->flag & NLATRACK_SOLO) == 0);
<<<<<<< HEAD
	const bool muted = ((nlt->flag & NLATRACK_MUTED) || (strip->flag & NLASTRIP_FLAG_MUTED));
	float color[4] = {1.0f, 1.0f, 1.0f, 1.0f};
	uint shdr_pos;
	
	/* get color of strip */
	nla_strip_get_color_inside(adt, strip, color);
	
	shdr_pos = GWN_vertformat_attr_add(immVertexFormat(), "pos", GWN_COMP_F32, 2, GWN_FETCH_FLOAT);
	immBindBuiltinProgram(GPU_SHADER_2D_UNIFORM_COLOR);
	
=======
	float color[3];

	/* get color of strip */
	nla_strip_get_color_inside(adt, strip, color);

>>>>>>> 44505b38
	/* draw extrapolation info first (as backdrop)
	 *	- but this should only be drawn if track has some contribution
	 */
	if ((strip->extendmode != NLASTRIP_EXTEND_NOTHING) && (non_solo == 0)) {
		/* enable transparency... */
		glBlendFuncSeparate(GL_SRC_ALPHA, GL_ONE_MINUS_SRC_ALPHA, GL_ONE, GL_ONE_MINUS_SRC_ALPHA);
		glEnable(GL_BLEND);

		switch (strip->extendmode) {
			/* since this does both sides, only do the 'before' side, and leave the rest to the next case */
			case NLASTRIP_EXTEND_HOLD:
				/* only need to draw here if there's no strip before since
				 * it only applies in such a situation
				 */
				if (strip->prev == NULL) {
					/* set the drawing color to the color of the strip, but with very faint alpha */
<<<<<<< HEAD
					immUniformColor3fvAlpha(color, 0.15f);
=======
					glColor4f(color[0], color[1], color[2], 0.15f);
>>>>>>> 44505b38

					/* draw the rect to the edge of the screen */
					immRectf(shdr_pos, v2d->cur.xmin, yminc, strip->start, ymaxc);
				}
				ATTR_FALLTHROUGH;

			/* this only draws after the strip */
			case NLASTRIP_EXTEND_HOLD_FORWARD:
				/* only need to try and draw if the next strip doesn't occur immediately after */
				if ((strip->next == NULL) || (IS_EQF(strip->next->start, strip->end) == 0)) {
					/* set the drawing color to the color of the strip, but this time less faint */
<<<<<<< HEAD
					immUniformColor3fvAlpha(color, 0.3f);
					
					/* draw the rect to the next strip or the edge of the screen */
					float x2 = strip->next ? strip->next->start : v2d->cur.xmax;
					immRectf(shdr_pos, strip->end, yminc, x2, ymaxc);
=======
					glColor4f(color[0], color[1], color[2], 0.3f);

					/* draw the rect to the next strip or the edge of the screen */
					glBegin(GL_QUADS);
					glVertex2f(strip->end, yminc);
					glVertex2f(strip->end, ymaxc);

					if (strip->next) {
						glVertex2f(strip->next->start, ymaxc);
						glVertex2f(strip->next->start, yminc);
					}
					else {
						glVertex2f(v2d->cur.xmax, ymaxc);
						glVertex2f(v2d->cur.xmax, yminc);
					}
					glEnd();
>>>>>>> 44505b38
				}
				break;
		}

		glDisable(GL_BLEND);
	}


	/* draw 'inside' of strip itself */
	if (non_solo == 0) {
		immUnbindProgram();

		/* strip is in normal track */
		UI_draw_roundbox_corner_set(UI_CNR_ALL); /* all corners rounded */
<<<<<<< HEAD
		UI_draw_roundbox_shade_x(true, strip->start, yminc, strip->end, ymaxc, 0.0, 0.5, 0.1, color);

		/* restore current vertex format & program (roundbox trashes it) */
		shdr_pos = GWN_vertformat_attr_add(immVertexFormat(), "pos", GWN_COMP_F32, 2, GWN_FETCH_FLOAT);
		immBindBuiltinProgram(GPU_SHADER_2D_UNIFORM_COLOR);
	}
	else {
		/* strip is in disabled track - make less visible */
		immUniformColor3fvAlpha(color, 0.1f);
		
=======

		UI_draw_roundbox_shade_x(GL_POLYGON, strip->start, yminc, strip->end, ymaxc, 0.0, 0.5, 0.1);
	}
	else {
		/* strip is in disabled track - make less visible */
		glColor4f(color[0], color[1], color[2], 0.1f);

>>>>>>> 44505b38
		glEnable(GL_BLEND);
		immRectf(shdr_pos, strip->start, yminc, strip->end, ymaxc);
		glDisable(GL_BLEND);
	}


	/* draw strip's control 'curves'
	 *	- only if user hasn't hidden them...
	 */
	if ((snla->flag & SNLA_NOSTRIPCURVES) == 0)
<<<<<<< HEAD
		nla_draw_strip_curves(strip, yminc, ymaxc, shdr_pos);

	immUnbindProgram();
=======
		nla_draw_strip_curves(strip, yminc, ymaxc);

>>>>>>> 44505b38

	/* draw markings indicating locations of local markers (useful for lining up different actions) */
	if ((snla->flag & SNLA_NOLOCALMARKERS) == 0)
		nla_strip_draw_markers(strip, yminc, ymaxc);

	/* draw strip outline
	 *	- color used here is to indicate active vs non-active
	 */
	if (strip->flag & NLASTRIP_FLAG_ACTIVE) {
		/* strip should appear 'sunken', so draw a light border around it */
		color[0] = 0.9f; /* FIXME: hardcoded temp-hack colors */
		color[1] = 1.0f;
		color[2] = 0.9f;
	}
	else {
		/* strip should appear to stand out, so draw a dark border around it */
		color[0] = color[1] = color[2] = 0.0f; /* FIXME: or 1.0f ?? */
	}

<<<<<<< HEAD
	/* draw outline 
	 * - dashed-line shader is loaded after this block
	 */
	if (muted) {
		/* muted - draw dotted, squarish outline (for simplicity) */
		shdr_pos = nla_draw_use_dashed_outlines(color, muted);
		imm_draw_box_wire_2d(shdr_pos, strip->start, yminc, strip->end, ymaxc);
	}
	else {
		/* non-muted - draw solid, rounded outline */
		UI_draw_roundbox_shade_x(false, strip->start, yminc, strip->end, ymaxc, 0.0, 0.0, 0.1, color);
		
		/* restore current vertex format & program (roundbox trashes it) */
		shdr_pos = nla_draw_use_dashed_outlines(color, muted);
	}
=======
	/* - line style: dotted for muted */
	if ((nlt->flag & NLATRACK_MUTED) || (strip->flag & NLASTRIP_FLAG_MUTED))
		setlinestyle(4);

	/* draw outline */
	UI_draw_roundbox_shade_x(GL_LINE_LOOP, strip->start, yminc, strip->end, ymaxc, 0.0, 0.0, 0.1);
>>>>>>> 44505b38

	/* if action-clip strip, draw lines delimiting repeats too (in the same color as outline) */
	if ((strip->type == NLASTRIP_TYPE_CLIP) && IS_EQF(strip->repeat, 1.0f) == 0) {
		float repeatLen = (strip->actend - strip->actstart) * strip->scale;
<<<<<<< HEAD
=======
		int i;
>>>>>>> 44505b38

		/* only draw lines for whole-numbered repeats, starting from the first full-repeat
		 * up to the last full repeat (but not if it lies on the end of the strip)
		 */
		immBeginAtMost(GWN_PRIM_LINES, 2 * (strip->repeat - 1));
		for (int i = 1; i < strip->repeat; i++) {
			float repeatPos = strip->start + (repeatLen * i);

			/* don't draw if line would end up on or after the end of the strip */
			if (repeatPos < strip->end) {
				immVertex2f(shdr_pos, repeatPos, yminc + 4);
				immVertex2f(shdr_pos, repeatPos, ymaxc - 4);
			}
		}
		immEnd();
	}
	/* or if meta-strip, draw lines delimiting extents of sub-strips (in same color as outline, if more than 1 exists) */
	else if ((strip->type == NLASTRIP_TYPE_META) && (strip->strips.first != strip->strips.last)) {
<<<<<<< HEAD
		const float y = (ymaxc - yminc) * 0.5f + yminc;

		immBeginAtMost(GWN_PRIM_LINES, 4 * BLI_listbase_count(&strip->strips)); /* up to 2 lines per strip */

		/* only draw first-level of child-strips, but don't draw any lines on the endpoints */
		for (NlaStrip *cs = strip->strips.first; cs; cs = cs->next) {
			/* draw start-line if not same as end of previous (and only if not the first strip) 
			 *	- on upper half of strip
			 */
			if ((cs->prev) && IS_EQF(cs->prev->end, cs->start) == 0) {
				immVertex2f(shdr_pos, cs->start, y);
				immVertex2f(shdr_pos, cs->start, ymaxc);
			}
=======
		NlaStrip *cs;
		float y = (ymaxc - yminc) / 2.0f + yminc;

		/* only draw first-level of child-strips, but don't draw any lines on the endpoints */
		for (cs = strip->strips.first; cs; cs = cs->next) {
			/* draw start-line if not same as end of previous (and only if not the first strip)
			 *	- on upper half of strip
			 */
			if ((cs->prev) && IS_EQF(cs->prev->end, cs->start) == 0)
				fdrawline(cs->start, y, cs->start, ymaxc);
>>>>>>> 44505b38

			/* draw end-line if not the last strip
			 *	- on lower half of strip
			 */
<<<<<<< HEAD
			if (cs->next) {
				immVertex2f(shdr_pos, cs->end, yminc);
				immVertex2f(shdr_pos, cs->end, y);
			}
=======
			if (cs->next)
				fdrawline(cs->end, yminc, cs->end, y);
>>>>>>> 44505b38
		}

		immEnd();
	}

<<<<<<< HEAD
	immUnbindProgram();
=======
	/* reset linestyle */
	setlinestyle(0);
>>>>>>> 44505b38
}

/* add the relevant text to the cache of text-strings to draw in pixelspace */
static void nla_draw_strip_text(
        AnimData *adt, NlaTrack *nlt, NlaStrip *strip, int index, View2D *v2d,
        float xminc, float xmaxc, float yminc, float ymaxc)
{
	const bool non_solo = ((adt && (adt->flag & ADT_NLA_SOLO_TRACK)) && (nlt->flag & NLATRACK_SOLO) == 0);
	char str[256];
	size_t str_len;
	char col[4];
<<<<<<< HEAD
	
=======
	rctf rect;

>>>>>>> 44505b38
	/* just print the name and the range */
	if (strip->flag & NLASTRIP_FLAG_TEMP_META) {
		str_len = BLI_snprintf_rlen(str, sizeof(str), "%d) Temp-Meta", index);
	}
	else {
		str_len = BLI_strncpy_rlen(str, strip->name, sizeof(str));
	}

	/* set text color - if colors (see above) are light, draw black text, otherwise draw white */
	if (strip->flag & (NLASTRIP_FLAG_ACTIVE | NLASTRIP_FLAG_SELECT | NLASTRIP_FLAG_TWEAKUSER)) {
		col[0] = col[1] = col[2] = 0;
	}
	else {
		col[0] = col[1] = col[2] = 255;
	}

	/* text opacity depends on whether if there's a solo'd track, this isn't it */
	if (non_solo == 0)
		col[3] = 255;
	else
		col[3] = 128;

	/* set bounding-box for text
	 *	- padding of 2 'units' on either side
	 */
<<<<<<< HEAD
	/* TODO: make this centered? */
	rctf rect = {
		.xmin = xminc,
		.ymin = yminc,
		.xmax = xmaxc,
		.ymax = ymaxc
	};
=======
	// TODO: make this centered?
	rect.xmin = xminc;
	rect.ymin = yminc;
	rect.xmax = xmaxc;
	rect.ymax = ymaxc;
>>>>>>> 44505b38

	/* add this string to the cache of texts to draw */
	UI_view2d_text_cache_add_rectf(v2d, &rect, str, str_len, col);
}

/* add frame extents to cache of text-strings to draw in pixelspace
 * for now, only used when transforming strips
 */
static void nla_draw_strip_frames_text(NlaTrack *UNUSED(nlt), NlaStrip *strip, View2D *v2d, float UNUSED(yminc), float ymaxc)
{
	const float ytol = 1.0f; /* small offset to vertical positioning of text, for legibility */
	const char col[4] = {220, 220, 220, 255}; /* light gray */
	char numstr[32];
	size_t numstr_len;

<<<<<<< HEAD
=======

>>>>>>> 44505b38
	/* Always draw times above the strip, whereas sequencer drew below + above.
	 * However, we should be fine having everything on top, since these tend to be
	 * quite spaced out.
	 *	- 1 dp is compromise between lack of precision (ints only, as per sequencer)
	 *	  while also preserving some accuracy, since we do use floats
	 */
	/* start frame */
	numstr_len = BLI_snprintf_rlen(numstr, sizeof(numstr), "%.1f", strip->start);
	UI_view2d_text_cache_add(v2d, strip->start - 1.0f, ymaxc + ytol, numstr, numstr_len, col);

	/* end frame */
	numstr_len = BLI_snprintf_rlen(numstr, sizeof(numstr), "%.1f", strip->end);
	UI_view2d_text_cache_add(v2d, strip->end, ymaxc + ytol, numstr, numstr_len, col);
}

/* ---------------------- */

void draw_nla_main_data(bAnimContext *ac, SpaceNla *snla, ARegion *ar)
{
<<<<<<< HEAD
=======
	ListBase anim_data = {NULL, NULL};
	bAnimListElem *ale;
	int filter;

>>>>>>> 44505b38
	View2D *v2d = &ar->v2d;
	const float pixelx = BLI_rctf_size_x(&v2d->cur) / BLI_rcti_size_x(&v2d->mask);
	const float text_margin_x = (8 * UI_DPI_FAC) * pixelx;

	/* build list of channels to draw */
<<<<<<< HEAD
	ListBase anim_data = {NULL, NULL};
	int filter = (ANIMFILTER_DATA_VISIBLE | ANIMFILTER_LIST_VISIBLE | ANIMFILTER_LIST_CHANNELS);
	size_t items = ANIM_animdata_filter(ac, &anim_data, filter, ac->data, ac->datatype);
	
=======
	filter = (ANIMFILTER_DATA_VISIBLE | ANIMFILTER_LIST_VISIBLE | ANIMFILTER_LIST_CHANNELS);
	items = ANIM_animdata_filter(ac, &anim_data, filter, ac->data, ac->datatype);

>>>>>>> 44505b38
	/* Update max-extent of channels here (taking into account scrollers):
	 *  - this is done to allow the channel list to be scrollable, but must be done here
	 *    to avoid regenerating the list again and/or also because channels list is drawn first
	 *	- offset of NLACHANNEL_HEIGHT*2 is added to the height of the channels, as first is for
	 *	  start of list offset, and the second is as a correction for the scrollers.
	 */
<<<<<<< HEAD
	int height = ((items * NLACHANNEL_STEP(snla)) + (NLACHANNEL_HEIGHT(snla) * 2));
	
	/* don't use totrect set, as the width stays the same 
	 * (NOTE: this is ok here, the configuration is pretty straightforward) 
=======
	height = ((items * NLACHANNEL_STEP(snla)) + (NLACHANNEL_HEIGHT(snla) * 2));
	/* don't use totrect set, as the width stays the same
	 * (NOTE: this is ok here, the configuration is pretty straightforward)
>>>>>>> 44505b38
	 */
	v2d->tot.ymin = (float)(-height);

	/* loop through channels, and set up drawing depending on their type  */
<<<<<<< HEAD
	float y = (float)(-NLACHANNEL_HEIGHT(snla));
	
	for (bAnimListElem *ale = anim_data.first; ale; ale = ale->next) {
=======
	y = (float)(-NLACHANNEL_HEIGHT(snla));

	for (ale = anim_data.first; ale; ale = ale->next) {
>>>>>>> 44505b38
		const float yminc = (float)(y - NLACHANNEL_HEIGHT_HALF(snla));
		const float ymaxc = (float)(y + NLACHANNEL_HEIGHT_HALF(snla));

		/* check if visible */
		if (IN_RANGE(yminc, v2d->cur.ymin, v2d->cur.ymax) ||
		    IN_RANGE(ymaxc, v2d->cur.ymin, v2d->cur.ymax) )
		{
			/* data to draw depends on the type of channel */
			switch (ale->type) {
				case ANIMTYPE_NLATRACK:
				{
					AnimData *adt = ale->adt;
					NlaTrack *nlt = (NlaTrack *)ale->data;
					NlaStrip *strip;
					int index;

					/* draw each strip in the track (if visible) */
					for (strip = nlt->strips.first, index = 1; strip; strip = strip->next, index++) {
						if (BKE_nlastrip_within_bounds(strip, v2d->cur.xmin, v2d->cur.xmax)) {
							const float xminc = strip->start + text_margin_x;
							const float xmaxc = strip->end + text_margin_x;

							/* draw the visualization of the strip */
							nla_draw_strip(snla, adt, nlt, strip, v2d, yminc, ymaxc);

							/* add the text for this strip to the cache */
							if (xminc < xmaxc) {
								nla_draw_strip_text(adt, nlt, strip, index, v2d, xminc, xmaxc, yminc, ymaxc);
							}

							/* if transforming strips (only real reason for temp-metas currently),
							 * add to the cache the frame numbers of the strip's extents
							 */
							if (strip->flag & NLASTRIP_FLAG_TEMP_META)
								nla_draw_strip_frames_text(nlt, strip, v2d, yminc, ymaxc);
						}
					}
					break;
				}
				case ANIMTYPE_NLAACTION:
				{
					AnimData *adt = ale->adt;
<<<<<<< HEAD

					unsigned int pos = GWN_vertformat_attr_add(immVertexFormat(), "pos", GWN_COMP_F32, 2, GWN_FETCH_FLOAT);
					immBindBuiltinProgram(GPU_SHADER_2D_UNIFORM_COLOR);
=======
					float color[4];
>>>>>>> 44505b38

					/* just draw a semi-shaded rect spanning the width of the viewable area if there's data,
					 * and a second darker rect within which we draw keyframe indicator dots if there's data
					 */
					glBlendFuncSeparate(GL_SRC_ALPHA, GL_ONE_MINUS_SRC_ALPHA, GL_ONE, GL_ONE_MINUS_SRC_ALPHA);
					glEnable(GL_BLEND);

					/* get colors for drawing */
					float color[4];
					nla_action_get_color(adt, ale->data, color);
<<<<<<< HEAD
					immUniformColor4fv(color);
=======
					glColor4fv(color);
>>>>>>> 44505b38

					/* draw slightly shifted up for greater separation from standard channels,
					 * but also slightly shorter for some more contrast when viewing the strips
					 */
<<<<<<< HEAD
					immRectf(pos, v2d->cur.xmin, yminc + NLACHANNEL_SKIP, v2d->cur.xmax, ymaxc - NLACHANNEL_SKIP);
					
					/* draw 'embossed' lines above and below the strip for effect */
					/* white base-lines */
					glLineWidth(2.0f);
					immUniformColor4f(1.0f, 1.0f, 1.0f, 0.3f);
					immBegin(GWN_PRIM_LINES, 4);
					immVertex2f(pos, v2d->cur.xmin, yminc + NLACHANNEL_SKIP);
					immVertex2f(pos, v2d->cur.xmax, yminc + NLACHANNEL_SKIP);
					immVertex2f(pos, v2d->cur.xmin, ymaxc - NLACHANNEL_SKIP);
					immVertex2f(pos, v2d->cur.xmax, ymaxc - NLACHANNEL_SKIP);
					immEnd();

					/* black top-lines */
					glLineWidth(1.0f);
					immUniformColor3f(0.0f, 0.0f, 0.0f);
					immBegin(GWN_PRIM_LINES, 4);
					immVertex2f(pos, v2d->cur.xmin, yminc + NLACHANNEL_SKIP);
					immVertex2f(pos, v2d->cur.xmax, yminc + NLACHANNEL_SKIP);
					immVertex2f(pos, v2d->cur.xmin, ymaxc - NLACHANNEL_SKIP);
					immVertex2f(pos, v2d->cur.xmax, ymaxc - NLACHANNEL_SKIP);
					immEnd();

					/* TODO: these lines but better --^ */

					immUnbindProgram();

					/* draw keyframes in the action */
					nla_action_draw_keyframes(adt, ale->data, y, yminc + NLACHANNEL_SKIP, ymaxc - NLACHANNEL_SKIP);
=======
					glRectf(v2d->cur.xmin, yminc + NLACHANNEL_SKIP, v2d->cur.xmax, ymaxc - NLACHANNEL_SKIP);

					/* draw keyframes in the action */
					nla_action_draw_keyframes(adt, ale->data, v2d, y, yminc + NLACHANNEL_SKIP, ymaxc - NLACHANNEL_SKIP);

					/* draw 'embossed' lines above and below the strip for effect */
					/* white base-lines */
					glLineWidth(2.0f);
					glColor4f(1.0f, 1.0f, 1.0f, 0.3);
					fdrawline(v2d->cur.xmin, yminc + NLACHANNEL_SKIP, v2d->cur.xmax, yminc + NLACHANNEL_SKIP);
					fdrawline(v2d->cur.xmin, ymaxc - NLACHANNEL_SKIP, v2d->cur.xmax, ymaxc - NLACHANNEL_SKIP);

					/* black top-lines */
					glLineWidth(1.0f);
					glColor3f(0.0f, 0.0f, 0.0f);
					fdrawline(v2d->cur.xmin, yminc + NLACHANNEL_SKIP, v2d->cur.xmax, yminc + NLACHANNEL_SKIP);
					fdrawline(v2d->cur.xmin, ymaxc - NLACHANNEL_SKIP, v2d->cur.xmax, ymaxc - NLACHANNEL_SKIP);
>>>>>>> 44505b38

					glDisable(GL_BLEND);
					break;
				}
			}
		}

		/* adjust y-position for next one */
		y -= NLACHANNEL_STEP(snla);
	}

	/* free tempolary channels */
	ANIM_animdata_freelist(&anim_data);
}

/* *********************************************** */
/* Channel List */

void draw_nla_channel_list(const bContext *C, bAnimContext *ac, ARegion *ar)
{
	ListBase anim_data = {NULL, NULL};
	bAnimListElem *ale;
	int filter;

	SpaceNla *snla = (SpaceNla *)ac->sl;
	View2D *v2d = &ar->v2d;
	float y = 0.0f;
	size_t items;
<<<<<<< HEAD
	
=======
	int height;

>>>>>>> 44505b38
	/* build list of channels to draw */
	filter = (ANIMFILTER_DATA_VISIBLE | ANIMFILTER_LIST_VISIBLE | ANIMFILTER_LIST_CHANNELS);
	items = ANIM_animdata_filter(ac, &anim_data, filter, ac->data, ac->datatype);

	/* Update max-extent of channels here (taking into account scrollers):
	 *  - this is done to allow the channel list to be scrollable, but must be done here
	 *    to avoid regenerating the list again and/or also because channels list is drawn first
	 *	- offset of NLACHANNEL_HEIGHT*2 is added to the height of the channels, as first is for
	 *	  start of list offset, and the second is as a correction for the scrollers.
	 */
<<<<<<< HEAD
	int height = ((items * NLACHANNEL_STEP(snla)) + (NLACHANNEL_HEIGHT(snla) * 2));
	/* don't use totrect set, as the width stays the same 
	 * (NOTE: this is ok here, the configuration is pretty straightforward) 
=======
	height = ((items * NLACHANNEL_STEP(snla)) + (NLACHANNEL_HEIGHT(snla) * 2));
	/* don't use totrect set, as the width stays the same
	 * (NOTE: this is ok here, the configuration is pretty straightforward)
>>>>>>> 44505b38
	 */
	v2d->tot.ymin = (float)(-height);
	/* need to do a view-sync here, so that the keys area doesn't jump around (it must copy this) */
	UI_view2d_sync(NULL, ac->sa, v2d, V2D_LOCK_COPY);

	/* draw channels */
	{   /* first pass: just the standard GL-drawing for backdrop + text */
		size_t channel_index = 0;

		y = (float)(-NLACHANNEL_HEIGHT(snla));

		for (ale = anim_data.first; ale; ale = ale->next) {
			float yminc = (float)(y -  NLACHANNEL_HEIGHT_HALF(snla));
			float ymaxc = (float)(y +  NLACHANNEL_HEIGHT_HALF(snla));

			/* check if visible */
			if (IN_RANGE(yminc, v2d->cur.ymin, v2d->cur.ymax) ||
			    IN_RANGE(ymaxc, v2d->cur.ymin, v2d->cur.ymax) )
			{
				/* draw all channels using standard channel-drawing API */
				ANIM_channel_draw(ac, ale, yminc, ymaxc, channel_index);
			}

			/* adjust y-position for next one */
			y -= NLACHANNEL_STEP(snla);
			channel_index++;
		}
	}
	{   /* second pass: UI widgets */
		uiBlock *block = UI_block_begin(C, ar, __func__, UI_EMBOSS);
		size_t channel_index = 0;

		y = (float)(-NLACHANNEL_HEIGHT(snla));

		/* set blending again, as may not be set in previous step */
		glBlendFuncSeparate(GL_SRC_ALPHA, GL_ONE_MINUS_SRC_ALPHA, GL_ONE, GL_ONE_MINUS_SRC_ALPHA);
		glEnable(GL_BLEND);

		/* loop through channels, and set up drawing depending on their type  */
		for (ale = anim_data.first; ale; ale = ale->next) {
			const float yminc = (float)(y - NLACHANNEL_HEIGHT_HALF(snla));
			const float ymaxc = (float)(y + NLACHANNEL_HEIGHT_HALF(snla));

			/* check if visible */
			if (IN_RANGE(yminc, v2d->cur.ymin, v2d->cur.ymax) ||
			    IN_RANGE(ymaxc, v2d->cur.ymin, v2d->cur.ymax) )
			{
				/* draw all channels using standard channel-drawing API */
				ANIM_channel_draw_widgets(C, ac, ale, block, yminc, ymaxc, channel_index);
			}

			/* adjust y-position for next one */
			y -= NLACHANNEL_STEP(snla);
			channel_index++;
		}

		UI_block_end(C, block);
		UI_block_draw(C, block);

		glDisable(GL_BLEND);
	}

	/* free temporary channels */
	ANIM_animdata_freelist(&anim_data);
}

/* *********************************************** */<|MERGE_RESOLUTION|>--- conflicted
+++ resolved
@@ -102,14 +102,6 @@
 /* draw the keyframes in the specified Action */
 static void nla_action_draw_keyframes(AnimData *adt, bAction *act, float y, float ymin, float ymax)
 {
-<<<<<<< HEAD
-=======
-	DLRBT_Tree keys;
-	ActKeyColumn *ak;
-	float xscale, f1, f2;
-	float color[4];
-
->>>>>>> 44505b38
 	/* get a list of the keyframes with NLA-scaling applied */
 	DLRBT_Tree keys;
 	BLI_dlrbTree_init(&keys);
@@ -119,20 +111,14 @@
 	if (ELEM(NULL, act, keys.first))
 		return;
 
-<<<<<<< HEAD
-	/* draw a darkened region behind the strips 
-	 *	- get and reset the background color, this time without the alpha to stand out better 
-=======
 	/* draw a darkened region behind the strips
 	 *	- get and reset the background color, this time without the alpha to stand out better
->>>>>>> 44505b38
 	 *	  (amplified alpha is used instead)
 	 */
 	float color[4];
 	nla_action_get_color(adt, act, color);
 	color[3] *= 2.5f;
 
-<<<<<<< HEAD
 	Gwn_VertFormat *format = immVertexFormat();
 	unsigned int pos_id = GWN_vertformat_attr_add(format, "pos", GWN_COMP_F32, 2, GWN_FETCH_FLOAT);
 
@@ -175,29 +161,6 @@
 		GPU_disable_program_point_size();
 		immUnbindProgram();
 	}
-=======
-	glColor4fv(color);
-	/*  - draw a rect from the first to the last frame (no extra overlaps for now)
-	 *	  that is slightly stumpier than the track background (hardcoded 2-units here)
-	 */
-	f1 = ((ActKeyColumn *)keys.first)->cfra;
-	f2 = ((ActKeyColumn *)keys.last)->cfra;
-
-	glRectf(f1, ymin + 2, f2, ymax - 2);
-
-
-	/* get View2D scaling factor */
-	UI_view2d_scale_get(v2d, &xscale, NULL);
-
-	/* for now, color is hardcoded to be black */
-	glColor3f(0.0f, 0.0f, 0.0f);
-
-	/* just draw each keyframe as a simple dot (regardless of the selection status)
-	 *	- size is 3.0f which is smaller than the editable keyframes, so that there is a distinction
-	 */
-	for (ak = keys.first; ak; ak = ak->next)
-		draw_keyframe_shape(ak->cfra, y, xscale, 3.0f, 0, ak->key_type, KEYFRAME_SHAPE_FRAME, 1.0f);
->>>>>>> 44505b38
 
 	/* free icons */
 	BLI_dlrbTree_free(&keys);
@@ -208,7 +171,6 @@
 /* Markers inside an action strip */
 static void nla_actionclip_draw_markers(NlaStrip *strip, float yminc, float ymaxc, int shade, const bool dashed)
 {
-<<<<<<< HEAD
 	const bAction *act = strip->act;
 
 	if (ELEM(NULL, act, act->markers.first))
@@ -233,15 +195,6 @@
 
 	immBeginAtMost(GWN_PRIM_LINES, BLI_listbase_count(&act->markers) * 2);
 	for (TimeMarker *marker = act->markers.first; marker; marker = marker->next) {
-=======
-	bAction *act = strip->act;
-	TimeMarker *marker;
-
-	if (ELEM(NULL, strip->act, strip->act->markers.first))
-		return;
-
-	for (marker = act->markers.first; marker; marker = marker->next) {
->>>>>>> 44505b38
 		if ((marker->frame > strip->actstart) && (marker->frame < strip->actend)) {
 			float frame = nlastrip_get_frame(strip, marker->frame, NLATIME_CONVERT_MAP);
 
@@ -259,9 +212,8 @@
 /* Markers inside a NLA-Strip */
 static void nla_strip_draw_markers(NlaStrip *strip, float yminc, float ymaxc)
 {
-<<<<<<< HEAD
 	glLineWidth(2.0f);
-	
+
 	if (strip->type == NLASTRIP_TYPE_CLIP) {
 		/* try not to be too conspicuous, while being visible enough when transforming */
 		int shade = (strip->flag & NLASTRIP_FLAG_SELECT) ? -60 : -40;
@@ -272,28 +224,6 @@
 	else if (strip->flag & NLASTRIP_FLAG_TEMP_META) {
 		/* just a solid color, so that it is very easy to spot */
 		int shade = 20;
-=======
-	glLineWidth(2.0);
-
-	if (strip->type == NLASTRIP_TYPE_CLIP) {
-		/* try not to be too conspicuous, while being visible enough when transforming */
-		if (strip->flag & NLASTRIP_FLAG_SELECT)
-			UI_ThemeColorShade(TH_STRIP_SELECT, -60);
-		else
-			UI_ThemeColorShade(TH_STRIP_SELECT, -40);
-
-		setlinestyle(3);
-
-		/* just draw the markers in this clip */
-		nla_actionclip_draw_markers(strip, yminc, ymaxc);
-
-		setlinestyle(0);
-	}
-	else if (strip->flag & NLASTRIP_FLAG_TEMP_META) {
-		/* just a solid color, so that it is very easy to spot */
-		UI_ThemeColorShade(TH_STRIP_SELECT, 20);
-
->>>>>>> 44505b38
 		/* draw the markers in the first level of strips only (if they are actions) */
 		for (NlaStrip *nls = strip->strips.first; nls; nls = nls->next) {
 			if (nls->type == NLASTRIP_TYPE_CLIP) {
@@ -301,13 +231,8 @@
 			}
 		}
 	}
-<<<<<<< HEAD
-	
+
 	glLineWidth(1.0f);
-=======
-
-	glLineWidth(1.0);
->>>>>>> 44505b38
 }
 
 /* Strips (Proper) ---------------------- */
@@ -378,18 +303,9 @@
 static void nla_draw_strip_curves(NlaStrip *strip, float yminc, float ymaxc, unsigned int pos)
 {
 	const float yheight = ymaxc - yminc;
-<<<<<<< HEAD
-	
+
 	immUniformColor3f(0.7f, 0.7f, 0.7f);
-		
-=======
-
-	/* drawing color is simply a light-gray */
-	// TODO: is this color suitable?
-	// XXX nasty hacked color for now... which looks quite bad too...
-	glColor3f(0.7f, 0.7f, 0.7f);
-
->>>>>>> 44505b38
+
 	/* draw with AA'd line */
 	glEnable(GL_LINE_SMOOTH);
 	glEnable(GL_BLEND);
@@ -401,11 +317,7 @@
 
 		/* plot the curve (over the strip's main region) */
 		if (fcu) {
-<<<<<<< HEAD
 			immBegin(GWN_PRIM_LINE_STRIP, abs((int)(strip->end - strip->start) + 1));
-=======
-			glBegin(GL_LINE_STRIP);
->>>>>>> 44505b38
 
 			/* sample at 1 frame intervals, and draw
 			 *	- min y-val is yminc, max is y-maxc, so clamp in those regions
@@ -416,11 +328,7 @@
 				immVertex2f(pos, cfra, ((y * yheight) + yminc));
 			}
 
-<<<<<<< HEAD
 			immEnd();
-=======
-			glEnd(); // GL_LINE_STRIP
->>>>>>> 44505b38
 		}
 	}
 	else {
@@ -434,13 +342,8 @@
 				immVertex2f(pos, strip->start + strip->blendin,   ymaxc);
 			}
 			else
-<<<<<<< HEAD
 				immVertex2f(pos, strip->start, ymaxc);
-					
-=======
-				glVertex2f(strip->start, ymaxc);
-
->>>>>>> 44505b38
+
 			/* end of strip */
 			if (IS_EQF(strip->blendout, 0.0f) == 0) {
 				immVertex2f(pos, strip->end - strip->blendout,    ymaxc);
@@ -453,12 +356,6 @@
 		}
 	}
 
-<<<<<<< HEAD
-=======
-	/* time -------------------------- */
-	// XXX do we want to draw this curve? in a different color too?
-
->>>>>>> 44505b38
 	/* turn off AA'd lines */
 	glDisable(GL_LINE_SMOOTH);
 	glDisable(GL_BLEND);
@@ -470,14 +367,14 @@
 	/* Note that we use dashed shader here, and make it draw solid lines if not muted... */
 	uint shdr_pos = GWN_vertformat_attr_add(immVertexFormat(), "pos", GWN_COMP_F32, 2, GWN_FETCH_FLOAT);
 	immBindBuiltinProgram(GPU_SHADER_2D_LINE_DASHED_UNIFORM_COLOR);
-	
+
 	float viewport_size[4];
 	glGetFloatv(GL_VIEWPORT, viewport_size);
 	immUniform2f("viewport_size", viewport_size[2] / UI_DPI_FAC, viewport_size[3] / UI_DPI_FAC);
-	
+
 	immUniform1i("num_colors", 0);  /* Simple dashes. */
 	immUniformColor3fv(color);
-	
+
 	/* line style: dotted for muted */
 	if (muted) {
 		/* dotted - and slightly thicker for readability of the dashes */
@@ -490,7 +387,7 @@
 		immUniform1f("dash_factor", 2.0f);
 		glLineWidth(1.0f);
 	}
-	
+
 	return shdr_pos;
 }
 
@@ -498,24 +395,16 @@
 static void nla_draw_strip(SpaceNla *snla, AnimData *adt, NlaTrack *nlt, NlaStrip *strip, View2D *v2d, float yminc, float ymaxc)
 {
 	const bool non_solo = ((adt && (adt->flag & ADT_NLA_SOLO_TRACK)) && (nlt->flag & NLATRACK_SOLO) == 0);
-<<<<<<< HEAD
 	const bool muted = ((nlt->flag & NLATRACK_MUTED) || (strip->flag & NLASTRIP_FLAG_MUTED));
 	float color[4] = {1.0f, 1.0f, 1.0f, 1.0f};
 	uint shdr_pos;
-	
+
 	/* get color of strip */
 	nla_strip_get_color_inside(adt, strip, color);
-	
+
 	shdr_pos = GWN_vertformat_attr_add(immVertexFormat(), "pos", GWN_COMP_F32, 2, GWN_FETCH_FLOAT);
 	immBindBuiltinProgram(GPU_SHADER_2D_UNIFORM_COLOR);
-	
-=======
-	float color[3];
-
-	/* get color of strip */
-	nla_strip_get_color_inside(adt, strip, color);
-
->>>>>>> 44505b38
+
 	/* draw extrapolation info first (as backdrop)
 	 *	- but this should only be drawn if track has some contribution
 	 */
@@ -532,11 +421,7 @@
 				 */
 				if (strip->prev == NULL) {
 					/* set the drawing color to the color of the strip, but with very faint alpha */
-<<<<<<< HEAD
 					immUniformColor3fvAlpha(color, 0.15f);
-=======
-					glColor4f(color[0], color[1], color[2], 0.15f);
->>>>>>> 44505b38
 
 					/* draw the rect to the edge of the screen */
 					immRectf(shdr_pos, v2d->cur.xmin, yminc, strip->start, ymaxc);
@@ -548,30 +433,11 @@
 				/* only need to try and draw if the next strip doesn't occur immediately after */
 				if ((strip->next == NULL) || (IS_EQF(strip->next->start, strip->end) == 0)) {
 					/* set the drawing color to the color of the strip, but this time less faint */
-<<<<<<< HEAD
 					immUniformColor3fvAlpha(color, 0.3f);
-					
+
 					/* draw the rect to the next strip or the edge of the screen */
 					float x2 = strip->next ? strip->next->start : v2d->cur.xmax;
 					immRectf(shdr_pos, strip->end, yminc, x2, ymaxc);
-=======
-					glColor4f(color[0], color[1], color[2], 0.3f);
-
-					/* draw the rect to the next strip or the edge of the screen */
-					glBegin(GL_QUADS);
-					glVertex2f(strip->end, yminc);
-					glVertex2f(strip->end, ymaxc);
-
-					if (strip->next) {
-						glVertex2f(strip->next->start, ymaxc);
-						glVertex2f(strip->next->start, yminc);
-					}
-					else {
-						glVertex2f(v2d->cur.xmax, ymaxc);
-						glVertex2f(v2d->cur.xmax, yminc);
-					}
-					glEnd();
->>>>>>> 44505b38
 				}
 				break;
 		}
@@ -586,7 +452,6 @@
 
 		/* strip is in normal track */
 		UI_draw_roundbox_corner_set(UI_CNR_ALL); /* all corners rounded */
-<<<<<<< HEAD
 		UI_draw_roundbox_shade_x(true, strip->start, yminc, strip->end, ymaxc, 0.0, 0.5, 0.1, color);
 
 		/* restore current vertex format & program (roundbox trashes it) */
@@ -596,16 +461,7 @@
 	else {
 		/* strip is in disabled track - make less visible */
 		immUniformColor3fvAlpha(color, 0.1f);
-		
-=======
-
-		UI_draw_roundbox_shade_x(GL_POLYGON, strip->start, yminc, strip->end, ymaxc, 0.0, 0.5, 0.1);
-	}
-	else {
-		/* strip is in disabled track - make less visible */
-		glColor4f(color[0], color[1], color[2], 0.1f);
-
->>>>>>> 44505b38
+
 		glEnable(GL_BLEND);
 		immRectf(shdr_pos, strip->start, yminc, strip->end, ymaxc);
 		glDisable(GL_BLEND);
@@ -616,14 +472,9 @@
 	 *	- only if user hasn't hidden them...
 	 */
 	if ((snla->flag & SNLA_NOSTRIPCURVES) == 0)
-<<<<<<< HEAD
 		nla_draw_strip_curves(strip, yminc, ymaxc, shdr_pos);
 
 	immUnbindProgram();
-=======
-		nla_draw_strip_curves(strip, yminc, ymaxc);
-
->>>>>>> 44505b38
 
 	/* draw markings indicating locations of local markers (useful for lining up different actions) */
 	if ((snla->flag & SNLA_NOLOCALMARKERS) == 0)
@@ -643,8 +494,7 @@
 		color[0] = color[1] = color[2] = 0.0f; /* FIXME: or 1.0f ?? */
 	}
 
-<<<<<<< HEAD
-	/* draw outline 
+	/* draw outline
 	 * - dashed-line shader is loaded after this block
 	 */
 	if (muted) {
@@ -655,26 +505,14 @@
 	else {
 		/* non-muted - draw solid, rounded outline */
 		UI_draw_roundbox_shade_x(false, strip->start, yminc, strip->end, ymaxc, 0.0, 0.0, 0.1, color);
-		
+
 		/* restore current vertex format & program (roundbox trashes it) */
 		shdr_pos = nla_draw_use_dashed_outlines(color, muted);
 	}
-=======
-	/* - line style: dotted for muted */
-	if ((nlt->flag & NLATRACK_MUTED) || (strip->flag & NLASTRIP_FLAG_MUTED))
-		setlinestyle(4);
-
-	/* draw outline */
-	UI_draw_roundbox_shade_x(GL_LINE_LOOP, strip->start, yminc, strip->end, ymaxc, 0.0, 0.0, 0.1);
->>>>>>> 44505b38
 
 	/* if action-clip strip, draw lines delimiting repeats too (in the same color as outline) */
 	if ((strip->type == NLASTRIP_TYPE_CLIP) && IS_EQF(strip->repeat, 1.0f) == 0) {
 		float repeatLen = (strip->actend - strip->actstart) * strip->scale;
-<<<<<<< HEAD
-=======
-		int i;
->>>>>>> 44505b38
 
 		/* only draw lines for whole-numbered repeats, starting from the first full-repeat
 		 * up to the last full repeat (but not if it lies on the end of the strip)
@@ -693,56 +531,33 @@
 	}
 	/* or if meta-strip, draw lines delimiting extents of sub-strips (in same color as outline, if more than 1 exists) */
 	else if ((strip->type == NLASTRIP_TYPE_META) && (strip->strips.first != strip->strips.last)) {
-<<<<<<< HEAD
 		const float y = (ymaxc - yminc) * 0.5f + yminc;
 
 		immBeginAtMost(GWN_PRIM_LINES, 4 * BLI_listbase_count(&strip->strips)); /* up to 2 lines per strip */
 
 		/* only draw first-level of child-strips, but don't draw any lines on the endpoints */
 		for (NlaStrip *cs = strip->strips.first; cs; cs = cs->next) {
-			/* draw start-line if not same as end of previous (and only if not the first strip) 
+			/* draw start-line if not same as end of previous (and only if not the first strip)
 			 *	- on upper half of strip
 			 */
 			if ((cs->prev) && IS_EQF(cs->prev->end, cs->start) == 0) {
 				immVertex2f(shdr_pos, cs->start, y);
 				immVertex2f(shdr_pos, cs->start, ymaxc);
 			}
-=======
-		NlaStrip *cs;
-		float y = (ymaxc - yminc) / 2.0f + yminc;
-
-		/* only draw first-level of child-strips, but don't draw any lines on the endpoints */
-		for (cs = strip->strips.first; cs; cs = cs->next) {
-			/* draw start-line if not same as end of previous (and only if not the first strip)
-			 *	- on upper half of strip
-			 */
-			if ((cs->prev) && IS_EQF(cs->prev->end, cs->start) == 0)
-				fdrawline(cs->start, y, cs->start, ymaxc);
->>>>>>> 44505b38
 
 			/* draw end-line if not the last strip
 			 *	- on lower half of strip
 			 */
-<<<<<<< HEAD
 			if (cs->next) {
 				immVertex2f(shdr_pos, cs->end, yminc);
 				immVertex2f(shdr_pos, cs->end, y);
 			}
-=======
-			if (cs->next)
-				fdrawline(cs->end, yminc, cs->end, y);
->>>>>>> 44505b38
 		}
 
 		immEnd();
 	}
 
-<<<<<<< HEAD
 	immUnbindProgram();
-=======
-	/* reset linestyle */
-	setlinestyle(0);
->>>>>>> 44505b38
 }
 
 /* add the relevant text to the cache of text-strings to draw in pixelspace */
@@ -754,12 +569,7 @@
 	char str[256];
 	size_t str_len;
 	char col[4];
-<<<<<<< HEAD
-	
-=======
-	rctf rect;
-
->>>>>>> 44505b38
+
 	/* just print the name and the range */
 	if (strip->flag & NLASTRIP_FLAG_TEMP_META) {
 		str_len = BLI_snprintf_rlen(str, sizeof(str), "%d) Temp-Meta", index);
@@ -785,7 +595,6 @@
 	/* set bounding-box for text
 	 *	- padding of 2 'units' on either side
 	 */
-<<<<<<< HEAD
 	/* TODO: make this centered? */
 	rctf rect = {
 		.xmin = xminc,
@@ -793,13 +602,6 @@
 		.xmax = xmaxc,
 		.ymax = ymaxc
 	};
-=======
-	// TODO: make this centered?
-	rect.xmin = xminc;
-	rect.ymin = yminc;
-	rect.xmax = xmaxc;
-	rect.ymax = ymaxc;
->>>>>>> 44505b38
 
 	/* add this string to the cache of texts to draw */
 	UI_view2d_text_cache_add_rectf(v2d, &rect, str, str_len, col);
@@ -815,10 +617,6 @@
 	char numstr[32];
 	size_t numstr_len;
 
-<<<<<<< HEAD
-=======
-
->>>>>>> 44505b38
 	/* Always draw times above the strip, whereas sequencer drew below + above.
 	 * However, we should be fine having everything on top, since these tend to be
 	 * quite spaced out.
@@ -838,57 +636,32 @@
 
 void draw_nla_main_data(bAnimContext *ac, SpaceNla *snla, ARegion *ar)
 {
-<<<<<<< HEAD
-=======
-	ListBase anim_data = {NULL, NULL};
-	bAnimListElem *ale;
-	int filter;
-
->>>>>>> 44505b38
 	View2D *v2d = &ar->v2d;
 	const float pixelx = BLI_rctf_size_x(&v2d->cur) / BLI_rcti_size_x(&v2d->mask);
 	const float text_margin_x = (8 * UI_DPI_FAC) * pixelx;
 
 	/* build list of channels to draw */
-<<<<<<< HEAD
 	ListBase anim_data = {NULL, NULL};
 	int filter = (ANIMFILTER_DATA_VISIBLE | ANIMFILTER_LIST_VISIBLE | ANIMFILTER_LIST_CHANNELS);
 	size_t items = ANIM_animdata_filter(ac, &anim_data, filter, ac->data, ac->datatype);
-	
-=======
-	filter = (ANIMFILTER_DATA_VISIBLE | ANIMFILTER_LIST_VISIBLE | ANIMFILTER_LIST_CHANNELS);
-	items = ANIM_animdata_filter(ac, &anim_data, filter, ac->data, ac->datatype);
-
->>>>>>> 44505b38
+
 	/* Update max-extent of channels here (taking into account scrollers):
 	 *  - this is done to allow the channel list to be scrollable, but must be done here
 	 *    to avoid regenerating the list again and/or also because channels list is drawn first
 	 *	- offset of NLACHANNEL_HEIGHT*2 is added to the height of the channels, as first is for
 	 *	  start of list offset, and the second is as a correction for the scrollers.
 	 */
-<<<<<<< HEAD
 	int height = ((items * NLACHANNEL_STEP(snla)) + (NLACHANNEL_HEIGHT(snla) * 2));
-	
-	/* don't use totrect set, as the width stays the same 
-	 * (NOTE: this is ok here, the configuration is pretty straightforward) 
-=======
-	height = ((items * NLACHANNEL_STEP(snla)) + (NLACHANNEL_HEIGHT(snla) * 2));
+
 	/* don't use totrect set, as the width stays the same
 	 * (NOTE: this is ok here, the configuration is pretty straightforward)
->>>>>>> 44505b38
 	 */
 	v2d->tot.ymin = (float)(-height);
 
 	/* loop through channels, and set up drawing depending on their type  */
-<<<<<<< HEAD
 	float y = (float)(-NLACHANNEL_HEIGHT(snla));
-	
+
 	for (bAnimListElem *ale = anim_data.first; ale; ale = ale->next) {
-=======
-	y = (float)(-NLACHANNEL_HEIGHT(snla));
-
-	for (ale = anim_data.first; ale; ale = ale->next) {
->>>>>>> 44505b38
 		const float yminc = (float)(y - NLACHANNEL_HEIGHT_HALF(snla));
 		const float ymaxc = (float)(y + NLACHANNEL_HEIGHT_HALF(snla));
 
@@ -931,13 +704,9 @@
 				case ANIMTYPE_NLAACTION:
 				{
 					AnimData *adt = ale->adt;
-<<<<<<< HEAD
 
 					unsigned int pos = GWN_vertformat_attr_add(immVertexFormat(), "pos", GWN_COMP_F32, 2, GWN_FETCH_FLOAT);
 					immBindBuiltinProgram(GPU_SHADER_2D_UNIFORM_COLOR);
-=======
-					float color[4];
->>>>>>> 44505b38
 
 					/* just draw a semi-shaded rect spanning the width of the viewable area if there's data,
 					 * and a second darker rect within which we draw keyframe indicator dots if there's data
@@ -948,18 +717,13 @@
 					/* get colors for drawing */
 					float color[4];
 					nla_action_get_color(adt, ale->data, color);
-<<<<<<< HEAD
 					immUniformColor4fv(color);
-=======
-					glColor4fv(color);
->>>>>>> 44505b38
 
 					/* draw slightly shifted up for greater separation from standard channels,
 					 * but also slightly shorter for some more contrast when viewing the strips
 					 */
-<<<<<<< HEAD
 					immRectf(pos, v2d->cur.xmin, yminc + NLACHANNEL_SKIP, v2d->cur.xmax, ymaxc - NLACHANNEL_SKIP);
-					
+
 					/* draw 'embossed' lines above and below the strip for effect */
 					/* white base-lines */
 					glLineWidth(2.0f);
@@ -987,25 +751,6 @@
 
 					/* draw keyframes in the action */
 					nla_action_draw_keyframes(adt, ale->data, y, yminc + NLACHANNEL_SKIP, ymaxc - NLACHANNEL_SKIP);
-=======
-					glRectf(v2d->cur.xmin, yminc + NLACHANNEL_SKIP, v2d->cur.xmax, ymaxc - NLACHANNEL_SKIP);
-
-					/* draw keyframes in the action */
-					nla_action_draw_keyframes(adt, ale->data, v2d, y, yminc + NLACHANNEL_SKIP, ymaxc - NLACHANNEL_SKIP);
-
-					/* draw 'embossed' lines above and below the strip for effect */
-					/* white base-lines */
-					glLineWidth(2.0f);
-					glColor4f(1.0f, 1.0f, 1.0f, 0.3);
-					fdrawline(v2d->cur.xmin, yminc + NLACHANNEL_SKIP, v2d->cur.xmax, yminc + NLACHANNEL_SKIP);
-					fdrawline(v2d->cur.xmin, ymaxc - NLACHANNEL_SKIP, v2d->cur.xmax, ymaxc - NLACHANNEL_SKIP);
-
-					/* black top-lines */
-					glLineWidth(1.0f);
-					glColor3f(0.0f, 0.0f, 0.0f);
-					fdrawline(v2d->cur.xmin, yminc + NLACHANNEL_SKIP, v2d->cur.xmax, yminc + NLACHANNEL_SKIP);
-					fdrawline(v2d->cur.xmin, ymaxc - NLACHANNEL_SKIP, v2d->cur.xmax, ymaxc - NLACHANNEL_SKIP);
->>>>>>> 44505b38
 
 					glDisable(GL_BLEND);
 					break;
@@ -1034,12 +779,7 @@
 	View2D *v2d = &ar->v2d;
 	float y = 0.0f;
 	size_t items;
-<<<<<<< HEAD
-	
-=======
-	int height;
-
->>>>>>> 44505b38
+
 	/* build list of channels to draw */
 	filter = (ANIMFILTER_DATA_VISIBLE | ANIMFILTER_LIST_VISIBLE | ANIMFILTER_LIST_CHANNELS);
 	items = ANIM_animdata_filter(ac, &anim_data, filter, ac->data, ac->datatype);
@@ -1050,15 +790,9 @@
 	 *	- offset of NLACHANNEL_HEIGHT*2 is added to the height of the channels, as first is for
 	 *	  start of list offset, and the second is as a correction for the scrollers.
 	 */
-<<<<<<< HEAD
 	int height = ((items * NLACHANNEL_STEP(snla)) + (NLACHANNEL_HEIGHT(snla) * 2));
-	/* don't use totrect set, as the width stays the same 
-	 * (NOTE: this is ok here, the configuration is pretty straightforward) 
-=======
-	height = ((items * NLACHANNEL_STEP(snla)) + (NLACHANNEL_HEIGHT(snla) * 2));
 	/* don't use totrect set, as the width stays the same
 	 * (NOTE: this is ok here, the configuration is pretty straightforward)
->>>>>>> 44505b38
 	 */
 	v2d->tot.ymin = (float)(-height);
 	/* need to do a view-sync here, so that the keys area doesn't jump around (it must copy this) */
