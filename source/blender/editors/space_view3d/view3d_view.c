/*
 * $Id$
 *
 * ***** BEGIN GPL LICENSE BLOCK *****
 *
 * This program is free software; you can redistribute it and/or
 * modify it under the terms of the GNU General Public License
 * as published by the Free Software Foundation; either version 2
 * of the License, or (at your option) any later version. 
 *
 * This program is distributed in the hope that it will be useful,
 * but WITHOUT ANY WARRANTY; without even the implied warranty of
 * MERCHANTABILITY or FITNESS FOR A PARTICULAR PURPOSE.  See the
 * GNU General Public License for more details.
 *
 * You should have received a copy of the GNU General Public License
 * along with this program; if not, write to the Free Software Foundation,
 * Inc., 51 Franklin Street, Fifth Floor, Boston, MA 02110-1301, USA.
 *
 * The Original Code is Copyright (C) 2008 Blender Foundation.
 * All rights reserved.
 *
 * 
 * Contributor(s): Blender Foundation
 *
 * ***** END GPL LICENSE BLOCK *****
 */

#include "DNA_camera_types.h"
#include "DNA_lamp_types.h"
#include "DNA_scene_types.h"
#include "DNA_object_types.h"

#include "MEM_guardedalloc.h"

#include "BLI_math.h"
#include "BLI_rect.h"
#include "BLI_listbase.h"
#include "BLI_utildefines.h"

#include "BKE_anim.h"
#include "BKE_action.h"
#include "BKE_context.h"
#include "BKE_object.h"
#include "BKE_global.h"
#include "BKE_main.h"
#include "BKE_report.h"
#include "BKE_scene.h"

#include "BIF_gl.h"
#include "BIF_glutil.h"

#include "GPU_draw.h"

#include "WM_api.h"
#include "WM_types.h"

#include "ED_screen.h"
#include "ED_armature.h"

#ifdef WITH_GAMEENGINE
#include "SYS_System.h"
#endif

#include "view3d_intern.h"	// own include

/* use this call when executing an operator,
   event system doesn't set for each event the
   opengl drawing context */
void view3d_operator_needs_opengl(const bContext *C)
{
	wmWindow *win = CTX_wm_window(C);
	ARegion *ar= CTX_wm_region(C);
	
	view3d_region_operator_needs_opengl(win, ar);
}

void view3d_region_operator_needs_opengl(wmWindow *win, ARegion *ar)
{
	/* for debugging purpose, context should always be OK */
	if ((ar == NULL) || (ar->regiontype!=RGN_TYPE_WINDOW))
		printf("view3d_region_operator_needs_opengl error, wrong region\n");
	else {
		RegionView3D *rv3d= ar->regiondata;
		
		wmSubWindowSet(win, ar->swinid);
		glMatrixMode(GL_PROJECTION);
		glLoadMatrixf(rv3d->winmat);
		glMatrixMode(GL_MODELVIEW);
		glLoadMatrixf(rv3d->viewmat);
	}
}

float *give_cursor(Scene *scene, View3D *v3d)
{
	if(v3d && v3d->localvd) return v3d->cursor;
	else return scene->cursor;
}


/* Gets the lens and clipping values from a camera of lamp type object */
static void object_lens_clip_settings(Object *ob, float *lens, float *clipsta, float *clipend)
{	
	if (!ob) return;
	
	if(ob->type==OB_LAMP ) {
		Lamp *la = ob->data;
		if (lens) {
			float x1, fac;
			fac= cos( M_PI*la->spotsize/360.0);
			x1= saacos(fac);
			*lens= 16.0*fac/sin(x1);
		}
		if (clipsta)	*clipsta= la->clipsta;
		if (clipend)	*clipend= la->clipend;
	}
	else if(ob->type==OB_CAMERA) {
		Camera *cam= ob->data;
		if (lens)		*lens= cam->lens;
		if (clipsta)	*clipsta= cam->clipsta;
		if (clipend)	*clipend= cam->clipend;
	}
	else {
		if (lens)		*lens= 35.0f;
	}
}


/* Gets the view trasnformation from a camera
* currently dosnt take camzoom into account
* 
* The dist is not modified for this function, if NULL its assimed zero
* */
void view3d_settings_from_ob(Object *ob, float *ofs, float *quat, float *dist, float *lens)
{
	if (!ob) return;

	/* Offset */
	if (ofs)
		negate_v3_v3(ofs, ob->obmat[3]);

	/* Quat */
	if (quat) {
		float imat[4][4];
		invert_m4_m4(imat, ob->obmat);
		mat4_to_quat(quat, imat);
	}

	if (dist) {
		float tquat[4];
		float vec[3];

		vec[0]= 0.0f;
		vec[1]= 0.0f;
		vec[2]= -(*dist);

		mat4_to_quat(tquat, ob->obmat);

		mul_qt_v3(tquat, vec);

		sub_v3_v3(ofs, vec);
	}

	/* Lens */
	if (lens)
		object_lens_clip_settings(ob, lens, NULL, NULL);
}


/* ****************** smooth view operator ****************** */
/* This operator is one of the 'timer refresh' ones like animation playback */

struct SmoothViewStore {
	float orig_dist, new_dist;
	float orig_lens, new_lens;
	float orig_quat[4], new_quat[4];
	float orig_ofs[3], new_ofs[3];
	
	int to_camera, orig_view;
	
	double time_allowed;
};

/* will start timer if appropriate */
/* the arguments are the desired situation */
void smooth_view(bContext *C, Object *oldcamera, Object *camera, float *ofs, float *quat, float *dist, float *lens)
{
	View3D *v3d = CTX_wm_view3d(C);
	RegionView3D *rv3d= CTX_wm_region_view3d(C);
	struct SmoothViewStore sms= {0};
	short ok= FALSE;
	
	/* initialize sms */
	copy_v3_v3(sms.new_ofs, rv3d->ofs);
	copy_qt_qt(sms.new_quat, rv3d->viewquat);
	sms.new_dist= rv3d->dist;
	sms.new_lens= v3d->lens;
	sms.to_camera= 0;
	
	/* store the options we want to end with */
	if(ofs) copy_v3_v3(sms.new_ofs, ofs);
	if(quat) copy_qt_qt(sms.new_quat, quat);
	if(dist) sms.new_dist= *dist;
	if(lens) sms.new_lens= *lens;

	if (camera) {
		view3d_settings_from_ob(camera, sms.new_ofs, sms.new_quat, &sms.new_dist, &sms.new_lens);
		sms.to_camera= 1; /* restore view3d values in end */
	}
	
	if (C && U.smooth_viewtx) {
		int changed = 0; /* zero means no difference */
		
		if (oldcamera != camera)
			changed = 1;
		else if (sms.new_dist != rv3d->dist)
			changed = 1;
		else if (sms.new_lens != v3d->lens)
			changed = 1;
		else if (!equals_v3v3(sms.new_ofs, rv3d->ofs))
			changed = 1;
		else if (!equals_v4v4(sms.new_quat, rv3d->viewquat))
			changed = 1;
		
		/* The new view is different from the old one
			* so animate the view */
		if (changed) {

			/* original values */
			if (oldcamera) {
				sms.orig_dist= rv3d->dist; // below function does weird stuff with it...
				view3d_settings_from_ob(oldcamera, sms.orig_ofs, sms.orig_quat, &sms.orig_dist, &sms.orig_lens);
			}
			else {
				copy_v3_v3(sms.orig_ofs, rv3d->ofs);
				copy_qt_qt(sms.orig_quat, rv3d->viewquat);
				sms.orig_dist= rv3d->dist;
				sms.orig_lens= v3d->lens;
			}
			/* grid draw as floor */
			if((rv3d->viewlock & RV3D_LOCKED)==0) {
				/* use existing if exists, means multiple calls to smooth view wont loose the original 'view' setting */
				sms.orig_view= rv3d->sms ? rv3d->sms->orig_view : rv3d->view;
				rv3d->view= 0;
			}

			sms.time_allowed= (double)U.smooth_viewtx / 1000.0;
			
			/* if this is view rotation only
				* we can decrease the time allowed by
				* the angle between quats 
				* this means small rotations wont lag */
			if (quat && !ofs && !dist) {
				float vec1[3]={0,0,1}, vec2[3]= {0,0,1};
				float q1[4], q2[4];

				invert_qt_qt(q1, sms.new_quat);
				invert_qt_qt(q2, sms.orig_quat);

				mul_qt_v3(q1, vec1);
				mul_qt_v3(q2, vec2);

				/* scale the time allowed by the rotation */
				sms.time_allowed *= angle_v3v3(vec1, vec2) / M_PI; /* 180deg == 1.0 */
			}

			/* ensure it shows correct */
			if(sms.to_camera) rv3d->persp= RV3D_PERSP;

			rv3d->rflag |= RV3D_NAVIGATING;
			
			/* keep track of running timer! */
			if(rv3d->sms==NULL)
				rv3d->sms= MEM_mallocN(sizeof(struct SmoothViewStore), "smoothview v3d");
			*rv3d->sms= sms;
			if(rv3d->smooth_timer)
				WM_event_remove_timer(CTX_wm_manager(C), CTX_wm_window(C), rv3d->smooth_timer);
			/* TIMER1 is hardcoded in keymap */
			rv3d->smooth_timer= WM_event_add_timer(CTX_wm_manager(C), CTX_wm_window(C), TIMER1, 1.0/100.0);	/* max 30 frs/sec */
			
			ok= TRUE;
		}
	}
	
	/* if we get here nothing happens */
	if(ok == FALSE) {
		ARegion *ar= CTX_wm_region(C);

		if(sms.to_camera==0) {
			copy_v3_v3(rv3d->ofs, sms.new_ofs);
			copy_qt_qt(rv3d->viewquat, sms.new_quat);
			rv3d->dist = sms.new_dist;
			v3d->lens = sms.new_lens;
		}

		if(rv3d->viewlock & RV3D_BOXVIEW)
			view3d_boxview_copy(CTX_wm_area(C), ar);

		ED_region_tag_redraw(ar);
	}
}

/* only meant for timer usage */
static int view3d_smoothview_invoke(bContext *C, wmOperator *UNUSED(op), wmEvent *event)
{
	View3D *v3d = CTX_wm_view3d(C);
	RegionView3D *rv3d= CTX_wm_region_view3d(C);
	struct SmoothViewStore *sms= rv3d->sms;
	double step, step_inv;
	
	/* escape if not our timer */
	if(rv3d->smooth_timer==NULL || rv3d->smooth_timer!=event->customdata)
		return OPERATOR_PASS_THROUGH;
	
	if(sms->time_allowed != 0.0f)
		step = (rv3d->smooth_timer->duration)/sms->time_allowed;
	else
		step = 1.0f;
	
	/* end timer */
	if(step >= 1.0f) {
		
		/* if we went to camera, store the original */
		if(sms->to_camera) {
			rv3d->persp= RV3D_CAMOB;
			copy_v3_v3(rv3d->ofs, sms->orig_ofs);
			copy_qt_qt(rv3d->viewquat, sms->orig_quat);
			rv3d->dist = sms->orig_dist;
			v3d->lens = sms->orig_lens;
		}
		else {
			copy_v3_v3(rv3d->ofs, sms->new_ofs);
			copy_qt_qt(rv3d->viewquat, sms->new_quat);
			rv3d->dist = sms->new_dist;
			v3d->lens = sms->new_lens;
		}
		
		if((rv3d->viewlock & RV3D_LOCKED)==0) {
			rv3d->view= sms->orig_view;
		}

		MEM_freeN(rv3d->sms);
		rv3d->sms= NULL;
		
		WM_event_remove_timer(CTX_wm_manager(C), CTX_wm_window(C), rv3d->smooth_timer);
		rv3d->smooth_timer= NULL;
		rv3d->rflag &= ~RV3D_NAVIGATING;
	}
	else {
		int i;
		
		/* ease in/out */
		if (step < 0.5)	step = (float)pow(step*2, 2)/2;
		else			step = (float)1-(pow(2*(1-step),2)/2);

		step_inv = 1.0-step;

		for (i=0; i<3; i++)
			rv3d->ofs[i] = sms->new_ofs[i]*step + sms->orig_ofs[i]*step_inv;

		interp_qt_qtqt(rv3d->viewquat, sms->orig_quat, sms->new_quat, step);
		
		rv3d->dist = sms->new_dist*step + sms->orig_dist*step_inv;
		v3d->lens = sms->new_lens*step + sms->orig_lens*step_inv;
	}
	
	if(rv3d->viewlock & RV3D_BOXVIEW)
		view3d_boxview_copy(CTX_wm_area(C), CTX_wm_region(C));
	
	WM_event_add_notifier(C, NC_SPACE|ND_SPACE_VIEW3D, v3d);
	
	return OPERATOR_FINISHED;
}

void VIEW3D_OT_smoothview(wmOperatorType *ot)
{
	
	/* identifiers */
	ot->name= "Smooth View";
	ot->idname= "VIEW3D_OT_smoothview";
	ot->description="The time to animate the change of view (in milliseconds)";
	
	/* api callbacks */
	ot->invoke= view3d_smoothview_invoke;
	
	ot->poll= ED_operator_view3d_active;
}

/* ****************** change view operators ****************** */

static void setcameratoview3d(RegionView3D *rv3d, Object *ob)
{
	float dvec[3];
	float mat3[3][3];

	mul_v3_v3fl(dvec, rv3d->viewinv[2], rv3d->dist);
	sub_v3_v3v3(ob->loc, dvec, rv3d->ofs);
	rv3d->viewquat[0]= -rv3d->viewquat[0];

	// quat_to_eul( ob->rot,rv3d->viewquat); // in 2.4x for xyz eulers only
	quat_to_mat3(mat3, rv3d->viewquat);
	object_mat3_to_rot(ob, mat3, 0);

	rv3d->viewquat[0]= -rv3d->viewquat[0];
	
	ob->recalc= OB_RECALC_OB;
}


static int view3d_setcameratoview_exec(bContext *C, wmOperator *UNUSED(op))
{
	View3D *v3d = CTX_wm_view3d(C);
	RegionView3D *rv3d= CTX_wm_region_view3d(C);

	copy_qt_qt(rv3d->lviewquat, rv3d->viewquat);
	rv3d->lview= rv3d->view;
<<<<<<< HEAD
	rv3d->lpersp= rv3d->persp;

	setcameratoview3d(v3d, rv3d, v3d->camera);
=======
	if(rv3d->persp != RV3D_CAMOB) {
		rv3d->lpersp= rv3d->persp;
	}

	setcameratoview3d(rv3d, v3d->camera);
>>>>>>> 2198cfdb
	rv3d->persp = RV3D_CAMOB;
	
	WM_event_add_notifier(C, NC_OBJECT|ND_TRANSFORM, v3d->camera);
	
	return OPERATOR_FINISHED;

}

static int view3d_setcameratoview_poll(bContext *C)
{
	View3D *v3d = CTX_wm_view3d(C);
	RegionView3D *rv3d= CTX_wm_region_view3d(C);

	if (v3d==NULL || v3d->camera==NULL)	return 0;
	if (rv3d && rv3d->viewlock != 0)		return 0;
	return 1;
}

void VIEW3D_OT_setcameratoview(wmOperatorType *ot)
{
	
	/* identifiers */
	ot->name= "Align Camera To View";
	ot->description= "Set camera view to active view";
	ot->idname= "VIEW3D_OT_camera_to_view";
	
	/* api callbacks */
	ot->exec= view3d_setcameratoview_exec;	
	ot->poll= view3d_setcameratoview_poll;
	
	/* flags */
	ot->flag= OPTYPE_REGISTER|OPTYPE_UNDO;
}


static int view3d_setobjectascamera_exec(bContext *C, wmOperator *UNUSED(op))
{
	View3D *v3d = CTX_wm_view3d(C);
	RegionView3D *rv3d= CTX_wm_region_view3d(C);
	Scene *scene= CTX_data_scene(C);
	Object *ob = CTX_data_active_object(C);

	if(ob) {
		Object *camera_old= (rv3d->persp == RV3D_CAMOB && scene->camera) ? scene->camera : NULL;
		rv3d->persp= RV3D_CAMOB;
		v3d->camera= ob;
		if(v3d->scenelock)
			scene->camera= ob;

		if(camera_old != ob) /* unlikely but looks like a glitch when set to the same */
			smooth_view(C, camera_old, v3d->camera, rv3d->ofs, rv3d->viewquat, &rv3d->dist, &v3d->lens);

		WM_event_add_notifier(C, NC_SCENE|ND_RENDER_OPTIONS|NC_OBJECT|ND_DRAW, CTX_data_scene(C));
	}
	
	return OPERATOR_FINISHED;
}

static int region3d_unlocked_poll(bContext *C)
{
	RegionView3D *rv3d= CTX_wm_region_view3d(C);
	return (rv3d && rv3d->viewlock==0);
}


void VIEW3D_OT_object_as_camera(wmOperatorType *ot)
{
	
	/* identifiers */
	ot->name= "Set Active Object as Camera";
	ot->description= "Set the active object as the active camera for this view or scene";
	ot->idname= "VIEW3D_OT_object_as_camera";
	
	/* api callbacks */
	ot->exec= view3d_setobjectascamera_exec;	
	ot->poll= region3d_unlocked_poll;
	
	/* flags */
	ot->flag= OPTYPE_REGISTER|OPTYPE_UNDO;
}

/* ********************************** */

void view3d_calculate_clipping(BoundBox *bb, float planes[4][4], bglMats *mats, rcti *rect)
{
	double xs, ys, p[3];
	short val;

	/* near zero floating point values can give issues with gluUnProject
		in side view on some implementations */
	if(fabs(mats->modelview[0]) < 1e-6) mats->modelview[0]= 0.0;
	if(fabs(mats->modelview[5]) < 1e-6) mats->modelview[5]= 0.0;

	/* Set up viewport so that gluUnProject will give correct values */
	mats->viewport[0] = 0;
	mats->viewport[1] = 0;

	/* four clipping planes and bounding volume */
	/* first do the bounding volume */
	for(val=0; val<4; val++) {
		xs= (val==0||val==3)?rect->xmin:rect->xmax;
		ys= (val==0||val==1)?rect->ymin:rect->ymax;

		gluUnProject(xs, ys, 0.0, mats->modelview, mats->projection, mats->viewport, &p[0], &p[1], &p[2]);
		VECCOPY(bb->vec[val], p);

		gluUnProject(xs, ys, 1.0, mats->modelview, mats->projection, mats->viewport, &p[0], &p[1], &p[2]);
		VECCOPY(bb->vec[4+val], p);
	}

	/* then plane equations */
	for(val=0; val<4; val++) {

		normal_tri_v3(planes[val], bb->vec[val], bb->vec[val==3?0:val+1], bb->vec[val+4]);

		planes[val][3]= - planes[val][0]*bb->vec[val][0]
			- planes[val][1]*bb->vec[val][1]
			- planes[val][2]*bb->vec[val][2];
	}
}

/* create intersection coordinates in view Z direction at mouse coordinates */
void viewline(ARegion *ar, View3D *v3d, float mval[2], float ray_start[3], float ray_end[3])
{
	RegionView3D *rv3d= ar->regiondata;
	float vec[4];
	int a;
	
	if(!get_view3d_ortho(v3d, rv3d)) {
		vec[0]= 2.0f * mval[0] / ar->winx - 1;
		vec[1]= 2.0f * mval[1] / ar->winy - 1;
		vec[2]= -1.0f;
		vec[3]= 1.0f;
		
		mul_m4_v4(rv3d->persinv, vec);
		mul_v3_fl(vec, 1.0f / vec[3]);
		
		copy_v3_v3(ray_start, rv3d->viewinv[3]);
		sub_v3_v3(vec, ray_start);
		normalize_v3(vec);
		
		VECADDFAC(ray_start, rv3d->viewinv[3], vec, v3d->near);
		VECADDFAC(ray_end, rv3d->viewinv[3], vec, v3d->far);
	}
	else {
		vec[0] = 2.0f * mval[0] / ar->winx - 1;
		vec[1] = 2.0f * mval[1] / ar->winy - 1;
		vec[2] = 0.0f;
		vec[3] = 1.0f;
		
		mul_m4_v4(rv3d->persinv, vec);
		
		VECADDFAC(ray_start, vec, rv3d->viewinv[2],  1000.0f);
		VECADDFAC(ray_end, vec, rv3d->viewinv[2], -1000.0f);
	}

	/* clipping */
	if(rv3d->rflag & RV3D_CLIPPING)
		for(a=0; a<4; a++)
			clip_line_plane(ray_start, ray_end, rv3d->clip[a]);
}

/* create intersection ray in view Z direction at mouse coordinates */
void viewray(ARegion *ar, View3D *v3d, float mval[2], float ray_start[3], float ray_normal[3])
{
	float ray_end[3];
	
	viewline(ar, v3d, mval, ray_start, ray_end);
	sub_v3_v3v3(ray_normal, ray_end, ray_start);
	normalize_v3(ray_normal);
}

void viewvector(RegionView3D *rv3d, float coord[3], float vec[3])
{
	if (rv3d->persp != RV3D_ORTHO)
	{
		float p1[4], p2[4];

		copy_v3_v3(p1, coord);
		p1[3] = 1.0f;
		copy_v3_v3(p2, p1);
		p2[3] = 1.0f;
		mul_m4_v4(rv3d->viewmat, p2);

		mul_v3_fl(p2, 2.0f);

		mul_m4_v4(rv3d->viewinv, p2);

		sub_v3_v3v3(vec, p1, p2);
	}
	else {
		copy_v3_v3(vec, rv3d->viewinv[2]);
	}
	normalize_v3(vec);
}

int initgrabz(RegionView3D *rv3d, float x, float y, float z)
{
	int flip= FALSE;
	if(rv3d==NULL) return flip;
	rv3d->zfac= rv3d->persmat[0][3]*x+ rv3d->persmat[1][3]*y+ rv3d->persmat[2][3]*z+ rv3d->persmat[3][3];
	if (rv3d->zfac < 0.0f)
		flip= TRUE;
	/* if x,y,z is exactly the viewport offset, zfac is 0 and we don't want that 
		* (accounting for near zero values)
		* */
	if (rv3d->zfac < 1.e-6f && rv3d->zfac > -1.e-6f) rv3d->zfac = 1.0f;
	
	/* Negative zfac means x, y, z was behind the camera (in perspective).
		* This gives flipped directions, so revert back to ok default case.
	*/
	// NOTE: I've changed this to flip zfac to be positive again for now so that GPencil draws ok
	// 	-- Aligorith, 2009Aug31
	//if (rv3d->zfac < 0.0f) rv3d->zfac = 1.0f;
	if (rv3d->zfac < 0.0f) rv3d->zfac= -rv3d->zfac;
	
	return flip;
}

/* always call initgrabz */
void window_to_3d(ARegion *ar, float *vec, short mx, short my)
{
	RegionView3D *rv3d= ar->regiondata;
	
	float dx= ((float)(mx-(ar->winx/2)))*rv3d->zfac/(ar->winx/2);
	float dy= ((float)(my-(ar->winy/2)))*rv3d->zfac/(ar->winy/2);
	
	float fz= rv3d->persmat[0][3]*vec[0]+ rv3d->persmat[1][3]*vec[1]+ rv3d->persmat[2][3]*vec[2]+ rv3d->persmat[3][3];
	fz= fz/rv3d->zfac;
	
	vec[0]= (rv3d->persinv[0][0]*dx + rv3d->persinv[1][0]*dy+ rv3d->persinv[2][0]*fz)-rv3d->ofs[0];
	vec[1]= (rv3d->persinv[0][1]*dx + rv3d->persinv[1][1]*dy+ rv3d->persinv[2][1]*fz)-rv3d->ofs[1];
	vec[2]= (rv3d->persinv[0][2]*dx + rv3d->persinv[1][2]*dy+ rv3d->persinv[2][2]*fz)-rv3d->ofs[2];
	
}

/* always call initgrabz */
/* only to detect delta motion */
void window_to_3d_delta(ARegion *ar, float *vec, short mx, short my)
{
	RegionView3D *rv3d= ar->regiondata;
	float dx, dy;
	
	dx= 2.0f*mx*rv3d->zfac/ar->winx;
	dy= 2.0f*my*rv3d->zfac/ar->winy;
	
	vec[0]= (rv3d->persinv[0][0]*dx + rv3d->persinv[1][0]*dy);
	vec[1]= (rv3d->persinv[0][1]*dx + rv3d->persinv[1][1]*dy);
	vec[2]= (rv3d->persinv[0][2]*dx + rv3d->persinv[1][2]*dy);
}

float read_cached_depth(ViewContext *vc, int x, int y)
{
	ViewDepths *vd = vc->rv3d->depths;
		
	x -= vc->ar->winrct.xmin;
	y -= vc->ar->winrct.ymin;

	if(vd && vd->depths && x > 0 && y > 0 && x < vd->w && y < vd->h)
		return vd->depths[y * vd->w + x];
	else
		return 1;
}

void request_depth_update(RegionView3D *rv3d)
{
	if(rv3d->depths)
		rv3d->depths->damaged= 1;
}

void view3d_get_object_project_mat(RegionView3D *rv3d, Object *ob, float pmat[4][4])
{
	float vmat[4][4];
	
	mul_m4_m4m4(vmat, ob->obmat, rv3d->viewmat);
	mul_m4_m4m4(pmat, vmat, rv3d->winmat);
}

/* Uses window coordinates (x,y) and depth component z to find a point in
   modelspace */
void view3d_unproject(bglMats *mats, float out[3], const short x, const short y, const float z)
{
	double ux, uy, uz;

		gluUnProject(x,y,z, mats->modelview, mats->projection,
			 (GLint *)mats->viewport, &ux, &uy, &uz );
	out[0] = ux;
	out[1] = uy;
	out[2] = uz;
}

/* use view3d_get_object_project_mat to get projecting mat */
void view3d_project_float(ARegion *ar, float *vec, float *adr, float mat[4][4])
{
	float vec4[4];
	
	VECCOPY(vec4, vec);
	adr[0]= IS_CLIPPED;
	copy_v3_v3(vec4, vec);
	vec4[3]= 1.0;
	
	mul_m4_v4(mat, vec4);
	
	if( vec4[3]>FLT_EPSILON ) {
		adr[0] = (float)(ar->winx/2.0f)+(ar->winx/2.0f)*vec4[0]/vec4[3];	
		adr[1] = (float)(ar->winy/2.0f)+(ar->winy/2.0f)*vec4[1]/vec4[3];
	} else {
		adr[0] = adr[1] = 0.0f;
	}
}

/* use view3d_get_object_project_mat to get projecting mat */
void view3d_project_float_v3(ARegion *ar, float *vec, float *adr, float mat[4][4])
{
	float vec4[4];
	
	VECCOPY(vec4, vec);
	adr[0]= IS_CLIPPED;
	vec4[3]= 1.0;
	
	mul_m4_v4(mat, vec4);
	
	if( vec4[3]>FLT_EPSILON ) {
		adr[0] = (float)(ar->winx/2.0f)+(ar->winx/2.0f)*vec4[0]/vec4[3];	
		adr[1] = (float)(ar->winy/2.0f)+(ar->winy/2.0f)*vec4[1]/vec4[3];
		adr[2] = vec4[2]/vec4[3];
	} else {
		adr[0] = adr[1] = adr[2] = 0.0f;
	}
}

int boundbox_clip(RegionView3D *rv3d, float obmat[][4], BoundBox *bb)
{
	/* return 1: draw */
	
	float mat[4][4];
	float vec[4], min, max;
	int a, flag= -1, fl;
	
	if(bb==NULL) return 1;
	if(bb->flag & OB_BB_DISABLED) return 1;
	
	mul_m4_m4m4(mat, obmat, rv3d->persmat);
	
	for(a=0; a<8; a++) {
		copy_v3_v3(vec, bb->vec[a]);
		vec[3]= 1.0;
		mul_m4_v4(mat, vec);
		max= vec[3];
		min= -vec[3];
		
		fl= 0;
		if(vec[0] < min) fl+= 1;
		if(vec[0] > max) fl+= 2;
		if(vec[1] < min) fl+= 4;
		if(vec[1] > max) fl+= 8;
		if(vec[2] < min) fl+= 16;
		if(vec[2] > max) fl+= 32;
		
		flag &= fl;
		if(flag==0) return 1;
	}
	
	return 0;
}

void project_short(ARegion *ar, float *vec, short *adr)	/* clips */
{
	RegionView3D *rv3d= ar->regiondata;
	float fx, fy, vec4[4];
	
	adr[0]= IS_CLIPPED;
	
	if(rv3d->rflag & RV3D_CLIPPING) {
		if(view3d_test_clipping(rv3d, vec, 0))
			return;
	}
	
	copy_v3_v3(vec4, vec);
	vec4[3]= 1.0;
	mul_m4_v4(rv3d->persmat, vec4);
	
	if( vec4[3]>BL_NEAR_CLIP ) {	/* 0.001 is the NEAR clipping cutoff for picking */
		fx= (ar->winx/2)*(1 + vec4[0]/vec4[3]);
		
		if( fx>0 && fx<ar->winx) {
			
			fy= (ar->winy/2)*(1 + vec4[1]/vec4[3]);
			
			if(fy>0.0 && fy< (float)ar->winy) {
				adr[0]= (short)floor(fx); 
				adr[1]= (short)floor(fy);
			}
		}
	}
}

void project_int(ARegion *ar, float *vec, int *adr)
{
	RegionView3D *rv3d= ar->regiondata;
	float fx, fy, vec4[4];
	
	adr[0]= (int)2140000000.0f;
	copy_v3_v3(vec4, vec);
	vec4[3]= 1.0;
	
	mul_m4_v4(rv3d->persmat, vec4);
	
	if( vec4[3]>BL_NEAR_CLIP ) {	/* 0.001 is the NEAR clipping cutoff for picking */
		fx= (ar->winx/2)*(1 + vec4[0]/vec4[3]);
		
		if( fx>-2140000000.0f && fx<2140000000.0f) {
			fy= (ar->winy/2)*(1 + vec4[1]/vec4[3]);
			
			if(fy>-2140000000.0f && fy<2140000000.0f) {
				adr[0]= (int)floor(fx); 
				adr[1]= (int)floor(fy);
			}
		}
	}
}

void project_int_noclip(ARegion *ar, float *vec, int *adr)
{
	RegionView3D *rv3d= ar->regiondata;
	float fx, fy, vec4[4];
	
	copy_v3_v3(vec4, vec);
	vec4[3]= 1.0;
	
	mul_m4_v4(rv3d->persmat, vec4);
	
	if( fabs(vec4[3]) > BL_NEAR_CLIP ) {
		fx = (ar->winx/2)*(1 + vec4[0]/vec4[3]);
		fy = (ar->winy/2)*(1 + vec4[1]/vec4[3]);
		
		adr[0] = (int)floor(fx); 
		adr[1] = (int)floor(fy);
	}
	else
	{
		adr[0] = ar->winx / 2;
		adr[1] = ar->winy / 2;
	}
}

void project_short_noclip(ARegion *ar, float *vec, short *adr)
{
	RegionView3D *rv3d= ar->regiondata;
	float fx, fy, vec4[4];
	
	adr[0]= IS_CLIPPED;
	copy_v3_v3(vec4, vec);
	vec4[3]= 1.0;
	
	mul_m4_v4(rv3d->persmat, vec4);
	
	if( vec4[3]>BL_NEAR_CLIP ) {	/* 0.001 is the NEAR clipping cutoff for picking */
		fx= (ar->winx/2)*(1 + vec4[0]/vec4[3]);
		
		if( fx>-32700 && fx<32700) {
			
			fy= (ar->winy/2)*(1 + vec4[1]/vec4[3]);
			
			if(fy>-32700.0 && fy<32700.0) {
				adr[0]= (short)floor(fx); 
				adr[1]= (short)floor(fy);
			}
		}
	}
}

void project_float(ARegion *ar, float *vec, float *adr)
{
	RegionView3D *rv3d= ar->regiondata;
	float vec4[4];
	
	adr[0]= IS_CLIPPED;
	copy_v3_v3(vec4, vec);
	vec4[3]= 1.0;
	
	mul_m4_v4(rv3d->persmat, vec4);
	
	if( vec4[3]>BL_NEAR_CLIP ) {
		adr[0] = (float)(ar->winx/2.0)+(ar->winx/2.0)*vec4[0]/vec4[3];	
		adr[1] = (float)(ar->winy/2.0)+(ar->winy/2.0)*vec4[1]/vec4[3];
	}
}

void project_float_noclip(ARegion *ar, float *vec, float *adr)
{
	RegionView3D *rv3d= ar->regiondata;
	float vec4[4];
	
	copy_v3_v3(vec4, vec);
	vec4[3]= 1.0;
	
	mul_m4_v4(rv3d->persmat, vec4);
	
	if( fabs(vec4[3]) > BL_NEAR_CLIP ) {
		adr[0] = (float)(ar->winx/2.0)+(ar->winx/2.0)*vec4[0]/vec4[3];	
		adr[1] = (float)(ar->winy/2.0)+(ar->winy/2.0)*vec4[1]/vec4[3];
	}
	else
	{
		adr[0] = ar->winx / 2.0f;
		adr[1] = ar->winy / 2.0f;
	}
}

int get_view3d_ortho(View3D *v3d, RegionView3D *rv3d)
{
  Camera *cam;
  
  if(rv3d->persp==RV3D_CAMOB) {
	  if(v3d->camera && v3d->camera->type==OB_CAMERA) {
		  cam= v3d->camera->data;

		  if(cam && cam->type==CAM_ORTHO)
			  return 1;
		  else
			  return 0;
	  }
	  else
		  return 0;
  }
  
  if(rv3d->persp==RV3D_ORTHO)
	  return 1;

  return 0;
}

/* copies logic of get_view3d_viewplane(), keep in sync */
int get_view3d_cliprange(View3D *v3d, RegionView3D *rv3d, float *clipsta, float *clipend)
{
	int orth= 0;

	*clipsta= v3d->near;
	*clipend= v3d->far;

	if(rv3d->persp==RV3D_CAMOB) {
		if(v3d->camera) {
			if(v3d->camera->type==OB_LAMP ) {
				Lamp *la= v3d->camera->data;
				*clipsta= la->clipsta;
				*clipend= la->clipend;
			}
			else if(v3d->camera->type==OB_CAMERA) {
				Camera *cam= v3d->camera->data;
				*clipsta= cam->clipsta;
				*clipend= cam->clipend;

				if(cam->type==CAM_ORTHO)
					orth= 1;
			}
		}
	}

	if(rv3d->persp==RV3D_ORTHO) {
		*clipend *= 0.5;	// otherwise too extreme low zbuffer quality
		*clipsta= - *clipend;
		orth= 1;
	}

	return orth;
}

/* also exposed in previewrender.c */
int get_view3d_viewplane(View3D *v3d, RegionView3D *rv3d, int winxi, int winyi, rctf *viewplane, float *clipsta, float *clipend, float *pixsize)
{
	Camera *cam=NULL;
	float lens, fac, x1, y1, x2, y2;
	float winx= (float)winxi, winy= (float)winyi;
	int orth= 0;
	
	lens= v3d->lens;	
	
	*clipsta= v3d->near;
	*clipend= v3d->far;
	
	if(rv3d->persp==RV3D_CAMOB) {
		if(v3d->camera) {
			if(v3d->camera->type==OB_LAMP ) {
				Lamp *la;
				
				la= v3d->camera->data;
				fac= cos( M_PI*la->spotsize/360.0);
				
				x1= saacos(fac);
				lens= 16.0*fac/sin(x1);
				
				*clipsta= la->clipsta;
				*clipend= la->clipend;
			}
			else if(v3d->camera->type==OB_CAMERA) {
				cam= v3d->camera->data;
				lens= cam->lens;
				*clipsta= cam->clipsta;
				*clipend= cam->clipend;
			}
		}
	}
	
	if(rv3d->persp==RV3D_ORTHO) {
		if(winx>winy) x1= -rv3d->dist;
		else x1= -winx*rv3d->dist/winy;
		x2= -x1;
		
		if(winx>winy) y1= -winy*rv3d->dist/winx;
		else y1= -rv3d->dist;
		y2= -y1;
		
		*clipend *= 0.5;	// otherwise too extreme low zbuffer quality
		*clipsta= - *clipend;
		orth= 1;
	}
	else {
		/* fac for zoom, also used for camdx */
		if(rv3d->persp==RV3D_CAMOB) {
			fac= (1.41421+( (float)rv3d->camzoom )/50.0);
			fac*= fac;
		}
		else fac= 2.0;
		
		/* viewplane size depends... */
		if(cam && cam->type==CAM_ORTHO) {
			/* ortho_scale == 1 means exact 1 to 1 mapping */
			float dfac= 2.0*cam->ortho_scale/fac;
			
			if(winx>winy) x1= -dfac;
			else x1= -winx*dfac/winy;
			x2= -x1;
			
			if(winx>winy) y1= -winy*dfac/winx;
			else y1= -dfac;
			y2= -y1;
			orth= 1;
		}
		else {
			float dfac;
			
			if(winx>winy) dfac= 64.0/(fac*winx*lens);
			else dfac= 64.0/(fac*winy*lens);
			
			x1= - *clipsta * winx*dfac;
			x2= -x1;
			y1= - *clipsta * winy*dfac;
			y2= -y1;
			orth= 0;
		}
		/* cam view offset */
		if(cam) {
			float dx= 0.5*fac*rv3d->camdx*(x2-x1);
			float dy= 0.5*fac*rv3d->camdy*(y2-y1);

			/* shift offset */		
			if(cam->type==CAM_ORTHO) {
				dx += cam->shiftx * cam->ortho_scale;
				dy += cam->shifty * cam->ortho_scale;
			}
			else {
				dx += cam->shiftx * (cam->clipsta / cam->lens) * 32.0;
				dy += cam->shifty * (cam->clipsta / cam->lens) * 32.0;
			}

			x1+= dx;
			x2+= dx;
			y1+= dy;
			y2+= dy;
		}
	}
	
	if(pixsize) {
		float viewfac;
		
		if(orth) {
			viewfac= (winx >= winy)? winx: winy;
			*pixsize= 1.0f/viewfac;
		}
		else {
			viewfac= (((winx >= winy)? winx: winy)*lens)/32.0;
			*pixsize= *clipsta/viewfac;
		}
	}
	
	viewplane->xmin= x1;
	viewplane->ymin= y1;
	viewplane->xmax= x2;
	viewplane->ymax= y2;
	
	return orth;
}

void setwinmatrixview3d(ARegion *ar, View3D *v3d, rctf *rect)		/* rect: for picking */
{
	RegionView3D *rv3d= ar->regiondata;
	rctf viewplane;
	float clipsta, clipend, x1, y1, x2, y2;
	int orth;
	
	orth= get_view3d_viewplane(v3d, rv3d, ar->winx, ar->winy, &viewplane, &clipsta, &clipend, NULL);
	//	printf("%d %d %f %f %f %f %f %f\n", winx, winy, viewplane.xmin, viewplane.ymin, viewplane.xmax, viewplane.ymax, clipsta, clipend);
	x1= viewplane.xmin;
	y1= viewplane.ymin;
	x2= viewplane.xmax;
	y2= viewplane.ymax;
	
	if(rect) {		/* picking */
		rect->xmin/= (float)ar->winx;
		rect->xmin= x1+rect->xmin*(x2-x1);
		rect->ymin/= (float)ar->winy;
		rect->ymin= y1+rect->ymin*(y2-y1);
		rect->xmax/= (float)ar->winx;
		rect->xmax= x1+rect->xmax*(x2-x1);
		rect->ymax/= (float)ar->winy;
		rect->ymax= y1+rect->ymax*(y2-y1);
		
		if(orth) wmOrtho(rect->xmin, rect->xmax, rect->ymin, rect->ymax, -clipend, clipend);
		else wmFrustum(rect->xmin, rect->xmax, rect->ymin, rect->ymax, clipsta, clipend);
		
	}
	else {
		if(orth) wmOrtho(x1, x2, y1, y2, clipsta, clipend);
		else wmFrustum(x1, x2, y1, y2, clipsta, clipend);
	}

	/* update matrix in 3d view region */
	glGetFloatv(GL_PROJECTION_MATRIX, (float*)rv3d->winmat);
}

static void obmat_to_viewmat(View3D *v3d, RegionView3D *rv3d, Object *ob, short smooth)
{
	float bmat[4][4];
	float tmat[3][3];
	
	rv3d->view= 0; /* dont show the grid */
	
	copy_m4_m4(bmat, ob->obmat);
	normalize_m4(bmat);
	invert_m4_m4(rv3d->viewmat, bmat);
	
	/* view quat calculation, needed for add object */
	copy_m3_m4(tmat, rv3d->viewmat);
	if (smooth) {
		float new_quat[4];
		if (rv3d->persp==RV3D_CAMOB && v3d->camera) {
			/* were from a camera view */
			
			float orig_ofs[3];
			float orig_dist= rv3d->dist;
			float orig_lens= v3d->lens;
			copy_v3_v3(orig_ofs, rv3d->ofs);
			
			/* Switch from camera view */
			mat3_to_quat( new_quat,tmat);
			
			rv3d->persp=RV3D_PERSP;
			rv3d->dist= 0.0;
			
			view3d_settings_from_ob(v3d->camera, rv3d->ofs, NULL, NULL, &v3d->lens);
			smooth_view(NULL, NULL, NULL, orig_ofs, new_quat, &orig_dist, &orig_lens); // XXX
			
			rv3d->persp=RV3D_CAMOB; /* just to be polite, not needed */
			
		} else {
			mat3_to_quat( new_quat,tmat);
			smooth_view(NULL, NULL, NULL, NULL, new_quat, NULL, NULL); // XXX
		}
	} else {
		mat3_to_quat( rv3d->viewquat,tmat);
	}
}

#define QUATSET(a, b, c, d, e)	a[0]=b; a[1]=c; a[2]=d; a[3]=e; 

static void view3d_viewlock(RegionView3D *rv3d)
{
	switch(rv3d->view) {
	case RV3D_VIEW_BOTTOM :
		QUATSET(rv3d->viewquat,0.0, -1.0, 0.0, 0.0);
		break;
		
	case RV3D_VIEW_BACK:
		QUATSET(rv3d->viewquat,0.0, 0.0, (float)-cos(M_PI/4.0), (float)-cos(M_PI/4.0));
		break;
		
	case RV3D_VIEW_LEFT:
		QUATSET(rv3d->viewquat,0.5, -0.5, 0.5, 0.5);
		break;
		
	case RV3D_VIEW_TOP:
		QUATSET(rv3d->viewquat,1.0, 0.0, 0.0, 0.0);
		break;
		
	case RV3D_VIEW_FRONT:
		QUATSET(rv3d->viewquat,(float)cos(M_PI/4.0), (float)-sin(M_PI/4.0), 0.0, 0.0);
		break;
		
	case RV3D_VIEW_RIGHT:
		QUATSET(rv3d->viewquat, 0.5, -0.5, -0.5, -0.5);
		break;
	}
}

/* dont set windows active in in here, is used by renderwin too */
void setviewmatrixview3d(Scene *scene, View3D *v3d, RegionView3D *rv3d)
{
	if(rv3d->persp==RV3D_CAMOB) {	    /* obs/camera */
		if(v3d->camera) {
			where_is_object(scene, v3d->camera);	
			obmat_to_viewmat(v3d, rv3d, v3d->camera, 0);
		}
		else {
			quat_to_mat4( rv3d->viewmat,rv3d->viewquat);
			rv3d->viewmat[3][2]-= rv3d->dist;
		}
	}
	else {
		/* should be moved to better initialize later on XXX */
		if(rv3d->viewlock)
			view3d_viewlock(rv3d);
		
		quat_to_mat4( rv3d->viewmat,rv3d->viewquat);
		if(rv3d->persp==RV3D_PERSP) rv3d->viewmat[3][2]-= rv3d->dist;
		if(v3d->ob_centre) {
			Object *ob= v3d->ob_centre;
			float vec[3];
			
			copy_v3_v3(vec, ob->obmat[3]);
			if(ob->type==OB_ARMATURE && v3d->ob_centre_bone[0]) {
				bPoseChannel *pchan= get_pose_channel(ob->pose, v3d->ob_centre_bone);
				if(pchan) {
					copy_v3_v3(vec, pchan->pose_mat[3]);
					mul_m4_v3(ob->obmat, vec);
				}
			}
			translate_m4( rv3d->viewmat,-vec[0], -vec[1], -vec[2]);
		}
		else if (v3d->ob_centre_cursor) {
			float vec[3];
			copy_v3_v3(vec, give_cursor(scene, v3d));
			translate_m4(rv3d->viewmat, -vec[0], -vec[1], -vec[2]);
		}
		else translate_m4( rv3d->viewmat,rv3d->ofs[0], rv3d->ofs[1], rv3d->ofs[2]);
	}
}

/* IGLuint-> GLuint*/
/* Warning: be sure to account for a negative return value
*   This is an error, "Too many objects in select buffer"
*   and no action should be taken (can crash blender) if this happens
*/
short view3d_opengl_select(ViewContext *vc, unsigned int *buffer, unsigned int bufsize, rcti *input)
{
	Scene *scene= vc->scene;
	View3D *v3d= vc->v3d;
	ARegion *ar= vc->ar;
	rctf rect;
	short code, hits;
	char dt, dtx;
	
	G.f |= G_PICKSEL;
	
	/* case not a border select */
	if(input->xmin==input->xmax) {
		rect.xmin= input->xmin-12;	// seems to be default value for bones only now
		rect.xmax= input->xmin+12;
		rect.ymin= input->ymin-12;
		rect.ymax= input->ymin+12;
	}
	else {
		rect.xmin= input->xmin;
		rect.xmax= input->xmax;
		rect.ymin= input->ymin;
		rect.ymax= input->ymax;
	}
	
	setwinmatrixview3d(ar, v3d, &rect);
	mul_m4_m4m4(vc->rv3d->persmat, vc->rv3d->viewmat, vc->rv3d->winmat);
	
	if(v3d->drawtype > OB_WIRE) {
		v3d->zbuf= TRUE;
		glEnable(GL_DEPTH_TEST);
	}
	
	if(vc->rv3d->rflag & RV3D_CLIPPING)
		view3d_set_clipping(vc->rv3d);
	
	glSelectBuffer( bufsize, (GLuint *)buffer);
	glRenderMode(GL_SELECT);
	glInitNames();	/* these two calls whatfor? It doesnt work otherwise */
	glPushName(-1);
	code= 1;
	
	if(vc->obedit && vc->obedit->type==OB_MBALL) {
		draw_object(scene, ar, v3d, BASACT, DRAW_PICKING|DRAW_CONSTCOLOR);
	}
	else if((vc->obedit && vc->obedit->type==OB_ARMATURE)) {
		/* if not drawing sketch, draw bones */
		if(!BDR_drawSketchNames(vc)) {
			draw_object(scene, ar, v3d, BASACT, DRAW_PICKING|DRAW_CONSTCOLOR);
		}
	}
	else {
		Base *base;
		
		v3d->xray= TRUE;	// otherwise it postpones drawing
		for(base= scene->base.first; base; base= base->next) {
			if(base->lay & v3d->lay) {
				
				if (base->object->restrictflag & OB_RESTRICT_SELECT)
					base->selcol= 0;
				else {
					base->selcol= code;
					glLoadName(code);
					draw_object(scene, ar, v3d, base, DRAW_PICKING|DRAW_CONSTCOLOR);
					
					/* we draw group-duplicators for selection too */
					if((base->object->transflag & OB_DUPLI) && base->object->dup_group) {
						ListBase *lb;
						DupliObject *dob;
						Base tbase;
						
						tbase.flag= OB_FROMDUPLI;
						lb= object_duplilist(scene, base->object);
						
						for(dob= lb->first; dob; dob= dob->next) {
							tbase.object= dob->ob;
							copy_m4_m4(dob->ob->obmat, dob->mat);
							
							/* extra service: draw the duplicator in drawtype of parent */
							/* MIN2 for the drawtype to allow bounding box objects in groups for lods */
							dt= tbase.object->dt;	tbase.object->dt= MIN2(tbase.object->dt, base->object->dt);
							dtx= tbase.object->dtx; tbase.object->dtx= base->object->dtx;

							draw_object(scene, ar, v3d, &tbase, DRAW_PICKING|DRAW_CONSTCOLOR);
							
							tbase.object->dt= dt;
							tbase.object->dtx= dtx;

							copy_m4_m4(dob->ob->obmat, dob->omat);
						}
						free_object_duplilist(lb);
					}
					code++;
				}				
			}
		}
		v3d->xray= FALSE;	// restore
	}
	
	glPopName();	/* see above (pushname) */
	hits= glRenderMode(GL_RENDER);
	
	G.f &= ~G_PICKSEL;
	setwinmatrixview3d(ar, v3d, NULL);
	mul_m4_m4m4(vc->rv3d->persmat, vc->rv3d->viewmat, vc->rv3d->winmat);
	
	if(v3d->drawtype > OB_WIRE) {
		v3d->zbuf= 0;
		glDisable(GL_DEPTH_TEST);
	}
// XXX	persp(PERSP_WIN);
	
	if(vc->rv3d->rflag & RV3D_CLIPPING)
		view3d_clr_clipping();
	
	if(hits<0) printf("Too many objects in select buffer\n");	// XXX make error message
	
	return hits;
}

/* ********************** local view operator ******************** */

static unsigned int free_localbit(Main *bmain)
{
	unsigned int lay;
	ScrArea *sa;
	bScreen *sc;
	
	lay= 0;
	
	/* sometimes we loose a localview: when an area is closed */
	/* check all areas: which localviews are in use? */
	for(sc= bmain->screen.first; sc; sc= sc->id.next) {
		for(sa= sc->areabase.first; sa; sa= sa->next) {
			SpaceLink *sl= sa->spacedata.first;
			for(; sl; sl= sl->next) {
				if(sl->spacetype==SPACE_VIEW3D) {
					View3D *v3d= (View3D*) sl;
					lay |= v3d->lay;
				}
			}
		}
	}
	
	if( (lay & 0x01000000)==0) return 0x01000000;
	if( (lay & 0x02000000)==0) return 0x02000000;
	if( (lay & 0x04000000)==0) return 0x04000000;
	if( (lay & 0x08000000)==0) return 0x08000000;
	if( (lay & 0x10000000)==0) return 0x10000000;
	if( (lay & 0x20000000)==0) return 0x20000000;
	if( (lay & 0x40000000)==0) return 0x40000000;
	if( (lay & 0x80000000)==0) return 0x80000000;
	
	return 0;
}

int ED_view3d_scene_layer_set(int lay, const int *values, int *active)
{
	int i, tot= 0;
	
	/* ensure we always have some layer selected */
	for(i=0; i<20; i++)
		if(values[i])
			tot++;
	
	if(tot==0)
		return lay;
	
	for(i=0; i<20; i++) {
		
		if (active) {
			/* if this value has just been switched on, make that layer active */
			if (values[i] && (lay & (1<<i))==0) {
				*active = (1<<i);
			}
		}
			
		if (values[i]) lay |= (1<<i);
		else lay &= ~(1<<i);
	}
	
	/* ensure always an active layer */
	if (active && (lay & *active)==0) {
		for(i=0; i<20; i++) {
			if(lay & (1<<i)) {
				*active= 1<<i;
				break;
			}
		}
	}
	
	return lay;
}

static void initlocalview(Main *bmain, Scene *scene, ScrArea *sa)
{
	View3D *v3d= sa->spacedata.first;
	Base *base;
	float size = 0.0, min[3], max[3], box[3];
	unsigned int locallay;
	int ok=0;

	if(v3d->localvd) return;

	INIT_MINMAX(min, max);

	locallay= free_localbit(bmain);

	if(locallay==0) {
		printf("Sorry, no more than 8 localviews\n");	// XXX error 
		ok= 0;
	}
	else {
		if(scene->obedit) {
			minmax_object(scene->obedit, min, max);
			
			ok= 1;
		
			BASACT->lay |= locallay;
			scene->obedit->lay= BASACT->lay;
		}
		else {
			for(base= FIRSTBASE; base; base= base->next) {
				if(TESTBASE(v3d, base))  {
					minmax_object(base->object, min, max);
					base->lay |= locallay;
					base->object->lay= base->lay;
					ok= 1;
				}
			}
		}
		
		box[0]= (max[0]-min[0]);
		box[1]= (max[1]-min[1]);
		box[2]= (max[2]-min[2]);
		size= MAX3(box[0], box[1], box[2]);
		if(size<=0.01) size= 0.01;
	}
	
	if(ok) {
		ARegion *ar;
		
		v3d->localvd= MEM_mallocN(sizeof(View3D), "localview");
		
		memcpy(v3d->localvd, v3d, sizeof(View3D));

		for(ar= sa->regionbase.first; ar; ar= ar->next) {
			if(ar->regiontype == RGN_TYPE_WINDOW) {
				RegionView3D *rv3d= ar->regiondata;

				rv3d->localvd= MEM_mallocN(sizeof(RegionView3D), "localview region");
				memcpy(rv3d->localvd, rv3d, sizeof(RegionView3D));
				
				rv3d->ofs[0]= -(min[0]+max[0])/2.0;
				rv3d->ofs[1]= -(min[1]+max[1])/2.0;
				rv3d->ofs[2]= -(min[2]+max[2])/2.0;

				rv3d->dist= size;
				/* perspective should be a bit farther away to look nice */
				if(rv3d->persp==RV3D_ORTHO)
					rv3d->dist*= 0.7;

				// correction for window aspect ratio
				if(ar->winy>2 && ar->winx>2) {
					float asp= (float)ar->winx/(float)ar->winy;
					if(asp<1.0) asp= 1.0/asp;
					rv3d->dist*= asp;
				}
				
				if (rv3d->persp==RV3D_CAMOB) rv3d->persp= RV3D_PERSP;
				
				v3d->cursor[0]= -rv3d->ofs[0];
				v3d->cursor[1]= -rv3d->ofs[1];
				v3d->cursor[2]= -rv3d->ofs[2];
			}
		}
		
		v3d->lay= locallay;
	}
	else {
		/* clear flags */ 
		for(base= FIRSTBASE; base; base= base->next) {
			if( base->lay & locallay ) {
				base->lay-= locallay;
				if(base->lay==0) base->lay= v3d->layact;
				if(base->object != scene->obedit) base->flag |= SELECT;
				base->object->lay= base->lay;
			}
		}		
	}

}

static void restore_localviewdata(ScrArea *sa, int free)
{
	ARegion *ar;
	View3D *v3d= sa->spacedata.first;
	
	if(v3d->localvd==NULL) return;
	
	v3d->near= v3d->localvd->near;
	v3d->far= v3d->localvd->far;
	v3d->lay= v3d->localvd->lay;
	v3d->layact= v3d->localvd->layact;
	v3d->drawtype= v3d->localvd->drawtype;
	v3d->camera= v3d->localvd->camera;
	
	if(free) {
		MEM_freeN(v3d->localvd);
		v3d->localvd= NULL;
	}
	
	for(ar= sa->regionbase.first; ar; ar= ar->next) {
		if(ar->regiontype == RGN_TYPE_WINDOW) {
			RegionView3D *rv3d= ar->regiondata;
			
			if(rv3d->localvd) {
				rv3d->dist= rv3d->localvd->dist;
				copy_v3_v3(rv3d->ofs, rv3d->localvd->ofs);
				copy_qt_qt(rv3d->viewquat, rv3d->localvd->viewquat);
				rv3d->view= rv3d->localvd->view;
				rv3d->persp= rv3d->localvd->persp;
				rv3d->camzoom= rv3d->localvd->camzoom;

				if(free) {
					MEM_freeN(rv3d->localvd);
					rv3d->localvd= NULL;
				}
			}
		}
	}
}

static void endlocalview(Scene *scene, ScrArea *sa)
{
	View3D *v3d= sa->spacedata.first;
	struct Base *base;
	unsigned int locallay;
	
	if(v3d->localvd) {
		
		locallay= v3d->lay & 0xFF000000;
		
		restore_localviewdata(sa, 1); // 1 = free

		/* for when in other window the layers have changed */
		if(v3d->scenelock) v3d->lay= scene->lay;
		
		for(base= FIRSTBASE; base; base= base->next) {
			if( base->lay & locallay ) {
				base->lay-= locallay;
				if(base->lay==0) base->lay= v3d->layact;
				if(base->object != scene->obedit) {
					base->flag |= SELECT;
					base->object->flag |= SELECT;
				}
				base->object->lay= base->lay;
			}
		}
	} 
}

static int localview_exec(bContext *C, wmOperator *UNUSED(unused))
{
	View3D *v3d= CTX_wm_view3d(C);
	
	if(v3d->localvd)
		endlocalview(CTX_data_scene(C), CTX_wm_area(C));
	else
		initlocalview(CTX_data_main(C), CTX_data_scene(C), CTX_wm_area(C));
	
	ED_area_tag_redraw(CTX_wm_area(C));
	
	return OPERATOR_FINISHED;
}

void VIEW3D_OT_localview(wmOperatorType *ot)
{
	
	/* identifiers */
	ot->name= "Local View";
	ot->description= "Toggle display of selected object(s) separately and centered in view";
	ot->idname= "VIEW3D_OT_localview";
	
	/* api callbacks */
	ot->exec= localview_exec;
	
	ot->poll= ED_operator_view3d_active;
}

#ifdef WITH_GAMEENGINE

static ListBase queue_back;
static void SaveState(bContext *C, wmWindow *win)
{
	Object *obact = CTX_data_active_object(C);
	
	glPushAttrib(GL_ALL_ATTRIB_BITS);

	if(obact && obact->mode & OB_MODE_TEXTURE_PAINT)
		GPU_paint_set_mipmap(1);
	
	queue_back= win->queue;
	
	win->queue.first= win->queue.last= NULL;
	
	//XXX waitcursor(1);
}

static void RestoreState(bContext *C, wmWindow *win)
{
	Object *obact = CTX_data_active_object(C);
	
	if(obact && obact->mode & OB_MODE_TEXTURE_PAINT)
		GPU_paint_set_mipmap(0);

	//XXX curarea->win_swap = 0;
	//XXX curarea->head_swap=0;
	//XXX allqueue(REDRAWVIEW3D, 1);
	//XXX allqueue(REDRAWBUTSALL, 0);
	//XXX reset_slowparents();
	//XXX waitcursor(0);
	//XXX G.qual= 0;
	
	if(win) /* check because closing win can set to NULL */
		win->queue= queue_back;
	
	GPU_state_init();
	GPU_set_tpage(NULL, 0);

	glPopAttrib();
}

/* was space_set_commmandline_options in 2.4x */
void game_set_commmandline_options(GameData *gm)
{
	SYS_SystemHandle syshandle;
	int test;

	if ( (syshandle = SYS_GetSystem()) ) {
		/* User defined settings */
		test= (U.gameflags & USER_DISABLE_MIPMAP);
		GPU_set_mipmap(!test);
		SYS_WriteCommandLineInt(syshandle, "nomipmap", test);

		/* File specific settings: */
		/* Only test the first one. These two are switched
		 * simultaneously. */
		test= (gm->flag & GAME_SHOW_FRAMERATE);
		SYS_WriteCommandLineInt(syshandle, "show_framerate", test);
		SYS_WriteCommandLineInt(syshandle, "show_profile", test);

		test = (gm->flag & GAME_SHOW_DEBUG_PROPS);
		SYS_WriteCommandLineInt(syshandle, "show_properties", test);

		test= (gm->flag & GAME_SHOW_PHYSICS);
		SYS_WriteCommandLineInt(syshandle, "show_physics", test);

		test= (gm->flag & GAME_ENABLE_ALL_FRAMES);
		SYS_WriteCommandLineInt(syshandle, "fixedtime", test);

		test= (gm->flag & GAME_ENABLE_ANIMATION_RECORD);
		SYS_WriteCommandLineInt(syshandle, "animation_record", test);

		test= (gm->flag & GAME_IGNORE_DEPRECATION_WARNINGS);
		SYS_WriteCommandLineInt(syshandle, "ignore_deprecation_warnings", test);

		test= (gm->matmode == GAME_MAT_MULTITEX);
		SYS_WriteCommandLineInt(syshandle, "blender_material", test);
		test= (gm->matmode == GAME_MAT_GLSL);
		SYS_WriteCommandLineInt(syshandle, "blender_glsl_material", test);
		test= (gm->flag & GAME_DISPLAY_LISTS);
		SYS_WriteCommandLineInt(syshandle, "displaylists", test);


	}
}

/* maybe we need this defined somewhere else */
extern void StartKetsjiShell(struct bContext *C, struct ARegion *ar, rcti *cam_frame, int always_use_expand_framing);

#endif // WITH_GAMEENGINE

static int game_engine_poll(bContext *C)
{
	/* we need a context and area to launch BGE
	it's a temporary solution to avoid crash at load time
	if we try to auto run the BGE. Ideally we want the
	context to be set as soon as we load the file. */

	if(CTX_wm_window(C)==NULL) return 0;
	if(CTX_wm_screen(C)==NULL) return 0;
	if(CTX_wm_area(C)==NULL) return 0;

	if(CTX_data_mode_enum(C)!=CTX_MODE_OBJECT)
		return 0;

	return 1;
}

int ED_view3d_context_activate(bContext *C)
{
	bScreen *sc= CTX_wm_screen(C);
	ScrArea *sa= CTX_wm_area(C);
	ARegion *ar;

	/* sa can be NULL when called from python */
	if(sa==NULL || sa->spacetype != SPACE_VIEW3D)
		for(sa=sc->areabase.first; sa; sa= sa->next)
			if(sa->spacetype==SPACE_VIEW3D)
				break;

	if(!sa)
		return 0;
	
	for(ar=sa->regionbase.first; ar; ar=ar->next)
		if(ar->regiontype == RGN_TYPE_WINDOW)
			break;
	
	if(!ar)
		return 0;
	
	// bad context switch ..
	CTX_wm_area_set(C, sa);
	CTX_wm_region_set(C, ar);

	return 1;
}

static int game_engine_exec(bContext *C, wmOperator *op)
{
#ifdef WITH_GAMEENGINE
	Scene *startscene = CTX_data_scene(C);
	ScrArea *sa, *prevsa= CTX_wm_area(C);
	ARegion *ar, *prevar= CTX_wm_region(C);
	wmWindow *prevwin= CTX_wm_window(C);
	RegionView3D *rv3d;
	rcti cam_frame;

	(void)op; /* unused */
	
	// bad context switch ..
	if(!ED_view3d_context_activate(C))
		return OPERATOR_CANCELLED;
	
	rv3d= CTX_wm_region_view3d(C);
	sa= CTX_wm_area(C);
	ar= CTX_wm_region(C);

	view3d_operator_needs_opengl(C);
	
	game_set_commmandline_options(&startscene->gm);

	if(rv3d->persp==RV3D_CAMOB && startscene->gm.framing.type == SCE_GAMEFRAMING_BARS && startscene->gm.stereoflag != STEREO_DOME) { /* Letterbox */
		rctf cam_framef;
<<<<<<< HEAD
		view3d_calc_camera_border(startscene, ar, rv3d, CTX_wm_view3d(C), &cam_framef);
=======
		view3d_calc_camera_border(startscene, ar, rv3d, CTX_wm_view3d(C), &cam_framef, FALSE);
>>>>>>> 2198cfdb
		cam_frame.xmin = cam_framef.xmin + ar->winrct.xmin;
		cam_frame.xmax = cam_framef.xmax + ar->winrct.xmin;
		cam_frame.ymin = cam_framef.ymin + ar->winrct.ymin;
		cam_frame.ymax = cam_framef.ymax + ar->winrct.ymin;
		BLI_isect_rcti(&ar->winrct, &cam_frame, &cam_frame);
	}
	else {
		cam_frame.xmin = ar->winrct.xmin;
		cam_frame.xmax = ar->winrct.xmax;
		cam_frame.ymin = ar->winrct.ymin;
		cam_frame.ymax = ar->winrct.ymax;
	}


	SaveState(C, prevwin);

	StartKetsjiShell(C, ar, &cam_frame, 1);

	/* window wasnt closed while the BGE was running */
	if(BLI_findindex(&CTX_wm_manager(C)->windows, prevwin) == -1) {
		prevwin= NULL;
		CTX_wm_window_set(C, NULL);
	}
	
	if(prevwin) {
		/* restore context, in case it changed in the meantime, for
		   example by working in another window or closing it */
		CTX_wm_region_set(C, prevar);
		CTX_wm_window_set(C, prevwin);
		CTX_wm_area_set(C, prevsa);
	}

	RestoreState(C, prevwin);

	//XXX restore_all_scene_cfra(scene_cfra_store);
	set_scene_bg(CTX_data_main(C), startscene);
	//XXX scene_update_for_newframe(bmain, scene, scene->lay);
	
	ED_area_tag_redraw(CTX_wm_area(C));

	return OPERATOR_FINISHED;
#else
	(void)C; /* unused */
	BKE_report(op->reports, RPT_ERROR, "Game engine is disabled in this build.");
	return OPERATOR_CANCELLED;
#endif
}

void VIEW3D_OT_game_start(wmOperatorType *ot)
{
	
	/* identifiers */
	ot->name= "Start Game Engine";
	ot->description= "Start game engine";
	ot->idname= "VIEW3D_OT_game_start";
	
	/* api callbacks */
	ot->exec= game_engine_exec;
	
	ot->poll= game_engine_poll;
}

/* ************************************** */

void view3d_align_axis_to_vector(View3D *v3d, RegionView3D *rv3d, int axisidx, float vec[3])
{
	float alignaxis[3] = {0.0, 0.0, 0.0};
	float norm[3], axis[3], angle, new_quat[4];
	
	if(axisidx > 0) alignaxis[axisidx-1]= 1.0;
	else alignaxis[-axisidx-1]= -1.0;

	normalize_v3_v3(norm, vec);

	angle= (float)acos(dot_v3v3(alignaxis, norm));
	cross_v3_v3v3(axis, alignaxis, norm);
	axis_angle_to_quat( new_quat,axis, -angle);
	
	rv3d->view= 0;
	
	if (rv3d->persp==RV3D_CAMOB && v3d->camera) {
		/* switch out of camera view */
		float orig_ofs[3];
		float orig_dist= rv3d->dist;
		float orig_lens= v3d->lens;
		
		copy_v3_v3(orig_ofs, rv3d->ofs);
		rv3d->persp= RV3D_PERSP;
		rv3d->dist= 0.0;
		view3d_settings_from_ob(v3d->camera, rv3d->ofs, NULL, NULL, &v3d->lens);
		smooth_view(NULL, NULL, NULL, orig_ofs, new_quat, &orig_dist, &orig_lens); // XXX
	} else {
		if (rv3d->persp==RV3D_CAMOB) rv3d->persp= RV3D_PERSP; /* switch out of camera mode */
		smooth_view(NULL, NULL, NULL, NULL, new_quat, NULL, NULL); // XXX
	}
}

int view3d_is_ortho(View3D *v3d, RegionView3D *rv3d)
{
	return (rv3d->persp == RV3D_ORTHO || (v3d->camera && ((Camera *)v3d->camera->data)->type == CAM_ORTHO));
}

float view3d_pixel_size(struct RegionView3D *rv3d, const float co[3])
{
	return  (rv3d->persmat[3][3] + (
				rv3d->persmat[0][3]*co[0] +
				rv3d->persmat[1][3]*co[1] +
				rv3d->persmat[2][3]*co[2])
			) * rv3d->pixsize;
}<|MERGE_RESOLUTION|>--- conflicted
+++ resolved
@@ -414,17 +414,11 @@
 
 	copy_qt_qt(rv3d->lviewquat, rv3d->viewquat);
 	rv3d->lview= rv3d->view;
-<<<<<<< HEAD
-	rv3d->lpersp= rv3d->persp;
-
-	setcameratoview3d(v3d, rv3d, v3d->camera);
-=======
 	if(rv3d->persp != RV3D_CAMOB) {
 		rv3d->lpersp= rv3d->persp;
 	}
 
 	setcameratoview3d(rv3d, v3d->camera);
->>>>>>> 2198cfdb
 	rv3d->persp = RV3D_CAMOB;
 	
 	WM_event_add_notifier(C, NC_OBJECT|ND_TRANSFORM, v3d->camera);
@@ -1833,11 +1827,7 @@
 
 	if(rv3d->persp==RV3D_CAMOB && startscene->gm.framing.type == SCE_GAMEFRAMING_BARS && startscene->gm.stereoflag != STEREO_DOME) { /* Letterbox */
 		rctf cam_framef;
-<<<<<<< HEAD
-		view3d_calc_camera_border(startscene, ar, rv3d, CTX_wm_view3d(C), &cam_framef);
-=======
 		view3d_calc_camera_border(startscene, ar, rv3d, CTX_wm_view3d(C), &cam_framef, FALSE);
->>>>>>> 2198cfdb
 		cam_frame.xmin = cam_framef.xmin + ar->winrct.xmin;
 		cam_frame.xmax = cam_framef.xmax + ar->winrct.xmin;
 		cam_frame.ymin = cam_framef.ymin + ar->winrct.ymin;
