--- conflicted
+++ resolved
@@ -1003,11 +1003,7 @@
 {
 	float zfac=1.0;
 
-<<<<<<< HEAD
-	if(U.viewzoom==USER_ZOOM_CONT) {
-=======
 	if(viewzoom==USER_ZOOM_CONT) {
->>>>>>> 7a76bc9a
 		double time= PIL_check_seconds_timer();
 		float time_step= (float)(time - vod->timer_lastdraw);
 
@@ -1080,10 +1076,7 @@
 	short event_code= VIEW_PASS;
 
 	/* execute the events */
-	if (event->type == TIMER && event->customdata == vod->timer) {
-		event_code= VIEW_APPLY;
-	}
-	else if(event->type==MOUSEMOVE) {
+	if(event->type==MOUSEMOVE) {
 		event_code= VIEW_APPLY;
 	}
 	else if(event->type==EVT_MODAL_MAP) {
@@ -1178,14 +1171,6 @@
 
 		/* makes op->customdata */
 		viewops_data_create(C, op, event);
-<<<<<<< HEAD
-
-		vod= op->customdata;
-
-		vod->timer= WM_event_add_timer(CTX_wm_manager(C), CTX_wm_window(C), TIMER, 0.01f);
-		vod->timer_lastdraw= PIL_check_seconds_timer();
-=======
->>>>>>> 7a76bc9a
 
 		vod= op->customdata;
 
@@ -2247,11 +2232,7 @@
 	view3d_operator_needs_opengl(C);
 
 	view3d_set_viewcontext(C, &vc);
-<<<<<<< HEAD
-	view3d_get_transformation(vc.ar, vc.rv3d, vc.obact, &mats);
-=======
 	view3d_get_transformation(vc.ar, vc.rv3d, NULL, &mats); /* NULL because we don't want it in object space */
->>>>>>> 7a76bc9a
 	view3d_calculate_clipping(rv3d->clipbb, rv3d->clip, &mats, &rect);
 
 	return OPERATOR_FINISHED;
@@ -2556,7 +2537,6 @@
 		draw_depth_gpencil(scene, ar, v3d);
 		break;
 	}
-<<<<<<< HEAD
 
 	/* force updating */
 	if (rv3d->depths) {
@@ -2600,51 +2580,6 @@
 {
 	*depth= view_autodist_depth_margin(ar, mval, margin);
 
-=======
-
-	/* force updating */
-	if (rv3d->depths) {
-		rv3d->depths->damaged = 1;
-	}
-
-	view3d_update_depths(ar, v3d);
-	return 1;
-}
-
-// no 4x4 sampling, run view_autodist_init first
-int view_autodist_simple(ARegion *ar, short *mval, float mouse_worldloc[3], int margin, float *force_depth) //, float *autodist )
-{
-	bglMats mats; /* ZBuffer depth vars, could cache? */
-	float depth;
-	double cent[2],  p[3];
-
-	/* Get Z Depths, needed for perspective, nice for ortho */
-	if(force_depth)
-		depth= *force_depth;
-	else
-		depth= view_autodist_depth_margin(ar, mval, margin);
-
-	if (depth==FLT_MAX)
-		return 0;
-
-	cent[0] = (double)mval[0];
-	cent[1] = (double)mval[1];
-
-	bgl_get_mats(&mats);
-	if (!gluUnProject(cent[0], cent[1], depth, mats.modelview, mats.projection, (GLint *)mats.viewport, &p[0], &p[1], &p[2]))
-		return 0;
-
-	mouse_worldloc[0] = (float)p[0];
-	mouse_worldloc[1] = (float)p[1];
-	mouse_worldloc[2] = (float)p[2];
-	return 1;
-}
-
-int view_autodist_depth(struct ARegion *ar, short *mval, int margin, float *depth)
-{
-	*depth= view_autodist_depth_margin(ar, mval, margin);
-
->>>>>>> 7a76bc9a
 	return (*depth==FLT_MAX) ? 0:1;
 		return 0;
 }
