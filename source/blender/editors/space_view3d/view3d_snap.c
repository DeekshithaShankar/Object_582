/*
 * ***** BEGIN GPL LICENSE BLOCK *****
 *
 * This program is free software; you can redistribute it and/or
 * modify it under the terms of the GNU General Public License
 * as published by the Free Software Foundation; either version 2
 * of the License, or (at your option) any later version.
 *
 * This program is distributed in the hope that it will be useful,
 * but WITHOUT ANY WARRANTY; without even the implied warranty of
 * MERCHANTABILITY or FITNESS FOR A PARTICULAR PURPOSE.  See the
 * GNU General Public License for more details.
 *
 * You should have received a copy of the GNU General Public License
 * along with this program; if not, write to the Free Software Foundation,
 * Inc., 51 Franklin Street, Fifth Floor, Boston, MA 02110-1301, USA.
 *
 * The Original Code is Copyright (C) 2001-2002 by NaN Holding BV.
 * All rights reserved.
 *
 * The Original Code is: all of this file.
 *
 * Contributor(s): none yet.
 *
 * ***** END GPL LICENSE BLOCK *****
 */

/** \file blender/editors/space_view3d/view3d_snap.c
 *  \ingroup spview3d
 */


#include <math.h>
#include <string.h>

#include "MEM_guardedalloc.h"

#include "DNA_armature_types.h"
#include "DNA_curve_types.h"
#include "DNA_lattice_types.h"
#include "DNA_meta_types.h"
#include "DNA_scene_types.h"
#include "DNA_object_types.h"

#include "BLI_blenlib.h"
#include "BLI_math.h"
#include "BLI_editVert.h"
#include "BLI_linklist.h"
#include "BLI_utildefines.h"

#include "BKE_armature.h"
#include "BKE_context.h"
#include "BKE_curve.h"
#include "BKE_depsgraph.h"
#include "BKE_lattice.h"
#include "BKE_main.h"
#include "BKE_object.h"
#include "BKE_tessmesh.h"
#include "BKE_DerivedMesh.h"
#include "BKE_tracking.h"

#include "WM_api.h"
#include "WM_types.h"



#include "ED_armature.h"
#include "ED_mesh.h"
#include "ED_keyframing.h"
#include "ED_screen.h"
#include "ED_curve.h" /* for curve_editnurbs */

#include "view3d_intern.h"

extern float originmat[3][3];	/* XXX object.c */

/* ************************************************** */
/* ********************* old transform stuff ******** */
/* *********** will get replaced with new transform * */
/* ************************************************** */

typedef struct TransVert {
	float *loc;
	float oldloc[3], maploc[3], fac;
	float *val, oldval;
	int flag;
	float *nor;
	int f1;
} TransVert;

static TransVert *transvmain=NULL;
static int tottrans= 0;

/* copied from editobject.c, now uses (almost) proper depgraph */
static void special_transvert_update(Object *obedit)
{
	if(obedit) {
		DAG_id_tag_update(obedit->data, 0);
		
		if(obedit->type==OB_MESH) {
			Mesh *me= obedit->data;
			BM_Compute_Normals(me->edit_btmesh->bm);	// does face centers too
		}
		else if (ELEM(obedit->type, OB_CURVE, OB_SURF)) {
			Curve *cu= obedit->data;
			ListBase *nurbs= curve_editnurbs(cu);
			Nurb *nu= nurbs->first;

			while(nu) {
				/* keep handles' vectors unchanged */
				if(nu->bezt) {
					int a= nu->pntsu;
					TransVert *tv= transvmain;
					BezTriple *bezt= nu->bezt;

					while(a--) {
						if(bezt->f1 & SELECT) tv++;

						if(bezt->f2 & SELECT) {
							float v[3];

							if(bezt->f1 & SELECT) {
								sub_v3_v3v3(v, (tv-1)->oldloc, tv->oldloc);
								add_v3_v3v3(bezt->vec[0], bezt->vec[1], v);
							}

							if(bezt->f3 & SELECT) {
								sub_v3_v3v3(v, (tv+1)->oldloc, tv->oldloc);
								add_v3_v3v3(bezt->vec[2], bezt->vec[1], v);
							}

							tv++;
						}

						if(bezt->f3 & SELECT) tv++;

						bezt++;
					}
				}

				test2DNurb(nu);
				testhandlesNurb(nu); /* test for bezier too */
				nu= nu->next;
			}
		}
		else if(obedit->type==OB_ARMATURE){
			bArmature *arm= obedit->data;
			EditBone *ebo;
			TransVert *tv= transvmain;
			int a=0;
			
			/* Ensure all bone tails are correctly adjusted */
			for (ebo= arm->edbo->first; ebo; ebo=ebo->next) {
				/* adjust tip if both ends selected */
				if ((ebo->flag & BONE_ROOTSEL) && (ebo->flag & BONE_TIPSEL)) {
					if (tv) {
						float diffvec[3];
						
						sub_v3_v3v3(diffvec, tv->loc, tv->oldloc);
						add_v3_v3(ebo->tail, diffvec);
						
						a++;
						if (a<tottrans) tv++;
					}
				}
			}
			
			/* Ensure all bones are correctly adjusted */
			for (ebo= arm->edbo->first; ebo; ebo=ebo->next) {
				if ((ebo->flag & BONE_CONNECTED) && ebo->parent){
					/* If this bone has a parent tip that has been moved */
					if (ebo->parent->flag & BONE_TIPSEL){
						copy_v3_v3(ebo->head, ebo->parent->tail);
					}
					/* If this bone has a parent tip that has NOT been moved */
					else{
						copy_v3_v3(ebo->parent->tail, ebo->head);
					}
				}
			}
			if(arm->flag & ARM_MIRROR_EDIT)
				transform_armature_mirror_update(obedit);
		}
		else if(obedit->type==OB_LATTICE) {
			Lattice *lt= obedit->data;
			
			if(lt->editlatt->latt->flag & LT_OUTSIDE)
				outside_lattice(lt->editlatt->latt);
		}
	}
}

static void set_mapped_co(void *vuserdata, int index, float *co, float *UNUSED(no), short *UNUSED(no_s))
{
	void **	userdata = vuserdata;
	BMEditMesh *em = userdata[0];
	TransVert *tv = userdata[1];
	BMVert *eve = EDBM_get_vert_for_index(em, index);
	
	if (BM_GetIndex(eve) != -1 && !tv[BM_GetIndex(eve)].f1) {
		copy_v3_v3(tv[BM_GetIndex(eve)].maploc, co);
		tv[BM_GetIndex(eve)].f1 = 1;
	}
}

/* copied from editobject.c, needs to be replaced with new transform code still */
/* mode flags: */
#define TM_ALL_JOINTS		1 /* all joints (for bones only) */
#define TM_SKIP_HANDLES		2 /* skip handles when control point is selected (for curves only) */
static void make_trans_verts(Object *obedit, float *min, float *max, int mode)
{
	Nurb *nu;
	BezTriple *bezt;
	BPoint *bp;
	TransVert *tv=NULL;
	MetaElem *ml;
	BMVert *eve;
	EditBone	*ebo;
	float total, center[3], centroid[3];
	int a;

	tottrans= 0; // global!
	
	INIT_MINMAX(min, max);
	centroid[0]=centroid[1]=centroid[2]= 0.0;
	
	if(obedit->type==OB_MESH) {
		Mesh *me= obedit->data;
		BMEditMesh *em= me->edit_btmesh;
		BMesh *bm = em->bm;
		BMIter iter;
		void *userdata[2] = {em, NULL};
		/*int proptrans= 0; */ /*UNUSED*/
		
		/* abuses vertex index all over, set, just set dirty here,
		 * perhaps this could use its own array instead? - campbell */

		// transform now requires awareness for select mode, so we tag the f1 flags in verts
		tottrans= 0;
		if(em->selectmode & SCE_SELECT_VERTEX) {
			BM_ITER(eve, &iter, bm, BM_VERTS_OF_MESH, NULL) {
				if(!BM_TestHFlag(eve, BM_HIDDEN) && BM_TestHFlag(eve, BM_SELECT)) {
					BM_SetIndex(eve, 1); /* set_dirty! */
					tottrans++;
				}
				else BM_SetIndex(eve, 0); /* set_dirty! */
			}
		}
		else if(em->selectmode & SCE_SELECT_EDGE) {
			BMEdge *eed;

			BM_ITER(eve, &iter, bm, BM_VERTS_OF_MESH, NULL)
				BM_SetIndex(eve, 0); /* set_dirty! */

			BM_ITER(eed, &iter, bm, BM_EDGES_OF_MESH, NULL) {
				if(!BM_TestHFlag(eed, BM_HIDDEN) && BM_TestHFlag(eed, BM_SELECT)) {
					BM_SetIndex(eed->v1, 1); /* set_dirty! */
					BM_SetIndex(eed->v2, 1); /* set_dirty! */
				}
			}

			BM_ITER(eve, &iter, bm, BM_VERTS_OF_MESH, NULL)
				if(BM_GetIndex(eve)) tottrans++;
		}
		else {
			BMFace *efa;

			BM_ITER(eve, &iter, bm, BM_VERTS_OF_MESH, NULL)
				BM_SetIndex(eve, 0); /* set_dirty! */

			BM_ITER(efa, &iter, bm, BM_FACES_OF_MESH, NULL) {
				if(!BM_TestHFlag(efa, BM_HIDDEN) && BM_TestHFlag(efa, BM_SELECT)) {
					BMIter liter;
					BMLoop *l;
					
					BM_ITER(l, &liter, bm, BM_LOOPS_OF_FACE, efa) {
						BM_SetIndex(l->v, 1); /* set_dirty! */
					}
				}
			}

			BM_ITER(eve, &iter, bm, BM_VERTS_OF_MESH, NULL)
				if(BM_GetIndex(eve)) tottrans++;
		}
		/* for any of the 3 loops above which all dirty the indicies */
		bm->elem_index_dirty |= BM_VERT;
		
		/* and now make transverts */
		if(tottrans) {
			tv=transvmain= MEM_callocN(tottrans*sizeof(TransVert), "maketransverts");
		
			a = 0;
			BM_ITER(eve, &iter, bm, BM_VERTS_OF_MESH, NULL) {
				if(BM_GetIndex(eve)) {
					BM_SetIndex(eve, a); /* set_dirty! */
					copy_v3_v3(tv->oldloc, eve->co);
					tv->loc= eve->co;
					if(eve->no[0] != 0.0f || eve->no[1] != 0.0f ||eve->no[2] != 0.0f)
						tv->nor= eve->no; // note this is a hackish signal (ton)
					tv->flag= BM_GetIndex(eve) & SELECT;
					tv++;
					a++;
				} else BM_SetIndex(eve, -1); /* set_dirty! */
			}
			/* set dirty already, above */

			userdata[1] = transvmain;
		}
		
		if (transvmain && em->derivedCage) {
			EDBM_init_index_arrays(em, 1, 0, 0);
			em->derivedCage->foreachMappedVert(em->derivedCage, set_mapped_co, userdata);
			EDBM_free_index_arrays(em);
		} else if (transvmain) {
			tv = transvmain;
			for (a=0; a<tottrans; a++, tv++) {
				copy_v3_v3(tv->maploc, tv->loc);
			}
		}
	}
	else if (obedit->type==OB_ARMATURE){
		bArmature *arm= obedit->data;
		int totmalloc= BLI_countlist(arm->edbo);

		totmalloc *= 2;  /* probably overkill but bones can have 2 trans verts each */

		tv=transvmain= MEM_callocN(totmalloc*sizeof(TransVert), "maketransverts armature");
		
		for (ebo= arm->edbo->first; ebo; ebo=ebo->next){
			if(ebo->layer & arm->layer) {
				short tipsel= (ebo->flag & BONE_TIPSEL);
				short rootsel= (ebo->flag & BONE_ROOTSEL);
				short rootok= (!(ebo->parent && (ebo->flag & BONE_CONNECTED) && ebo->parent->flag & BONE_TIPSEL));
				
				if ((tipsel && rootsel) || (rootsel)) {
					/* Don't add the tip (unless mode & TM_ALL_JOINTS, for getting all joints),
					 * otherwise we get zero-length bones as tips will snap to the same
					 * location as heads.
					 */
					if (rootok) {
						copy_v3_v3(tv->oldloc, ebo->head);
						tv->loc= ebo->head;
						tv->nor= NULL;
						tv->flag= 1;
						tv++;
						tottrans++;
					}	
					
					if ((mode & TM_ALL_JOINTS) && (tipsel)) {
						copy_v3_v3(tv->oldloc, ebo->tail);
						tv->loc= ebo->tail;
						tv->nor= NULL;
						tv->flag= 1;
						tv++;
						tottrans++;
					}
				}
				else if (tipsel) {
					copy_v3_v3(tv->oldloc, ebo->tail);
					tv->loc= ebo->tail;
					tv->nor= NULL;
					tv->flag= 1;
					tv++;
					tottrans++;
				}
			}
		}
	}
	else if (ELEM(obedit->type, OB_CURVE, OB_SURF)) {
		Curve *cu= obedit->data;
		int totmalloc= 0;
		ListBase *nurbs= curve_editnurbs(cu);

		for(nu= nurbs->first; nu; nu= nu->next) {
			if(nu->type == CU_BEZIER)
				totmalloc += 3*nu->pntsu;
			else
				totmalloc += nu->pntsu*nu->pntsv;
		}
		tv=transvmain= MEM_callocN(totmalloc*sizeof(TransVert), "maketransverts curve");

		nu= nurbs->first;
		while(nu) {
			if(nu->type == CU_BEZIER) {
				a= nu->pntsu;
				bezt= nu->bezt;
				while(a--) {
					if(bezt->hide==0) {
						int skip_handle= 0;
						if(bezt->f2 & SELECT)
							skip_handle= mode & TM_SKIP_HANDLES;

						if((bezt->f1 & SELECT) && !skip_handle) {
							copy_v3_v3(tv->oldloc, bezt->vec[0]);
							tv->loc= bezt->vec[0];
							tv->flag= bezt->f1 & SELECT;
							tv++;
							tottrans++;
						}
						if(bezt->f2 & SELECT) {
							copy_v3_v3(tv->oldloc, bezt->vec[1]);
							tv->loc= bezt->vec[1];
							tv->val= &(bezt->alfa);
							tv->oldval= bezt->alfa;
							tv->flag= bezt->f2 & SELECT;
							tv++;
							tottrans++;
						}
						if((bezt->f3 & SELECT) && !skip_handle) {
							copy_v3_v3(tv->oldloc, bezt->vec[2]);
							tv->loc= bezt->vec[2];
							tv->flag= bezt->f3 & SELECT;
							tv++;
							tottrans++;
						}
					}
					bezt++;
				}
			}
			else {
				a= nu->pntsu*nu->pntsv;
				bp= nu->bp;
				while(a--) {
					if(bp->hide==0) {
						if(bp->f1 & SELECT) {
							copy_v3_v3(tv->oldloc, bp->vec);
							tv->loc= bp->vec;
							tv->val= &(bp->alfa);
							tv->oldval= bp->alfa;
							tv->flag= bp->f1 & SELECT;
							tv++;
							tottrans++;
						}
					}
					bp++;
				}
			}
			nu= nu->next;
		}
	}
	else if(obedit->type==OB_MBALL) {
		MetaBall *mb= obedit->data;
		int totmalloc= BLI_countlist(mb->editelems);
		
		tv=transvmain= MEM_callocN(totmalloc*sizeof(TransVert), "maketransverts mball");
		
		ml= mb->editelems->first;
		while(ml) {
			if(ml->flag & SELECT) {
				tv->loc= &ml->x;
				copy_v3_v3(tv->oldloc, tv->loc);
				tv->val= &(ml->rad);
				tv->oldval= ml->rad;
				tv->flag= 1;
				tv++;
				tottrans++;
			}
			ml= ml->next;
		}
	}
	else if(obedit->type==OB_LATTICE) {
		Lattice *lt= obedit->data;
		
		bp= lt->editlatt->latt->def;
		
		a= lt->editlatt->latt->pntsu*lt->editlatt->latt->pntsv*lt->editlatt->latt->pntsw;
		
		tv=transvmain= MEM_callocN(a*sizeof(TransVert), "maketransverts latt");
		
		while(a--) {
			if(bp->f1 & SELECT) {
				if(bp->hide==0) {
					copy_v3_v3(tv->oldloc, bp->vec);
					tv->loc= bp->vec;
					tv->flag= bp->f1 & SELECT;
					tv++;
					tottrans++;
				}
			}
			bp++;
		}
	}
	
	if(!tottrans && transvmain) {
		/* prevent memory leak. happens for curves/latticies due to */
		/* difficult condition of adding points to trans data */
		MEM_freeN(transvmain);
		transvmain= NULL;
	}

	/* cent etc */
	tv= transvmain;
	total= 0.0;
	for(a=0; a<tottrans; a++, tv++) {
		if(tv->flag & SELECT) {
			add_v3_v3(centroid, tv->oldloc);
			total += 1.0f;
			DO_MINMAX(tv->oldloc, min, max);
		}
	}
	if(total != 0.0f) {
		mul_v3_fl(centroid, 1.0f/total);
	}

	mid_v3_v3v3(center, min, max);
}

/* *********************** operators ******************** */

static int snap_sel_to_grid(bContext *C, wmOperator *UNUSED(op))
{
	Main *bmain= CTX_data_main(C);
	Object *obedit= CTX_data_edit_object(C);
	Scene *scene= CTX_data_scene(C);
	RegionView3D *rv3d= CTX_wm_region_data(C);
	TransVert *tv;
	float gridf, imat[3][3], bmat[3][3], vec[3];
	int a;

	gridf= rv3d->gridview;

	if(obedit) {
		tottrans= 0;
		
		if ELEM6(obedit->type, OB_ARMATURE, OB_LATTICE, OB_MESH, OB_SURF, OB_CURVE, OB_MBALL)
			make_trans_verts(obedit, bmat[0], bmat[1], 0);
		if(tottrans==0) return OPERATOR_CANCELLED;
		
		copy_m3_m4(bmat, obedit->obmat);
		invert_m3_m3(imat, bmat);
		
		tv= transvmain;
		for(a=0; a<tottrans; a++, tv++) {
			copy_v3_v3(vec, tv->loc);
			mul_m3_v3(bmat, vec);
			add_v3_v3(vec, obedit->obmat[3]);
			vec[0]= gridf*floorf(0.5f+ vec[0]/gridf);
			vec[1]= gridf*floorf(0.5f+ vec[1]/gridf);
			vec[2]= gridf*floorf(0.5f+ vec[2]/gridf);
			sub_v3_v3(vec, obedit->obmat[3]);
			
			mul_m3_v3(imat, vec);
			copy_v3_v3(tv->loc, vec);
		}
		
		special_transvert_update(obedit);
		
		MEM_freeN(transvmain);
		transvmain= NULL;
	}
	else {
		struct KeyingSet *ks = ANIM_get_keyingset_for_autokeying(scene, ANIM_KS_LOCATION_ID);

		CTX_DATA_BEGIN(C, Object*, ob, selected_editable_objects) {
			if(ob->mode & OB_MODE_POSE) {
				bPoseChannel *pchan;
				bArmature *arm= ob->data;
				
				invert_m4_m4(ob->imat, ob->obmat);
				
				for (pchan= ob->pose->chanbase.first; pchan; pchan= pchan->next) {
					if(pchan->bone->flag & BONE_SELECTED) {
						if(pchan->bone->layer & arm->layer) {
							if((pchan->bone->flag & BONE_CONNECTED)==0) {
								float nLoc[3];
								float inv_restmat[4][4];
								
								/* get nearest grid point to snap to */
								copy_v3_v3(nLoc, pchan->pose_mat[3]);
								/* We must operate in world space! */
								mul_m4_v3(ob->obmat, nLoc);
								vec[0]= gridf * (float)(floor(0.5f+ nLoc[0]/gridf));
								vec[1]= gridf * (float)(floor(0.5f+ nLoc[1]/gridf));
								vec[2]= gridf * (float)(floor(0.5f+ nLoc[2]/gridf));
								/* Back in object space... */
								mul_m4_v3(ob->imat, vec);
								
								/* get location of grid point in *rest* bone-space */
								invert_m4_m4(inv_restmat, pchan->bone->arm_mat);
								mul_m4_v3(inv_restmat, vec);
								
								/* adjust location */
								if ((pchan->protectflag & OB_LOCK_LOCX)==0)
									pchan->loc[0]= vec[0];
								if ((pchan->protectflag & OB_LOCK_LOCY)==0)
									pchan->loc[1]= vec[1];
								if ((pchan->protectflag & OB_LOCK_LOCZ)==0)
									pchan->loc[2]= vec[2];

								/* auto-keyframing */
								ED_autokeyframe_pchan(C, scene, ob, pchan, ks);
							}
							/* if the bone has a parent and is connected to the parent,
							 * don't do anything - will break chain unless we do auto-ik.
							 */
						}
					}
				}
				ob->pose->flag |= (POSE_LOCKED|POSE_DO_UNLOCK);
				
				DAG_id_tag_update(&ob->id, OB_RECALC_DATA);
			}
			else {
				ob->recalc |= OB_RECALC_OB;
				
				vec[0]= -ob->obmat[3][0]+gridf*floorf(0.5f+ ob->obmat[3][0]/gridf);
				vec[1]= -ob->obmat[3][1]+gridf*floorf(0.5f+ ob->obmat[3][1]/gridf);
				vec[2]= -ob->obmat[3][2]+gridf*floorf(0.5f+ ob->obmat[3][2]/gridf);
				
				if(ob->parent) {
					where_is_object(scene, ob);
					
					invert_m3_m3(imat, originmat);
					mul_m3_v3(imat, vec);
				}
				if ((ob->protectflag & OB_LOCK_LOCX)==0)
					ob->loc[0]+= vec[0];
				if ((ob->protectflag & OB_LOCK_LOCY)==0)
					ob->loc[1]+= vec[1];
				if ((ob->protectflag & OB_LOCK_LOCZ)==0)
					ob->loc[2]+= vec[2];
				
				/* auto-keyframing */
				ED_autokeyframe_object(C, scene, ob, ks);
			}
		}
		CTX_DATA_END;
	}

	DAG_ids_flush_update(bmain, 0);
	WM_event_add_notifier(C, NC_OBJECT|ND_TRANSFORM, NULL);
	
	return OPERATOR_FINISHED;
}

void VIEW3D_OT_snap_selected_to_grid(wmOperatorType *ot)
{
	/* identifiers */
	ot->name= "Snap Selection to Grid";
	ot->description= "Snap selected item(s) to nearest grid node";
	ot->idname= "VIEW3D_OT_snap_selected_to_grid";
	
	/* api callbacks */
	ot->exec= snap_sel_to_grid;
	ot->poll= ED_operator_region_view3d_active;
	
	/* flags */
	ot->flag= OPTYPE_REGISTER|OPTYPE_UNDO;
}

/* *************************************************** */

static int snap_sel_to_curs(bContext *C, wmOperator *UNUSED(op))
{
	Main *bmain= CTX_data_main(C);
	Object *obedit= CTX_data_edit_object(C);
	Scene *scene= CTX_data_scene(C);
	View3D *v3d= CTX_wm_view3d(C);
	TransVert *tv;
	float *curs, imat[3][3], bmat[3][3], vec[3];
	int a;

	curs= give_cursor(scene, v3d);

	if(obedit) {
		tottrans= 0;
		
		if ELEM6(obedit->type, OB_ARMATURE, OB_LATTICE, OB_MESH, OB_SURF, OB_CURVE, OB_MBALL)
			make_trans_verts(obedit, bmat[0], bmat[1], 0);
		if(tottrans==0) return OPERATOR_CANCELLED;
		
		copy_m3_m4(bmat, obedit->obmat);
		invert_m3_m3(imat, bmat);
		
		tv= transvmain;
		for(a=0; a<tottrans; a++, tv++) {
			sub_v3_v3v3(vec, curs, obedit->obmat[3]);
			mul_m3_v3(imat, vec);
			copy_v3_v3(tv->loc, vec);
		}
		
		special_transvert_update(obedit);
		
		MEM_freeN(transvmain);
		transvmain= NULL;
	}
	else {
		struct KeyingSet *ks = ANIM_get_keyingset_for_autokeying(scene, ANIM_KS_LOCATION_ID);

		CTX_DATA_BEGIN(C, Object*, ob, selected_editable_objects) {
			if(ob->mode & OB_MODE_POSE) {
				bPoseChannel *pchan;
				bArmature *arm= ob->data;
				
				invert_m4_m4(ob->imat, ob->obmat);
				copy_v3_v3(vec, curs);
				mul_m4_v3(ob->imat, vec);
				
				for (pchan = ob->pose->chanbase.first; pchan; pchan=pchan->next) {
					if(pchan->bone->flag & BONE_SELECTED) {
						if(pchan->bone->layer & arm->layer) {
							if((pchan->bone->flag & BONE_CONNECTED)==0) {
								float inv_restmat[4][4];
								
								/* get location of cursor in *rest* bone-space */
								invert_m4_m4(inv_restmat, pchan->bone->arm_mat);
								mul_m4_v3(inv_restmat, vec);
								
								/* copy new position */
								if ((pchan->protectflag & OB_LOCK_LOCX)==0)
									pchan->loc[0]= vec[0];
								if ((pchan->protectflag & OB_LOCK_LOCY)==0)
									pchan->loc[1]= vec[1];
								if ((pchan->protectflag & OB_LOCK_LOCZ)==0)
									pchan->loc[2]= vec[2];

								/* auto-keyframing */
								ED_autokeyframe_pchan(C, scene, ob, pchan, ks);
							}
							/* if the bone has a parent and is connected to the parent,
							 * don't do anything - will break chain unless we do auto-ik.
							 */
						}
					}
				}
				ob->pose->flag |= (POSE_LOCKED|POSE_DO_UNLOCK);
				
				DAG_id_tag_update(&ob->id, OB_RECALC_DATA);
			}
			else {
				ob->recalc |= OB_RECALC_OB;
				
				vec[0]= -ob->obmat[3][0] + curs[0];
				vec[1]= -ob->obmat[3][1] + curs[1];
				vec[2]= -ob->obmat[3][2] + curs[2];
				
				if(ob->parent) {
					where_is_object(scene, ob);
					
					invert_m3_m3(imat, originmat);
					mul_m3_v3(imat, vec);
				}
				if ((ob->protectflag & OB_LOCK_LOCX)==0)
					ob->loc[0]+= vec[0];
				if ((ob->protectflag & OB_LOCK_LOCY)==0)
					ob->loc[1]+= vec[1];
				if ((ob->protectflag & OB_LOCK_LOCZ)==0)
					ob->loc[2]+= vec[2];

				/* auto-keyframing */
				ED_autokeyframe_object(C, scene, ob, ks);
			}
		}
		CTX_DATA_END;
	}

	DAG_ids_flush_update(bmain, 0);
	WM_event_add_notifier(C, NC_OBJECT|ND_TRANSFORM, NULL);
	
	return OPERATOR_FINISHED;
}

void VIEW3D_OT_snap_selected_to_cursor(wmOperatorType *ot)
{
	/* identifiers */
	ot->name= "Snap Selection to Cursor";
	ot->description= "Snap selected item(s) to cursor";
	ot->idname= "VIEW3D_OT_snap_selected_to_cursor";
	
	/* api callbacks */
	ot->exec= snap_sel_to_curs;
	ot->poll= ED_operator_view3d_active;
	
	/* flags */
	ot->flag= OPTYPE_REGISTER|OPTYPE_UNDO;
}

/* *************************************************** */

static int snap_curs_to_grid(bContext *C, wmOperator *UNUSED(op))
{
	Scene *scene= CTX_data_scene(C);
	RegionView3D *rv3d= CTX_wm_region_data(C);
	View3D *v3d= CTX_wm_view3d(C);
	float gridf, *curs;

	gridf= rv3d->gridview;
	curs= give_cursor(scene, v3d);

	curs[0]= gridf*floorf(0.5f+curs[0]/gridf);
	curs[1]= gridf*floorf(0.5f+curs[1]/gridf);
	curs[2]= gridf*floorf(0.5f+curs[2]/gridf);
	
	WM_event_add_notifier(C, NC_SPACE|ND_SPACE_VIEW3D, v3d);	// hrm
	
	return OPERATOR_FINISHED;
}

void VIEW3D_OT_snap_cursor_to_grid(wmOperatorType *ot)
{
	/* identifiers */
	ot->name= "Snap Cursor to Grid";
	ot->description= "Snap cursor to nearest grid node";
	ot->idname= "VIEW3D_OT_snap_cursor_to_grid";
	
	/* api callbacks */
	ot->exec= snap_curs_to_grid;
	ot->poll= ED_operator_region_view3d_active;
	
	/* flags */
	ot->flag= OPTYPE_REGISTER|OPTYPE_UNDO;
}

/* **************************************************** */

static void bundle_midpoint(Scene *scene, Object *ob, float vec[3])
{
	MovieTrackingTrack *track;
	MovieClip *clip= object_get_movieclip(scene, ob, 0);
	int ok= 0;
	float min[3], max[3], mat[4][4], pos[3];

	if(!clip)
		return;

	BKE_get_tracking_mat(scene, ob, mat);

	INIT_MINMAX(min, max);

	track= clip->tracking.tracks.first;
	while(track) {
		int selected= (track->flag&SELECT) || (track->pat_flag&SELECT) || (track->search_flag&SELECT);
		if((track->flag&TRACK_HAS_BUNDLE) && selected) {
			ok= 1;
			mul_v3_m4v3(pos, mat, track->bundle_pos);
			DO_MINMAX(pos, min, max);
		}

		track= track->next;
	}

	if(ok) {
		mid_v3_v3v3(vec, min, max);
	}
}

static int snap_curs_to_sel(bContext *C, wmOperator *UNUSED(op))
{
	Object *obedit= CTX_data_edit_object(C);
	Scene *scene= CTX_data_scene(C);
	View3D *v3d= CTX_wm_view3d(C);
	TransVert *tv;
	float *curs, bmat[3][3], vec[3], min[3], max[3], centroid[3];
	int count, a;

	curs= give_cursor(scene, v3d);

	count= 0;
	INIT_MINMAX(min, max);
	centroid[0]= centroid[1]= centroid[2]= 0.0;

	if(obedit) {
		tottrans=0;
		
		if ELEM6(obedit->type, OB_ARMATURE, OB_LATTICE, OB_MESH, OB_SURF, OB_CURVE, OB_MBALL)
			make_trans_verts(obedit, bmat[0], bmat[1], TM_ALL_JOINTS|TM_SKIP_HANDLES);
		if(tottrans==0) return OPERATOR_CANCELLED;
		
		copy_m3_m4(bmat, obedit->obmat);
		
		tv= transvmain;
		for(a=0; a<tottrans; a++, tv++) {
			copy_v3_v3(vec, tv->loc);
			mul_m3_v3(bmat, vec);
			add_v3_v3(vec, obedit->obmat[3]);
			add_v3_v3(centroid, vec);
			DO_MINMAX(vec, min, max);
		}
		
		if(v3d->around==V3D_CENTROID) {
			mul_v3_fl(centroid, 1.0f/(float)tottrans);
			copy_v3_v3(curs, centroid);
		}
		else {
			mid_v3_v3v3(curs, min, max);
		}
		MEM_freeN(transvmain);
		transvmain= NULL;
	}
	else {
		Object *obact= CTX_data_active_object(C);
		
		if(obact && (obact->mode & OB_MODE_POSE)) {
			bArmature *arm= obact->data;
			bPoseChannel *pchan;
			for (pchan = obact->pose->chanbase.first; pchan; pchan=pchan->next) {
				if(arm->layer & pchan->bone->layer) {
					if(pchan->bone->flag & BONE_SELECTED) {
						copy_v3_v3(vec, pchan->pose_head);
						mul_m4_v3(obact->obmat, vec);
						add_v3_v3(centroid, vec);
						DO_MINMAX(vec, min, max);
						count++;
					}
				}
			}
		}
		else {
			CTX_DATA_BEGIN(C, Object*, ob, selected_objects) {
				copy_v3_v3(vec, ob->obmat[3]);

				/* special case for camera -- snap to bundles */
				if(ob->type==OB_CAMERA) {
					/* snap to bundles should happen only when bundles are visible */
					if(v3d->flag2&V3D_SHOW_RECONSTRUCTION) {
						bundle_midpoint(scene, ob, vec);
					}
				}

				add_v3_v3(centroid, vec);
				DO_MINMAX(vec, min, max);
				count++;
			}
			CTX_DATA_END;
		}
		if(count) {
			if(v3d->around==V3D_CENTROID) {
				mul_v3_fl(centroid, 1.0f/(float)count);
				copy_v3_v3(curs, centroid);
			}
			else {
				mid_v3_v3v3(curs, min, max);
			}
		}
	}
	WM_event_add_notifier(C, NC_SPACE|ND_SPACE_VIEW3D, v3d);
	
	return OPERATOR_FINISHED;
}

void VIEW3D_OT_snap_cursor_to_selected(wmOperatorType *ot)
{
	/* identifiers */
	ot->name= "Snap Cursor to Selected";
	ot->description= "Snap cursor to center of selected item(s)";
	ot->idname= "VIEW3D_OT_snap_cursor_to_selected";
	
	/* api callbacks */
	ot->exec= snap_curs_to_sel;
	ot->poll= ED_operator_view3d_active;
	
	/* flags */
	ot->flag= OPTYPE_REGISTER|OPTYPE_UNDO;
}

/* ********************************************** */

static int snap_curs_to_active(bContext *C, wmOperator *UNUSED(op))
{
	Object *obedit= CTX_data_edit_object(C);
	Object *obact= CTX_data_active_object(C);
	Scene *scene= CTX_data_scene(C);
	View3D *v3d= CTX_wm_view3d(C);
	float *curs;
	
	curs = give_cursor(scene, v3d);

	if (obedit)  {
		if (obedit->type == OB_MESH) {
			/* check active */
			Mesh *me= obedit->data;
			BMEditSelection ese;
			
			if (EDBM_get_actSelection(me->edit_btmesh, &ese)) {
				EDBM_editselection_center(me->edit_btmesh, curs, &ese);
			}
			
			mul_m4_v3(obedit->obmat, curs);
		}
	}
	else {
		if (obact) {
			copy_v3_v3(curs, obact->obmat[3]);
		}
	}
	
	WM_event_add_notifier(C, NC_SPACE|ND_SPACE_VIEW3D, v3d);
	return OPERATOR_FINISHED;
}

void VIEW3D_OT_snap_cursor_to_active(wmOperatorType *ot)
{
	/* identifiers */
	ot->name= "Snap Cursor to Active";
	ot->description= "Snap cursor to active item";
	ot->idname= "VIEW3D_OT_snap_cursor_to_active";
	
	/* api callbacks */
	ot->exec= snap_curs_to_active;
	ot->poll= ED_operator_view3d_active;
	
	/* flags */
	ot->flag= OPTYPE_REGISTER|OPTYPE_UNDO;
}

/* **************************************************** */
/*New Code - Snap Cursor to Center -*/
static int snap_curs_to_center(bContext *C, wmOperator *UNUSED(op))
{
	Scene *scene= CTX_data_scene(C);
	View3D *v3d= CTX_wm_view3d(C);
	float *curs;
	curs= give_cursor(scene, v3d);

	curs[0]= 0.0;
	curs[1]= 0.0;
	curs[2]= 0.0;
	
	WM_event_add_notifier(C, NC_SPACE|ND_SPACE_VIEW3D, v3d);
	
	return OPERATOR_FINISHED;
}

void VIEW3D_OT_snap_cursor_to_center(wmOperatorType *ot)
{
	/* identifiers */
	ot->name= "Snap Cursor to Center";
	ot->description= "Snap cursor to the Center";
	ot->idname= "VIEW3D_OT_snap_cursor_to_center";
	
	/* api callbacks */
	ot->exec= snap_curs_to_center;
	ot->poll= ED_operator_view3d_active;
	
	/* flags */
	ot->flag= OPTYPE_REGISTER|OPTYPE_UNDO;
}

/* **************************************************** */


int minmax_verts(Object *obedit, float *min, float *max)
{
	TransVert *tv;
	float centroid[3], vec[3], bmat[3][3];
	int a;

	tottrans=0;
	if ELEM5(obedit->type, OB_ARMATURE, OB_LATTICE, OB_MESH, OB_SURF, OB_CURVE)
		make_trans_verts(obedit, bmat[0], bmat[1], TM_ALL_JOINTS);
	
	if(tottrans==0) return 0;

	copy_m3_m4(bmat, obedit->obmat);
	
	tv= transvmain;
<<<<<<< HEAD
	for(a=0; a<tottrans; a++, tv++) {		
		copy_v3_v3(vec, tv->maploc);
=======
	for(a=0; a<tottrans; a++, tv++) {
		copy_v3_v3(vec, tv->loc);
>>>>>>> 36377944
		mul_m3_v3(bmat, vec);
		add_v3_v3(vec, obedit->obmat[3]);
		add_v3_v3(centroid, vec);
		DO_MINMAX(vec, min, max);
	}
	
	MEM_freeN(transvmain);
	transvmain= NULL;
	
	return 1;
}<|MERGE_RESOLUTION|>--- conflicted
+++ resolved
@@ -1054,13 +1054,8 @@
 	copy_m3_m4(bmat, obedit->obmat);
 	
 	tv= transvmain;
-<<<<<<< HEAD
-	for(a=0; a<tottrans; a++, tv++) {		
+	for(a=0; a<tottrans; a++, tv++) {
 		copy_v3_v3(vec, tv->maploc);
-=======
-	for(a=0; a<tottrans; a++, tv++) {
-		copy_v3_v3(vec, tv->loc);
->>>>>>> 36377944
 		mul_m3_v3(bmat, vec);
 		add_v3_v3(vec, obedit->obmat[3]);
 		add_v3_v3(centroid, vec);
