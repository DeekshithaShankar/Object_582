--- conflicted
+++ resolved
@@ -3366,13 +3366,8 @@
 	Object *ob= base->object;
 	Object *obedit= scene->obedit;
 	Mesh *me= ob->data;
-<<<<<<< HEAD
 	BMEditMesh *em= me->edit_btmesh;
-	int do_alpha_pass= 0, drawlinked= 0, retval= 0, glsl, check_alpha, i;
-=======
-	EditMesh *em= me->edit_mesh;
 	int do_alpha_after= 0, drawlinked= 0, retval= 0, glsl, check_alpha, i;
->>>>>>> 7797c1dc
 
 	/* If we are drawing shadows and any of the materials don't cast a shadow,
 	 * then don't draw the object */
