/*
 * ***** BEGIN GPL LICENSE BLOCK *****
 *
 * This program is free software; you can redistribute it and/or
 * modify it under the terms of the GNU General Public License
 * as published by the Free Software Foundation; either version 2
 * of the License, or (at your option) any later version.
 *
 * This program is distributed in the hope that it will be useful,
 * but WITHOUT ANY WARRANTY; without even the implied warranty of
 * MERCHANTABILITY or FITNESS FOR A PARTICULAR PURPOSE.  See the
 * GNU General Public License for more details.
 *
 * You should have received a copy of the GNU General Public License
 * along with this program; if not, write to the Free Software Foundation,
 * Inc., 51 Franklin Street, Fifth Floor, Boston, MA 02110-1301, USA.
 *
 * The Original Code is Copyright (C) 2008 Blender Foundation.
 * All rights reserved.
 *
 * The Original Code is: all of this file.
 * Contributor(s): Nathan Letwory
 *
 * ***** END GPL LICENSE BLOCK *****
 */

/** \file blender/editors/space_node/node_draw.c
 *  \ingroup spnode
 *  \brief higher level node drawing for the node editor.
 */

#include "DNA_lamp_types.h"
#include "DNA_node_types.h"
#include "DNA_material_types.h"
#include "DNA_screen_types.h"
#include "DNA_space_types.h"
#include "DNA_texture_types.h"
#include "DNA_world_types.h"
#include "DNA_linestyle_types.h"

#include "BLI_math.h"
#include "BLI_blenlib.h"

#include "BLT_translation.h"

#include "BKE_context.h"
#include "BKE_library.h"
#include "BKE_main.h"
#include "BKE_node.h"

#include "DEG_depsgraph.h"

#include "BLF_api.h"

#include "BIF_glutil.h"

#include "GPU_draw.h"
#include "GPU_immediate.h"
#include "GPU_immediate_util.h"
#include "GPU_matrix.h"

#include "WM_api.h"
#include "WM_types.h"

#include "ED_node.h"
#include "ED_gpencil.h"
#include "ED_space_api.h"

#include "UI_resources.h"
#include "UI_view2d.h"

#include "RNA_access.h"

#include "node_intern.h"  /* own include */

#ifdef WITH_COMPOSITOR
#  include "COM_compositor.h"
#endif

/* XXX interface.h */
extern void ui_draw_dropshadow(const rctf *rct, float radius, float aspect, float alpha, int select);

float ED_node_grid_size(void)
{
	return U.widget_unit;
}

void ED_node_tree_update(const bContext *C)
{
	SpaceNode *snode = CTX_wm_space_node(C);
	if (snode) {
		snode_set_context(C);

		id_us_ensure_real(&snode->nodetree->id);
	}
}

/* id is supposed to contain a node tree */
static bNodeTree *node_tree_from_ID(ID *id)
{
	if (id) {
		short idtype = GS(id->name);

		switch (idtype) {
			case ID_NT:
				return (bNodeTree *)id;
			case ID_MA:
				return ((Material *)id)->nodetree;
			case ID_LA:
				return ((Lamp *)id)->nodetree;
			case ID_WO:
				return ((World *)id)->nodetree;
			case ID_SCE:
				return ((Scene *)id)->nodetree;
			case ID_TE:
				return ((Tex *)id)->nodetree;
			case ID_LS:
				return ((FreestyleLineStyle *)id)->nodetree;
		}
	}

	return NULL;
}

void ED_node_tag_update_id(ID *id)
{
	bNodeTree *ntree = node_tree_from_ID(id);
	if (id == NULL || ntree == NULL)
		return;

	/* TODO(sergey): With the new dependency graph it
	 * should be just enough to only tag ntree itself,
	 * all the users of this tree will have update
	 * flushed from the tree,
	 */
	DEG_id_tag_update(&ntree->id, 0);

	if (ntree->type == NTREE_SHADER) {
<<<<<<< HEAD
		DEG_id_tag_update(id, 0);
		
=======
		DAG_id_tag_update(id, 0);

>>>>>>> 44505b38
		if (GS(id->name) == ID_MA)
			WM_main_add_notifier(NC_MATERIAL | ND_SHADING, id);
		else if (GS(id->name) == ID_LA)
			WM_main_add_notifier(NC_LAMP | ND_LIGHTING, id);
		else if (GS(id->name) == ID_WO)
			WM_main_add_notifier(NC_WORLD | ND_WORLD, id);
	}
	else if (ntree->type == NTREE_COMPOSIT) {
		WM_main_add_notifier(NC_SCENE | ND_NODES, id);
	}
	else if (ntree->type == NTREE_TEXTURE) {
		DEG_id_tag_update(id, 0);
		WM_main_add_notifier(NC_TEXTURE | ND_NODES, id);
	}
	else if (id == &ntree->id) {
		/* node groups */
		DEG_id_tag_update(id, 0);
	}
}

void ED_node_tag_update_nodetree(Main *bmain, bNodeTree *ntree, bNode *node)
{
	if (!ntree)
		return;

	bool do_tag_update = true;
	if (node != NULL) {
		if (!node_connected_to_output(ntree, node)) {
			do_tag_update = false;
		}
	}

	/* look through all datablocks, to support groups */
	if (do_tag_update) {
		FOREACH_NODETREE(bmain, tntree, id) {
			/* check if nodetree uses the group */
			if (ntreeHasTree(tntree, ntree))
				ED_node_tag_update_id(id);
		} FOREACH_NODETREE_END
	}

	if (ntree->type == NTREE_TEXTURE)
		ntreeTexCheckCyclics(ntree);
}

static bool compare_nodes(const bNode *a, const bNode *b)
{
	bNode *parent;
	/* These tell if either the node or any of the parent nodes is selected.
	 * A selected parent means an unselected node is also in foreground!
	 */
	bool a_select = (a->flag & NODE_SELECT) != 0, b_select = (b->flag & NODE_SELECT) != 0;
	bool a_active = (a->flag & NODE_ACTIVE) != 0, b_active = (b->flag & NODE_ACTIVE) != 0;

	/* if one is an ancestor of the other */
	/* XXX there might be a better sorting algorithm for stable topological sort, this is O(n^2) worst case */
	for (parent = a->parent; parent; parent = parent->parent) {
		/* if b is an ancestor, it is always behind a */
		if (parent == b)
			return 1;
		/* any selected ancestor moves the node forward */
		if (parent->flag & NODE_ACTIVE)
			a_active = 1;
		if (parent->flag & NODE_SELECT)
			a_select = 1;
	}
	for (parent = b->parent; parent; parent = parent->parent) {
		/* if a is an ancestor, it is always behind b */
		if (parent == a)
			return 0;
		/* any selected ancestor moves the node forward */
		if (parent->flag & NODE_ACTIVE)
			b_active = 1;
		if (parent->flag & NODE_SELECT)
			b_select = 1;
	}

	/* if one of the nodes is in the background and the other not */
	if ((a->flag & NODE_BACKGROUND) && !(b->flag & NODE_BACKGROUND))
		return 0;
	else if (!(a->flag & NODE_BACKGROUND) && (b->flag & NODE_BACKGROUND))
		return 1;

	/* if one has a higher selection state (active > selected > nothing) */
	if (!b_active && a_active)
		return 1;
	else if (!b_select && (a_active || a_select))
		return 1;

	return 0;
}

/* Sorts nodes by selection: unselected nodes first, then selected,
 * then the active node at the very end. Relative order is kept intact!
 */
void ED_node_sort(bNodeTree *ntree)
{
	/* merge sort is the algorithm of choice here */
	bNode *first_a, *first_b, *node_a, *node_b, *tmp;
	int totnodes = BLI_listbase_count(&ntree->nodes);
	int k, a, b;

	k = 1;
	while (k < totnodes) {
		first_a = first_b = ntree->nodes.first;

		do {
			/* setup first_b pointer */
			for (b = 0; b < k && first_b; ++b) {
				first_b = first_b->next;
			}
			/* all batches merged? */
			if (first_b == NULL)
				break;

			/* merge batches */
			node_a = first_a;
			node_b = first_b;
			a = b = 0;
			while (a < k && b < k && node_b) {
				if (compare_nodes(node_a, node_b) == 0) {
					node_a = node_a->next;
					a++;
				}
				else {
					tmp = node_b;
					node_b = node_b->next;
					b++;
					BLI_remlink(&ntree->nodes, tmp);
					BLI_insertlinkbefore(&ntree->nodes, node_a, tmp);
				}
			}

			/* setup first pointers for next batch */
			first_b = node_b;
			for (; b < k; ++b) {
				/* all nodes sorted? */
				if (first_b == NULL)
					break;
				first_b = first_b->next;
			}
			first_a = first_b;
		} while (first_b);

		k = k << 1;
	}
}


static void do_node_internal_buttons(bContext *C, void *UNUSED(node_v), int event)
{
	if (event == B_NODE_EXEC) {
		SpaceNode *snode = CTX_wm_space_node(C);
		if (snode && snode->id)
			ED_node_tag_update_id(snode->id);
	}
}

static void node_uiblocks_init(const bContext *C, bNodeTree *ntree)
{
	bNode *node;
	char uiblockstr[32];

	/* add node uiBlocks in drawing order - prevents events going to overlapping nodes */

	for (node = ntree->nodes.first; node; node = node->next) {
		/* ui block */
		BLI_snprintf(uiblockstr, sizeof(uiblockstr), "node buttons %p", (void *)node);
		node->block = UI_block_begin(C, CTX_wm_region(C), uiblockstr, UI_EMBOSS);
		UI_block_func_handle_set(node->block, do_node_internal_buttons, node);

		/* this cancels events for background nodes */
		UI_block_flag_enable(node->block, UI_BLOCK_CLIP_EVENTS);
	}
}

void node_to_view(struct bNode *node, float x, float y, float *rx, float *ry)
{
	nodeToView(node, x, y, rx, ry);
	*rx *= UI_DPI_FAC;
	*ry *= UI_DPI_FAC;
}

void node_to_updated_rect(struct bNode *node, rctf *r_rect)
{
	node_to_view(node, node->offsetx, node->offsety, &r_rect->xmin, &r_rect->ymax);
	node_to_view(node, node->offsetx + node->width, node->offsety - node->height, &r_rect->xmax, &r_rect->ymin);
}

void node_from_view(struct bNode *node, float x, float y, float *rx, float *ry)
{
	x /= UI_DPI_FAC;
	y /= UI_DPI_FAC;
	nodeFromView(node, x, y, rx, ry);
}


/* based on settings in node, sets drawing rect info. each redraw! */
static void node_update_basis(const bContext *C, bNodeTree *ntree, bNode *node)
{
	uiLayout *layout, *row;
	PointerRNA nodeptr, sockptr;
	bNodeSocket *nsock;
	float locx, locy;
	float dy;
	int buty;

	RNA_pointer_create(&ntree->id, &RNA_Node, node, &nodeptr);

	/* get "global" coords */
	node_to_view(node, 0.0f, 0.0f, &locx, &locy);
	dy = locy;

	/* header */
	dy -= NODE_DY;

	/* little bit space in top */
	if (node->outputs.first)
		dy -= NODE_DYS / 2;

	/* output sockets */
	bool add_output_space = false;

	for (nsock = node->outputs.first; nsock; nsock = nsock->next) {
		if (nodeSocketIsHidden(nsock))
			continue;

		RNA_pointer_create(&ntree->id, &RNA_NodeSocket, nsock, &sockptr);

		layout = UI_block_layout(
		        node->block, UI_LAYOUT_VERTICAL, UI_LAYOUT_PANEL,
		        locx + NODE_DYS, dy, NODE_WIDTH(node) - NODE_DY, NODE_DY, 0, UI_style_get());
		/* context pointers for current node and socket */
		uiLayoutSetContextPointer(layout, "node", &nodeptr);
		uiLayoutSetContextPointer(layout, "socket", &sockptr);

		/* align output buttons to the right */
		row = uiLayoutRow(layout, 1);
		uiLayoutSetAlignment(row, UI_LAYOUT_ALIGN_RIGHT);

		nsock->typeinfo->draw((bContext *)C, row, &sockptr, &nodeptr, IFACE_(nsock->name));

		UI_block_align_end(node->block);
		UI_block_layout_resolve(node->block, NULL, &buty);

		/* ensure minimum socket height in case layout is empty */
		buty = min_ii(buty, dy - NODE_DY);

		nsock->locx = locx + NODE_WIDTH(node);
		/* place the socket circle in the middle of the layout */
		nsock->locy = 0.5f * (dy + buty);

		dy = buty;
		if (nsock->next)
			dy -= NODE_SOCKDY;

		add_output_space = true;
	}

	if (add_output_space) {
		dy -= NODE_DY / 4;
	}

	node->prvr.xmin = locx + NODE_DYS;
	node->prvr.xmax = locx + NODE_WIDTH(node) - NODE_DYS;

	/* preview rect? */
	if (node->flag & NODE_PREVIEW) {
		float aspect = 1.0f;

		if (node->preview_xsize && node->preview_ysize)
			aspect = (float)node->preview_ysize / (float)node->preview_xsize;

		dy -= NODE_DYS / 2;
		node->prvr.ymax = dy;

		if (aspect <= 1.0f)
			node->prvr.ymin = dy - aspect * (NODE_WIDTH(node) - NODE_DY);
		else {
			/* width correction of image */
			/* XXX huh? (ton) */
			float dx = (NODE_WIDTH(node) - NODE_DYS) - (NODE_WIDTH(node) - NODE_DYS) / aspect;

			node->prvr.ymin = dy - (NODE_WIDTH(node) - NODE_DY);

			node->prvr.xmin += 0.5f * dx;
			node->prvr.xmax -= 0.5f * dx;
		}

		dy = node->prvr.ymin - NODE_DYS / 2;

		/* make sure that maximums are bigger or equal to minimums */
		if (node->prvr.xmax < node->prvr.xmin) SWAP(float, node->prvr.xmax, node->prvr.xmin);
		if (node->prvr.ymax < node->prvr.ymin) SWAP(float, node->prvr.ymax, node->prvr.ymin);
	}

	/* buttons rect? */
	if (node->typeinfo->draw_buttons && (node->flag & NODE_OPTIONS)) {
		dy -= NODE_DYS / 2;

		/* set this for uifunc() that don't use layout engine yet */
		node->butr.xmin = 0;
		node->butr.xmax = NODE_WIDTH(node) - 2 * NODE_DYS;
		node->butr.ymin = 0;
		node->butr.ymax = 0;


		layout = UI_block_layout(
		        node->block, UI_LAYOUT_VERTICAL, UI_LAYOUT_PANEL,
		        locx + NODE_DYS, dy, node->butr.xmax, 0, 0, UI_style_get());
		uiLayoutSetContextPointer(layout, "node", &nodeptr);

		node->typeinfo->draw_buttons(layout, (bContext *)C, &nodeptr);

		UI_block_align_end(node->block);
		UI_block_layout_resolve(node->block, NULL, &buty);

		dy = buty - NODE_DYS / 2;
	}

	/* input sockets */
	for (nsock = node->inputs.first; nsock; nsock = nsock->next) {
		if (nodeSocketIsHidden(nsock))
			continue;

		RNA_pointer_create(&ntree->id, &RNA_NodeSocket, nsock, &sockptr);

		layout = UI_block_layout(
		        node->block, UI_LAYOUT_VERTICAL, UI_LAYOUT_PANEL,
		        locx + NODE_DYS, dy, NODE_WIDTH(node) - NODE_DY, NODE_DY, 0, UI_style_get());
		/* context pointers for current node and socket */
		uiLayoutSetContextPointer(layout, "node", &nodeptr);
		uiLayoutSetContextPointer(layout, "socket", &sockptr);

		row = uiLayoutRow(layout, 1);

		nsock->typeinfo->draw((bContext *)C, row, &sockptr, &nodeptr, IFACE_(nsock->name));

		UI_block_align_end(node->block);
		UI_block_layout_resolve(node->block, NULL, &buty);

		/* ensure minimum socket height in case layout is empty */
		buty = min_ii(buty, dy - NODE_DY);

		nsock->locx = locx;
		/* place the socket circle in the middle of the layout */
		nsock->locy = 0.5f * (dy + buty);

		dy = buty;
		if (nsock->next)
			dy -= NODE_SOCKDY;
	}

	/* little bit space in end */
	if (node->inputs.first || (node->flag & (NODE_OPTIONS | NODE_PREVIEW)) == 0)
		dy -= NODE_DYS / 2;

	node->totr.xmin = locx;
	node->totr.xmax = locx + NODE_WIDTH(node);
	node->totr.ymax = locy;
	node->totr.ymin = min_ff(dy, locy - 2 * NODE_DY);

	/* Set the block bounds to clip mouse events from underlying nodes.
	 * Add a margin for sockets on each side.
	 */
	UI_block_bounds_set_explicit(
	        node->block,
	        node->totr.xmin - NODE_SOCKSIZE,
	        node->totr.ymin,
	        node->totr.xmax + NODE_SOCKSIZE,
	        node->totr.ymax);
}

/* based on settings in node, sets drawing rect info. each redraw! */
static void node_update_hidden(bNode *node)
{
	bNodeSocket *nsock;
	float locx, locy;
	float rad, drad, hiddenrad = HIDDEN_RAD;
	int totin = 0, totout = 0, tot;

	/* get "global" coords */
	node_to_view(node, 0.0f, 0.0f, &locx, &locy);

	/* calculate minimal radius */
	for (nsock = node->inputs.first; nsock; nsock = nsock->next)
		if (!nodeSocketIsHidden(nsock))
			totin++;
	for (nsock = node->outputs.first; nsock; nsock = nsock->next)
		if (!nodeSocketIsHidden(nsock))
			totout++;

	tot = MAX2(totin, totout);
	if (tot > 4) {
		hiddenrad += 5.0f * (float)(tot - 4);
	}

	node->totr.xmin = locx;
	node->totr.xmax = locx + 3 * hiddenrad + node->miniwidth;
	node->totr.ymax = locy + (hiddenrad - 0.5f * NODE_DY);
	node->totr.ymin = node->totr.ymax - 2 * hiddenrad;

	/* output sockets */
	rad = drad = (float)M_PI / (1.0f + (float)totout);

	for (nsock = node->outputs.first; nsock; nsock = nsock->next) {
		if (!nodeSocketIsHidden(nsock)) {
			nsock->locx = node->totr.xmax - hiddenrad + sinf(rad) * hiddenrad;
			nsock->locy = node->totr.ymin + hiddenrad + cosf(rad) * hiddenrad;
			rad += drad;
		}
	}

	/* input sockets */
	rad = drad = -(float)M_PI / (1.0f + (float)totin);

	for (nsock = node->inputs.first; nsock; nsock = nsock->next) {
		if (!nodeSocketIsHidden(nsock)) {
			nsock->locx = node->totr.xmin + hiddenrad + sinf(rad) * hiddenrad;
			nsock->locy = node->totr.ymin + hiddenrad + cosf(rad) * hiddenrad;
			rad += drad;
		}
	}

	/* Set the block bounds to clip mouse events from underlying nodes.
	 * Add a margin for sockets on each side.
	 */
	UI_block_bounds_set_explicit(
	        node->block,
	        node->totr.xmin - NODE_SOCKSIZE,
	        node->totr.ymin,
	        node->totr.xmax + NODE_SOCKSIZE,
	        node->totr.ymax);
}

void node_update_default(const bContext *C, bNodeTree *ntree, bNode *node)
{
	if (node->flag & NODE_HIDDEN)
		node_update_hidden(node);
	else
		node_update_basis(C, ntree, node);
}

int node_select_area_default(bNode *node, int x, int y)
{
	return BLI_rctf_isect_pt(&node->totr, x, y);
}

int node_tweak_area_default(bNode *node, int x, int y)
{
	return BLI_rctf_isect_pt(&node->totr, x, y);
}

int node_get_colorid(bNode *node)
{
	switch (node->typeinfo->nclass) {
		case NODE_CLASS_INPUT:      return TH_NODE_INPUT;
		case NODE_CLASS_OUTPUT:     return (node->flag & NODE_DO_OUTPUT) ? TH_NODE_OUTPUT : TH_NODE;
		case NODE_CLASS_CONVERTOR:  return TH_NODE_CONVERTOR;
		case NODE_CLASS_OP_COLOR:   return TH_NODE_COLOR;
		case NODE_CLASS_OP_VECTOR:  return TH_NODE_VECTOR;
		case NODE_CLASS_OP_FILTER:  return TH_NODE_FILTER;
		case NODE_CLASS_GROUP:      return TH_NODE_GROUP;
		case NODE_CLASS_INTERFACE:  return TH_NODE_INTERFACE;
		case NODE_CLASS_MATTE:      return TH_NODE_MATTE;
		case NODE_CLASS_DISTORT:    return TH_NODE_DISTORT;
		case NODE_CLASS_TEXTURE:    return TH_NODE_TEXTURE;
		case NODE_CLASS_SHADER:     return TH_NODE_SHADER;
		case NODE_CLASS_SCRIPT:     return TH_NODE_SCRIPT;
		case NODE_CLASS_PATTERN:    return TH_NODE_PATTERN;
		case NODE_CLASS_LAYOUT:     return TH_NODE_LAYOUT;
		default:                    return TH_NODE;
	}
}

/* note: in cmp_util.c is similar code, for node_compo_pass_on()
 *       the same goes for shader and texture nodes. */
/* note: in node_edit.c is similar code, for untangle node */
static void node_draw_mute_line(View2D *v2d, SpaceNode *snode, bNode *node)
{
	bNodeLink *link;

	glEnable(GL_BLEND);

	for (link = node->internal_links.first; link; link = link->next)
		node_draw_link_bezier(v2d, snode, link, TH_REDALERT, TH_REDALERT, -1);

	glDisable(GL_BLEND);
}

static void node_socket_circle_draw(const bContext *C, bNodeTree *ntree, PointerRNA node_ptr, bNodeSocket *sock, unsigned pos, unsigned col)
{
	PointerRNA ptr;
	float color[4];

	RNA_pointer_create((ID *)ntree, &RNA_NodeSocket, sock, &ptr);
	sock->typeinfo->draw_color((bContext *)C, &ptr, &node_ptr, color);
	
	immAttrib4fv(col, color);
	immVertex2f(pos, sock->locx, sock->locy);
}

/* **************  Socket callbacks *********** */

static void node_draw_preview_background(float tile, rctf *rect)
{
	float x, y;
<<<<<<< HEAD
	
	Gwn_VertFormat *format = immVertexFormat();
	unsigned int pos = GWN_vertformat_attr_add(format, "pos", GWN_COMP_F32, 2, GWN_FETCH_FLOAT);

	immBindBuiltinProgram(GPU_SHADER_2D_UNIFORM_COLOR);

	/* draw checkerboard backdrop to show alpha */
	immUniformColor3ub(120, 120, 120);
	immRectf(pos, rect->xmin, rect->ymin, rect->xmax, rect->ymax);
	immUniformColor3ub(160, 160, 160);
	
=======

	/* draw checkerboard backdrop to show alpha */
	glColor3ub(120, 120, 120);
	glRectf(rect->xmin, rect->ymin, rect->xmax, rect->ymax);
	glColor3ub(160, 160, 160);

>>>>>>> 44505b38
	for (y = rect->ymin; y < rect->ymax; y += tile * 2) {
		for (x = rect->xmin; x < rect->xmax; x += tile * 2) {
			float tilex = tile, tiley = tile;

			if (x + tile > rect->xmax)
				tilex = rect->xmax - x;
			if (y + tile > rect->ymax)
				tiley = rect->ymax - y;

			immRectf(pos, x, y, x + tilex, y + tiley);
		}
	}
	for (y = rect->ymin + tile; y < rect->ymax; y += tile * 2) {
		for (x = rect->xmin + tile; x < rect->xmax; x += tile * 2) {
			float tilex = tile, tiley = tile;

			if (x + tile > rect->xmax)
				tilex = rect->xmax - x;
			if (y + tile > rect->ymax)
				tiley = rect->ymax - y;

			immRectf(pos, x, y, x + tilex, y + tiley);
		}
	}
	immUnbindProgram();
}

/* not a callback */
static void node_draw_preview(bNodePreview *preview, rctf *prv)
{
	float xrect = BLI_rctf_size_x(prv);
	float yrect = BLI_rctf_size_y(prv);
	float xscale = xrect / ((float)preview->xsize);
	float yscale = yrect / ((float)preview->ysize);
	float scale;
	rctf draw_rect;

	/* uniform scale and offset */
	draw_rect = *prv;
	if (xscale < yscale) {
		float offset = 0.5f * (yrect - ((float)preview->ysize) * xscale);
		draw_rect.ymin += offset;
		draw_rect.ymax -= offset;
		scale = xscale;
	}
	else {
		float offset = 0.5f * (xrect - ((float)preview->xsize) * yscale);
		draw_rect.xmin += offset;
		draw_rect.xmax -= offset;
		scale = yscale;
	}

	node_draw_preview_background(BLI_rctf_size_x(prv) / 10.0f, &draw_rect);

	glEnable(GL_BLEND);
<<<<<<< HEAD
	glBlendFuncSeparate(GL_SRC_ALPHA, GL_ONE_MINUS_SRC_ALPHA, GL_ONE, GL_ONE_MINUS_SRC_ALPHA);  /* premul graphics */
	
	IMMDrawPixelsTexState state = immDrawPixelsTexSetup(GPU_SHADER_2D_IMAGE_COLOR);
	immDrawPixelsTex(&state, draw_rect.xmin, draw_rect.ymin, preview->xsize, preview->ysize, GL_RGBA, GL_UNSIGNED_BYTE, GL_LINEAR, preview->rect,
	                 scale, scale, NULL);
	
=======
	glBlendFunc(GL_SRC_ALPHA, GL_ONE_MINUS_SRC_ALPHA);  /* premul graphics */

	glColor4f(1.0, 1.0, 1.0, 1.0);
	glPixelZoom(scale, scale);
	glaDrawPixelsTex(draw_rect.xmin, draw_rect.ymin, preview->xsize, preview->ysize, GL_RGBA, GL_UNSIGNED_BYTE, GL_LINEAR, preview->rect);
	glPixelZoom(1.0f, 1.0f);

>>>>>>> 44505b38
	glDisable(GL_BLEND);

	unsigned int pos = GWN_vertformat_attr_add(immVertexFormat(), "pos", GWN_COMP_F32, 2, GWN_FETCH_FLOAT);
	immBindBuiltinProgram(GPU_SHADER_2D_UNIFORM_COLOR);
	immUniformThemeColorShadeAlpha(TH_BACK, -15, +100);
	imm_draw_box_wire_2d(pos, draw_rect.xmin, draw_rect.ymin, draw_rect.xmax, draw_rect.ymax);
	immUnbindProgram();
}

/* common handle function for operator buttons that need to select the node first */
static void node_toggle_button_cb(struct bContext *C, void *node_argv, void *op_argv)
{
	bNode *node = (bNode *)node_argv;
	const char *opname = (const char *)op_argv;

	/* select & activate only the button's node */
	node_select_single(C, node);

	WM_operator_name_call(C, opname, WM_OP_INVOKE_DEFAULT, NULL);
}

void node_draw_shadow(SpaceNode *snode, bNode *node, float radius, float alpha)
{
	rctf *rct = &node->totr;

	UI_draw_roundbox_corner_set(UI_CNR_ALL);
	if (node->parent == NULL)
		ui_draw_dropshadow(rct, radius, snode->aspect, alpha, node->flag & SELECT);
	else {
		const float margin = 3.0f;
<<<<<<< HEAD
		
		float color[4] = {0.0f, 0.0f, 0.0f, 0.33f};
		UI_draw_roundbox_aa(true, rct->xmin - margin, rct->ymin - margin,
		                    rct->xmax + margin, rct->ymax + margin, radius + margin, color);
	}
}

void node_draw_sockets(View2D *v2d, const bContext *C, bNodeTree *ntree, bNode *node, bool draw_outputs, bool select_all)
{
	const unsigned int total_input_ct = BLI_listbase_count(&node->inputs);
	const unsigned int total_output_ct = BLI_listbase_count(&node->outputs);

	if (total_input_ct + total_output_ct == 0) {
		return;
	}

	PointerRNA node_ptr;
	RNA_pointer_create((ID *)ntree, &RNA_Node, node, &node_ptr);

	float scale;
	UI_view2d_scale_get(v2d, &scale, NULL);

	Gwn_VertFormat *format = immVertexFormat();
	unsigned int pos = GWN_vertformat_attr_add(format, "pos", GWN_COMP_F32, 2, GWN_FETCH_FLOAT);
	unsigned int col = GWN_vertformat_attr_add(format, "color", GWN_COMP_F32, 4, GWN_FETCH_FLOAT);

	glEnable(GL_BLEND);
	GPU_enable_program_point_size();

	immBindBuiltinProgram(GPU_SHADER_2D_POINT_UNIFORM_SIZE_VARYING_COLOR_OUTLINE_AA);

	/* set handle size */
	immUniform1f("size", 2.0f * NODE_SOCKSIZE * scale); /* 2 * size to have diameter */

	if (!select_all) {
		/* outline for unselected sockets */
		immUniform1f("outlineWidth", 1.0f);
		immUniform4f("outlineColor", 0.0f, 0.0f, 0.0f, 0.6f);

		immBeginAtMost(GWN_PRIM_POINTS, total_input_ct + total_output_ct);
	}

	/* socket inputs */
	short selected_input_ct = 0;
	bNodeSocket *sock;
	for (sock = node->inputs.first; sock; sock = sock->next) {
		if (nodeSocketIsHidden(sock))
			continue;
		if (select_all || (sock->flag & SELECT)) {
			++selected_input_ct;
			continue;
		}

		node_socket_circle_draw(C, ntree, node_ptr, sock, pos, col);
	}
	
	/* socket outputs */
	short selected_output_ct = 0;
	if (draw_outputs) {
		for (sock = node->outputs.first; sock; sock = sock->next) {
			if (nodeSocketIsHidden(sock))
				continue;
			if (select_all || (sock->flag & SELECT)) {
				++selected_output_ct;
				continue;
			}

			node_socket_circle_draw(C, ntree, node_ptr, sock, pos, col);
		}
	}

	if (!select_all) {
		immEnd();
	}

	/* go back and draw selected sockets */
	if (selected_input_ct + selected_output_ct > 0) {
		/* outline for selected sockets */
		float c[3];
		UI_GetThemeColor3fv(TH_TEXT_HI, c);
		immUniform4f("outlineColor", c[0], c[1], c[2], 1.0f);
		immUniform1f("outlineWidth", 1.5f);

		immBegin(GWN_PRIM_POINTS, selected_input_ct + selected_output_ct);

		if (selected_input_ct) {
			/* socket inputs */
			for (sock = node->inputs.first; sock; sock = sock->next) {
				if (nodeSocketIsHidden(sock))
					continue;
				if (select_all || (sock->flag & SELECT)) {
					node_socket_circle_draw(C, ntree, node_ptr, sock, pos, col);
					if (--selected_input_ct == 0)
						break; /* stop as soon as last one is drawn */
				}
			}
		}

		if (selected_output_ct) {
			/* socket outputs */
			for (sock = node->outputs.first; sock; sock = sock->next) {
				if (nodeSocketIsHidden(sock))
					continue;
				if (select_all || (sock->flag & SELECT)) {
					node_socket_circle_draw(C, ntree, node_ptr, sock, pos, col);
					if (--selected_output_ct == 0)
						break; /* stop as soon as last one is drawn */
				}
			}
		}

		immEnd();
=======

		glColor4f(0.0f, 0.0f, 0.0f, 0.33f);
		glEnable(GL_BLEND);
		UI_draw_roundbox(rct->xmin - margin, rct->ymin - margin,
		                 rct->xmax + margin, rct->ymax + margin, radius + margin);
		glDisable(GL_BLEND);
>>>>>>> 44505b38
	}

	immUnbindProgram();

	GPU_disable_program_point_size();
	glDisable(GL_BLEND);
}

static void node_draw_basis(const bContext *C, ARegion *ar, SpaceNode *snode, bNodeTree *ntree, bNode *node, bNodeInstanceKey key)
{
	bNodeInstanceHash *previews = CTX_data_pointer_get(C, "node_previews").data;
	rctf *rct = &node->totr;
	float iconofs;
	/* float socket_size = NODE_SOCKSIZE*U.dpi/72; */ /* UNUSED */
	float iconbutw = 0.8f * UI_UNIT_X;
	int color_id = node_get_colorid(node);
	float color[4];
	char showname[128]; /* 128 used below */
	View2D *v2d = &ar->v2d;
<<<<<<< HEAD
	
=======

	/* XXX hack: copy values from linked ID data where displayed as sockets */
	if (node->block)
		nodeSynchronizeID(node, false);

>>>>>>> 44505b38
	/* skip if out of view */
	if (BLI_rctf_isect(&node->totr, &v2d->cur, NULL) == false) {
		UI_block_end(C, node->block);
		node->block = NULL;
		return;
	}

	/* shadow */
	node_draw_shadow(snode, node, BASIS_RAD, 1.0f);
<<<<<<< HEAD
	
	if (node->flag & NODE_MUTED) {
		UI_GetThemeColorBlendShade4fv(color_id, TH_REDALERT, 0.5f, 0, color);
	}
	else {
		/* header uses color from backdrop, but we make it opaque */
		if (color_id == TH_NODE) {
			UI_GetThemeColorShade3fv(color_id, -20, color);
			color[3] = 1.0f;
		}
		else {
			UI_GetThemeColor4fv(color_id, color);
		}
	}
=======

	/* header uses color from backdrop, but we make it opaqie */
	if (color_id == TH_NODE) {
		float col[3];
		UI_GetThemeColorShade3fv(color_id, -20, col);
		glColor4f(col[0], col[1], col[2], 1.0f);
	}
	else
		UI_ThemeColor(color_id);

	if (node->flag & NODE_MUTED)
		UI_ThemeColorBlend(color_id, TH_REDALERT, 0.5f);

>>>>>>> 44505b38

	glLineWidth(1.0f);

	UI_draw_roundbox_corner_set(UI_CNR_TOP_LEFT | UI_CNR_TOP_RIGHT);
<<<<<<< HEAD
	UI_draw_roundbox_aa(true, rct->xmin, rct->ymax - NODE_DY, rct->xmax, rct->ymax, BASIS_RAD, color);
	
=======
	UI_draw_roundbox(rct->xmin, rct->ymax - NODE_DY, rct->xmax, rct->ymax, BASIS_RAD);

>>>>>>> 44505b38
	/* show/hide icons */
	iconofs = rct->xmax - 0.35f * U.widget_unit;

	/* preview */
	if (node->typeinfo->flag & NODE_PREVIEW) {
		uiBut *but;
		iconofs -= iconbutw;
		UI_block_emboss_set(node->block, UI_EMBOSS_NONE);
		but = uiDefIconBut(node->block, UI_BTYPE_BUT_TOGGLE, B_REDR, ICON_MATERIAL,
		                   iconofs, rct->ymax - NODE_DY, iconbutw, UI_UNIT_Y, NULL, 0, 0, 0, 0, "");
		UI_but_func_set(but, node_toggle_button_cb, node, (void *)"NODE_OT_preview_toggle");
		/* XXX this does not work when node is activated and the operator called right afterwards,
		 * since active ID is not updated yet (needs to process the notifier).
		 * This can only work as visual indicator!
		 */
//		if (!(node->flag & (NODE_ACTIVE_ID|NODE_DO_OUTPUT)))
//			UI_but_flag_enable(but, UI_BUT_DISABLED);
		UI_block_emboss_set(node->block, UI_EMBOSS);
	}
	/* group edit */
	if (node->type == NODE_GROUP) {
		uiBut *but;
		iconofs -= iconbutw;
		UI_block_emboss_set(node->block, UI_EMBOSS_NONE);
		but = uiDefIconBut(node->block, UI_BTYPE_BUT_TOGGLE, B_REDR, ICON_NODETREE,
		                   iconofs, rct->ymax - NODE_DY, iconbutw, UI_UNIT_Y, NULL, 0, 0, 0, 0, "");
		UI_but_func_set(but, node_toggle_button_cb, node, (void *)"NODE_OT_group_edit");
		UI_block_emboss_set(node->block, UI_EMBOSS);
	}

	/* title */
<<<<<<< HEAD
	if (node->flag & SELECT) {
		UI_GetThemeColor4fv(TH_SELECT, color);
	}
	else {
		UI_GetThemeColorBlendShade4fv(TH_SELECT, color_id, 0.4f, 10, color);
	}
	
=======
	if (node->flag & SELECT)
		UI_ThemeColor(TH_SELECT);
	else
		UI_ThemeColorBlendShade(TH_TEXT, color_id, 0.4f, 10);

>>>>>>> 44505b38
	/* open/close entirely? */
	{
		uiBut *but;
		int but_size = UI_UNIT_X * 0.6f;
		/* XXX button uses a custom triangle draw below, so make it invisible without icon */
		UI_block_emboss_set(node->block, UI_EMBOSS_NONE);
		but = uiDefBut(node->block, UI_BTYPE_BUT_TOGGLE, B_REDR, "",
		               rct->xmin + 0.5f * U.widget_unit - but_size / 2, rct->ymax - NODE_DY / 2.0f - but_size / 2,
		               but_size, but_size, NULL, 0, 0, 0, 0, "");
		UI_but_func_set(but, node_toggle_button_cb, node, (void *)"NODE_OT_hide_toggle");
		UI_block_emboss_set(node->block, UI_EMBOSS);

		/* custom draw function for this button */
		UI_draw_icon_tri(rct->xmin + 0.5f * U.widget_unit, rct->ymax - NODE_DY / 2.0f, 'v', color);
	}
<<<<<<< HEAD
	
=======

	/* this isn't doing anything for the label, so commenting out */
#if 0
	if (node->flag & SELECT)
		UI_ThemeColor(TH_TEXT_HI);
	else
		UI_ThemeColor(TH_TEXT);
#endif

>>>>>>> 44505b38
	nodeLabel(ntree, node, showname, sizeof(showname));

	//if (node->flag & NODE_MUTED)
	//	BLI_snprintf(showname, sizeof(showname), "[%s]", showname); /* XXX - don't print into self! */

	uiDefBut(node->block, UI_BTYPE_LABEL, 0, showname,
	         (int)(rct->xmin + (NODE_MARGIN_X)), (int)(rct->ymax - NODE_DY),
	         (short)(iconofs - rct->xmin - 18.0f), (short)NODE_DY,
	         NULL, 0, 0, 0, 0, "");

	/* body */
	if (!nodeIsRegistered(node))
		UI_GetThemeColor4fv(TH_REDALERT, color);	/* use warning color to indicate undefined types */
	else if (node->flag & NODE_CUSTOM_COLOR) {
		rgba_float_args_set(color, node->color[0], node->color[1], node->color[2], 1.0f);
	}
	else
		UI_GetThemeColor4fv(TH_NODE, color);

	UI_draw_roundbox_corner_set(UI_CNR_BOTTOM_LEFT | UI_CNR_BOTTOM_RIGHT);
	UI_draw_roundbox_aa(true, rct->xmin, rct->ymin, rct->xmax, rct->ymax - NODE_DY, BASIS_RAD, color);

	/* outline active and selected emphasis */
	if (node->flag & SELECT) {
<<<<<<< HEAD
		UI_GetThemeColorShadeAlpha4fv((node->flag & NODE_ACTIVE) ? TH_ACTIVE : TH_SELECT, 0, -40, color);

		UI_draw_roundbox_corner_set(UI_CNR_ALL);
		UI_draw_roundbox_aa(false, rct->xmin, rct->ymin, rct->xmax, rct->ymax, BASIS_RAD, color);
=======

		glEnable(GL_BLEND);
		glEnable(GL_LINE_SMOOTH);

		if (node->flag & NODE_ACTIVE)
			UI_ThemeColorShadeAlpha(TH_ACTIVE, 0, -40);
		else
			UI_ThemeColorShadeAlpha(TH_SELECT, 0, -40);

		UI_draw_roundbox_corner_set(UI_CNR_ALL);
		UI_draw_roundbox_gl_mode(GL_LINE_LOOP, rct->xmin, rct->ymin, rct->xmax, rct->ymax, BASIS_RAD);

		glDisable(GL_LINE_SMOOTH);
		glDisable(GL_BLEND);
>>>>>>> 44505b38
	}

	/* disable lines */
	if (node->flag & NODE_MUTED)
		node_draw_mute_line(v2d, snode, node);

<<<<<<< HEAD
	node_draw_sockets(v2d, C, ntree, node, true, false);
=======

	/* socket inputs, buttons */
	for (sock = node->inputs.first; sock; sock = sock->next) {
		if (nodeSocketIsHidden(sock))
			continue;

		node_socket_draw(C, ntree, node, sock, NODE_SOCKSIZE, sock->flag & SELECT);
	}

	/* socket outputs */
	for (sock = node->outputs.first; sock; sock = sock->next) {
		if (nodeSocketIsHidden(sock))
			continue;

		node_socket_draw(C, ntree, node, sock, NODE_SOCKSIZE, sock->flag & SELECT);
	}
>>>>>>> 44505b38

	/* preview */
	if (node->flag & NODE_PREVIEW && previews) {
		bNodePreview *preview = BKE_node_instance_hash_lookup(previews, key);
		if (preview && (preview->xsize && preview->ysize)) {
			if (preview->rect && !BLI_rctf_is_empty(&node->prvr)) {
				node_draw_preview(preview, &node->prvr);
			}
		}
	}

	UI_ThemeClearColor(color_id);

	UI_block_end(C, node->block);
	UI_block_draw(C, node->block);
	node->block = NULL;
}

static void node_draw_hidden(const bContext *C, ARegion *ar, SpaceNode *snode, bNodeTree *ntree, bNode *node, bNodeInstanceKey UNUSED(key))
{
	rctf *rct = &node->totr;
	float dx, centy = BLI_rctf_cent_y(rct);
	float hiddenrad = BLI_rctf_size_y(rct) / 2.0f;
	int color_id = node_get_colorid(node);
	float color[4];
	char showname[128]; /* 128 is used below */
<<<<<<< HEAD
	View2D *v2d = &ar->v2d;
	float scale;

	UI_view2d_scale_get(v2d, &scale, NULL);
	
=======

>>>>>>> 44505b38
	/* shadow */
	node_draw_shadow(snode, node, hiddenrad, 1.0f);

	/* body */
	if (node->flag & NODE_MUTED)
<<<<<<< HEAD
		UI_GetThemeColorBlendShade4fv(color_id, TH_REDALERT, 0.5f, 0, color);
	else
		UI_GetThemeColor4fv(color_id, color);
	
	UI_draw_roundbox_aa(true, rct->xmin, rct->ymin, rct->xmax, rct->ymax, hiddenrad, color);
	
	/* outline active and selected emphasis */
	if (node->flag & SELECT) {
		UI_GetThemeColorShadeAlpha4fv((node->flag & NODE_ACTIVE) ? TH_ACTIVE : TH_SELECT, 0, -40, color);

		UI_draw_roundbox_aa(false, rct->xmin, rct->ymin, rct->xmax, rct->ymax, hiddenrad, color);
=======
		UI_ThemeColorBlend(color_id, TH_REDALERT, 0.5f);

	UI_draw_roundbox(rct->xmin, rct->ymin, rct->xmax, rct->ymax, hiddenrad);

	/* outline active and selected emphasis */
	if (node->flag & SELECT) {
		glEnable(GL_BLEND);
		glEnable(GL_LINE_SMOOTH);

		if (node->flag & NODE_ACTIVE)
			UI_ThemeColorShadeAlpha(TH_ACTIVE, 0, -40);
		else
			UI_ThemeColorShadeAlpha(TH_SELECT, 0, -40);
		UI_draw_roundbox_gl_mode(GL_LINE_LOOP, rct->xmin, rct->ymin, rct->xmax, rct->ymax, hiddenrad);

		glDisable(GL_LINE_SMOOTH);
		glDisable(GL_BLEND);
>>>>>>> 44505b38
	}

	/* custom color inline */
	if (node->flag & NODE_CUSTOM_COLOR) {
		glEnable(GL_BLEND);
		glEnable(GL_LINE_SMOOTH);

		UI_draw_roundbox_3fvAlpha(false, rct->xmin + 1, rct->ymin + 1, rct->xmax -1, rct->ymax - 1, hiddenrad, node->color, 1.0f);

		glDisable(GL_LINE_SMOOTH);
		glDisable(GL_BLEND);
	}

	/* title */
<<<<<<< HEAD
	if (node->flag & SELECT) {
		UI_GetThemeColor4fv(TH_SELECT, color);
	}
	else {
		UI_GetThemeColorBlendShade4fv(TH_SELECT, color_id, 0.4f, 10, color);
	}
	
=======
	if (node->flag & SELECT)
		UI_ThemeColor(TH_SELECT);
	else
		UI_ThemeColorBlendShade(TH_TEXT, color_id, 0.4f, 10);

>>>>>>> 44505b38
	/* open entirely icon */
	{
		uiBut *but;
		int but_size = UI_UNIT_X * 0.6f;
		/* XXX button uses a custom triangle draw below, so make it invisible without icon */
		UI_block_emboss_set(node->block, UI_EMBOSS_NONE);
		but = uiDefBut(node->block, UI_BTYPE_BUT_TOGGLE, B_REDR, "",
		               rct->xmin + 10.0f - but_size / 2, centy - but_size / 2,
		               but_size, but_size, NULL, 0, 0, 0, 0, "");
		UI_but_func_set(but, node_toggle_button_cb, node, (void *)"NODE_OT_hide_toggle");
		UI_block_emboss_set(node->block, UI_EMBOSS);

		/* custom draw function for this button */
		UI_draw_icon_tri(rct->xmin + 10.0f, centy, 'h', color);
	}

	/* disable lines */
	if (node->flag & NODE_MUTED)
		node_draw_mute_line(&ar->v2d, snode, node);

<<<<<<< HEAD
=======
	if (node->flag & SELECT)
		UI_ThemeColor(TH_SELECT);
	else
		UI_ThemeColor(TH_TEXT);

>>>>>>> 44505b38
	if (node->miniwidth > 0.0f) {
		nodeLabel(ntree, node, showname, sizeof(showname));

		//if (node->flag & NODE_MUTED)
		//	BLI_snprintf(showname, sizeof(showname), "[%s]", showname); /* XXX - don't print into self! */

		uiDefBut(node->block, UI_BTYPE_LABEL, 0, showname,
		         round_fl_to_int(rct->xmin + NODE_MARGIN_X), round_fl_to_int(centy - NODE_DY * 0.5f),
		         (short)(BLI_rctf_size_x(rct) - 18.0f - 12.0f), (short)NODE_DY,
		         NULL, 0, 0, 0, 0, "");
	}

	/* scale widget thing */
	unsigned int pos = GWN_vertformat_attr_add(immVertexFormat(), "pos", GWN_COMP_F32, 2, GWN_FETCH_FLOAT);
	immBindBuiltinProgram(GPU_SHADER_2D_UNIFORM_COLOR);

	immUniformThemeColorShade(color_id, -10);
	dx = 10.0f;
<<<<<<< HEAD

	immBegin(GWN_PRIM_LINES, 4);
	immVertex2f(pos, rct->xmax - dx, centy - 4.0f);
	immVertex2f(pos, rct->xmax - dx, centy + 4.0f);

	immVertex2f(pos, rct->xmax - dx - 3.0f * snode->aspect, centy - 4.0f);
	immVertex2f(pos, rct->xmax - dx - 3.0f * snode->aspect, centy + 4.0f);
	immEnd();

	immUniformThemeColorShade(color_id, 30);
=======
	fdrawline(rct->xmax - dx, centy - 4.0f, rct->xmax - dx, centy + 4.0f);
	fdrawline(rct->xmax - dx - 3.0f * snode->aspect, centy - 4.0f, rct->xmax - dx - 3.0f * snode->aspect, centy + 4.0f);

	UI_ThemeColorShade(color_id, +30);
>>>>>>> 44505b38
	dx -= snode->aspect;

<<<<<<< HEAD
	immBegin(GWN_PRIM_LINES, 4);
	immVertex2f(pos, rct->xmax - dx, centy - 4.0f);
	immVertex2f(pos, rct->xmax - dx, centy + 4.0f);

	immVertex2f(pos, rct->xmax - dx - 3.0f * snode->aspect, centy - 4.0f);
	immVertex2f(pos, rct->xmax - dx - 3.0f * snode->aspect, centy + 4.0f);
	immEnd();

	immUnbindProgram();

	node_draw_sockets(v2d, C, ntree, node, true, false);
=======
	/* sockets */
	for (sock = node->inputs.first; sock; sock = sock->next) {
		if (!nodeSocketIsHidden(sock)) {
			node_socket_draw(C, ntree, node, sock, socket_size, sock->flag & SELECT);
		}
	}

	for (sock = node->outputs.first; sock; sock = sock->next) {
		if (!nodeSocketIsHidden(sock)) {
			node_socket_draw(C, ntree, node, sock, socket_size, sock->flag & SELECT);
		}
	}
>>>>>>> 44505b38

	UI_block_end(C, node->block);
	UI_block_draw(C, node->block);
	node->block = NULL;
}

int node_get_resize_cursor(int directions)
{
	if (directions == 0)
		return CURSOR_STD;
	else if ((directions & ~(NODE_RESIZE_TOP | NODE_RESIZE_BOTTOM)) == 0)
		return CURSOR_Y_MOVE;
	else if ((directions & ~(NODE_RESIZE_RIGHT | NODE_RESIZE_LEFT)) == 0)
		return CURSOR_X_MOVE;
	else
		return CURSOR_EDIT;
}

void node_set_cursor(wmWindow *win, SpaceNode *snode, float cursor[2])
{
	bNodeTree *ntree = snode->edittree;
	bNode *node;
	bNodeSocket *sock;
	int wmcursor = CURSOR_STD;

	if (ntree) {
		if (node_find_indicated_socket(snode, &node, &sock, cursor, SOCK_IN | SOCK_OUT)) {
			/* pass */
		}
		else {
			/* check nodes front to back */
			for (node = ntree->nodes.last; node; node = node->prev) {
				if (BLI_rctf_isect_pt(&node->totr, cursor[0], cursor[1]))
					break;  /* first hit on node stops */
			}
			if (node) {
				int dir = node->typeinfo->resize_area_func(node, cursor[0], cursor[1]);
				wmcursor = node_get_resize_cursor(dir);
			}
		}
	}

	WM_cursor_set(win, wmcursor);
}

void node_draw_default(const bContext *C, ARegion *ar, SpaceNode *snode, bNodeTree *ntree, bNode *node, bNodeInstanceKey key)
{
	if (node->flag & NODE_HIDDEN)
		node_draw_hidden(C, ar, snode, ntree, node, key);
	else
		node_draw_basis(C, ar, snode, ntree, node, key);
}

static void node_update(const bContext *C, bNodeTree *ntree, bNode *node)
{
	if (node->typeinfo->draw_nodetype_prepare)
		node->typeinfo->draw_nodetype_prepare(C, ntree, node);
}

void node_update_nodetree(const bContext *C, bNodeTree *ntree)
{
	bNode *node;

	/* make sure socket "used" tags are correct, for displaying value buttons */
	ntreeTagUsedSockets(ntree);

	/* update nodes front to back, so children sizes get updated before parents */
	for (node = ntree->nodes.last; node; node = node->prev) {
		node_update(C, ntree, node);
	}
}

static void node_draw(const bContext *C, ARegion *ar, SpaceNode *snode, bNodeTree *ntree, bNode *node, bNodeInstanceKey key)
{
	if (node->typeinfo->draw_nodetype)
		node->typeinfo->draw_nodetype(C, ar, snode, ntree, node, key);
}

#define USE_DRAW_TOT_UPDATE

void node_draw_nodetree(const bContext *C, ARegion *ar, SpaceNode *snode, bNodeTree *ntree, bNodeInstanceKey parent_key)
{
	bNode *node;
	bNodeLink *link;
	int a;

	if (ntree == NULL) return;      /* groups... */

#ifdef USE_DRAW_TOT_UPDATE
	if (ntree->nodes.first) {
		BLI_rctf_init_minmax(&ar->v2d.tot);
	}
#endif

	/* draw background nodes, last nodes in front */
	for (a = 0, node = ntree->nodes.first; node; node = node->next, a++) {
		bNodeInstanceKey key;

#ifdef USE_DRAW_TOT_UPDATE
		/* unrelated to background nodes, update the v2d->tot,
		 * can be anywhere before we draw the scroll bars */
		BLI_rctf_union(&ar->v2d.tot, &node->totr);
#endif

		if (!(node->flag & NODE_BACKGROUND))
			continue;

		key = BKE_node_instance_key(parent_key, ntree, node);
		node->nr = a;        /* index of node in list, used for exec event code */
		node_draw(C, ar, snode, ntree, node, key);
	}

	/* node lines */
	glEnable(GL_BLEND);
	nodelink_batch_start(snode);
	for (link = ntree->links.first; link; link = link->next) {
		if (!nodeLinkIsHidden(link))
			node_draw_link(&ar->v2d, snode, link);
	}
	nodelink_batch_end(snode);
	glDisable(GL_BLEND);

	/* draw foreground nodes, last nodes in front */
	for (a = 0, node = ntree->nodes.first; node; node = node->next, a++) {
		bNodeInstanceKey key;
		if (node->flag & NODE_BACKGROUND)
			continue;

		key = BKE_node_instance_key(parent_key, ntree, node);
		node->nr = a;        /* index of node in list, used for exec event code */
		node_draw(C, ar, snode, ntree, node, key);
	}
}

/* draw tree path info in lower left corner */
static void draw_tree_path(SpaceNode *snode)
{
	char info[256];

	ED_node_tree_path_get_fixedbuf(snode, info, sizeof(info));
<<<<<<< HEAD
	
	UI_FontThemeColor(BLF_default(), TH_TEXT_HI);
=======

	UI_ThemeColor(TH_TEXT_HI);
>>>>>>> 44505b38
	BLF_draw_default(1.5f * UI_UNIT_X, 1.5f * UI_UNIT_Y, 0.0f, info, sizeof(info));
}

static void snode_setup_v2d(SpaceNode *snode, ARegion *ar, const float center[2])
{
	View2D *v2d = &ar->v2d;

	/* shift view to node tree center */
	UI_view2d_center_set(v2d, center[0], center[1]);
	UI_view2d_view_ortho(v2d);

	/* aspect+font, set each time */
	snode->aspect = BLI_rctf_size_x(&v2d->cur) / (float)ar->winx;
	// XXX snode->curfont = uiSetCurFont_ext(snode->aspect);
}

static void draw_nodetree(const bContext *C, ARegion *ar, bNodeTree *ntree, bNodeInstanceKey parent_key)
{
	SpaceNode *snode = CTX_wm_space_node(C);

	node_uiblocks_init(C, ntree);

	node_update_nodetree(C, ntree);
	node_draw_nodetree(C, ar, snode, ntree, parent_key);
}

/* shade the parent node group and add a uiBlock to clip mouse events */
static void draw_group_overlay(const bContext *C, ARegion *ar)
{
	View2D *v2d = &ar->v2d;
	rctf rect = v2d->cur;
	uiBlock *block;
<<<<<<< HEAD
	float color[4];
=======
>>>>>>> 44505b38

	/* shade node groups to separate them visually */
	glEnable(GL_BLEND);

	UI_GetThemeColorShadeAlpha4fv(TH_NODE_GROUP, 0, -70, color);
	UI_draw_roundbox_corner_set(UI_CNR_NONE);
	UI_draw_roundbox_4fv(true, rect.xmin, rect.ymin, rect.xmax, rect.ymax, 0, color);
	glDisable(GL_BLEND);

	/* set the block bounds to clip mouse events from underlying nodes */
	block = UI_block_begin(C, ar, "node tree bounds block", UI_EMBOSS);
	UI_block_bounds_set_explicit(block, rect.xmin, rect.ymin, rect.xmax, rect.ymax);
	UI_block_flag_enable(block, UI_BLOCK_CLIP_EVENTS);
	UI_block_end(C, block);
}

void drawnodespace(const bContext *C, ARegion *ar)
{
	wmWindow *win = CTX_wm_window(C);
	View2DScrollers *scrollers;
	SpaceNode *snode = CTX_wm_space_node(C);
	View2D *v2d = &ar->v2d;

	UI_ThemeClearColor(TH_BACK);
	glClear(GL_COLOR_BUFFER_BIT);

	UI_view2d_view_ortho(v2d);

	/* XXX snode->cursor set in coordspace for placing new nodes, used for drawing noodles too */
	UI_view2d_region_to_view(&ar->v2d, win->eventstate->x - ar->winrct.xmin, win->eventstate->y - ar->winrct.ymin,
	                         &snode->cursor[0], &snode->cursor[1]);
	snode->cursor[0] /= UI_DPI_FAC;
	snode->cursor[1] /= UI_DPI_FAC;

	ED_region_draw_cb_draw(C, ar, REGION_DRAW_PRE_VIEW);

	/* only set once */
<<<<<<< HEAD
	glBlendFuncSeparate(GL_SRC_ALPHA, GL_ONE_MINUS_SRC_ALPHA, GL_ONE, GL_ONE_MINUS_SRC_ALPHA);
	
=======
	glBlendFunc(GL_SRC_ALPHA, GL_ONE_MINUS_SRC_ALPHA);
	glEnable(GL_MAP1_VERTEX_3);

>>>>>>> 44505b38
	/* nodes */
	snode_set_context(C);

	/* draw parent node trees */
	if (snode->treepath.last) {
		static const int max_depth = 2;
		bNodeTreePath *path;
		int depth, curdepth;
		float center[2];
		bNodeTree *ntree;
		bNodeLinkDrag *nldrag;
		LinkData *linkdata;

		path = snode->treepath.last;

		/* update tree path name (drawn in the bottom left) */
		ID *name_id = (path->nodetree && path->nodetree != snode->nodetree) ? &path->nodetree->id : snode->id;

		if (name_id && UNLIKELY(!STREQ(path->node_name, name_id->name + 2))) {
			BLI_strncpy(path->node_name, name_id->name + 2, sizeof(path->node_name));
		}

		/* current View2D center, will be set temporarily for parent node trees */
		UI_view2d_center_get(v2d, &center[0], &center[1]);

		/* store new view center in path and current edittree */
		copy_v2_v2(path->view_center, center);
		if (snode->edittree)
			copy_v2_v2(snode->edittree->view_center, center);

		depth = 0;
		while (path->prev && depth < max_depth) {
			path = path->prev;
			++depth;
		}

		/* parent node trees in the background */
		for (curdepth = depth; curdepth > 0; path = path->next, --curdepth) {
			ntree = path->nodetree;
			if (ntree) {
				snode_setup_v2d(snode, ar, path->view_center);

				draw_nodetree(C, ar, ntree, path->parent_key);

				draw_group_overlay(C, ar);
			}
		}

		/* top-level edit tree */
		ntree = path->nodetree;
		if (ntree) {
			snode_setup_v2d(snode, ar, center);

			/* grid, uses theme color based on node path depth */
			UI_view2d_multi_grid_draw(v2d, (depth > 0 ? TH_NODE_GROUP : TH_BACK), ED_node_grid_size(), NODE_GRID_STEPS, 2);

			/* backdrop */
			draw_nodespace_back_pix(C, ar, snode, path->parent_key);

<<<<<<< HEAD
			{
				float original_proj[4][4];
				gpuGetProjectionMatrix(original_proj);

				gpuPushMatrix();
				gpuLoadIdentity();

				wmOrtho2_pixelspace(ar->winx, ar->winy);

				WM_manipulatormap_draw(ar->manipulator_map, C, WM_MANIPULATORMAP_DRAWSTEP_2D);

				gpuPopMatrix();
				gpuLoadProjectionMatrix(original_proj);
			}

=======
>>>>>>> 44505b38
			draw_nodetree(C, ar, ntree, path->parent_key);
		}

		/* temporary links */
		glEnable(GL_BLEND);
		glEnable(GL_LINE_SMOOTH);
		for (nldrag = snode->linkdrag.first; nldrag; nldrag = nldrag->next) {
			for (linkdata = nldrag->links.first; linkdata; linkdata = linkdata->next)
				node_draw_link(v2d, snode, (bNodeLink *)linkdata->data);
		}
		glDisable(GL_LINE_SMOOTH);
		glDisable(GL_BLEND);

		if (snode->flag & SNODE_SHOW_GPENCIL) {
			/* draw grease-pencil ('canvas' strokes) */
			ED_gpencil_draw_view2d(C, true);
		}
	}
	else {
		/* default grid */
		UI_view2d_multi_grid_draw(v2d, TH_BACK, ED_node_grid_size(), NODE_GRID_STEPS, 2);

		/* backdrop */
		draw_nodespace_back_pix(C, ar, snode, NODE_INSTANCE_KEY_NONE);
	}

	ED_region_draw_cb_draw(C, ar, REGION_DRAW_POST_VIEW);

	/* reset view matrix */
	UI_view2d_view_restore(C);

	if (snode->treepath.last) {
		if (snode->flag & SNODE_SHOW_GPENCIL) {
			/* draw grease-pencil (screen strokes, and also paintbuffer) */
			ED_gpencil_draw_view2d(C, false);
		}
	}

	/* tree path info */
	draw_tree_path(snode);

	/* scrollers */
	scrollers = UI_view2d_scrollers_calc(C, v2d, 10, V2D_GRID_CLAMP, V2D_ARG_DUMMY, V2D_ARG_DUMMY);
	UI_view2d_scrollers_draw(C, v2d, scrollers);
	UI_view2d_scrollers_free(scrollers);
}<|MERGE_RESOLUTION|>--- conflicted
+++ resolved
@@ -136,13 +136,8 @@
 	DEG_id_tag_update(&ntree->id, 0);
 
 	if (ntree->type == NTREE_SHADER) {
-<<<<<<< HEAD
 		DEG_id_tag_update(id, 0);
-		
-=======
-		DAG_id_tag_update(id, 0);
-
->>>>>>> 44505b38
+
 		if (GS(id->name) == ID_MA)
 			WM_main_add_notifier(NC_MATERIAL | ND_SHADING, id);
 		else if (GS(id->name) == ID_LA)
@@ -640,7 +635,7 @@
 
 	RNA_pointer_create((ID *)ntree, &RNA_NodeSocket, sock, &ptr);
 	sock->typeinfo->draw_color((bContext *)C, &ptr, &node_ptr, color);
-	
+
 	immAttrib4fv(col, color);
 	immVertex2f(pos, sock->locx, sock->locy);
 }
@@ -650,8 +645,7 @@
 static void node_draw_preview_background(float tile, rctf *rect)
 {
 	float x, y;
-<<<<<<< HEAD
-	
+
 	Gwn_VertFormat *format = immVertexFormat();
 	unsigned int pos = GWN_vertformat_attr_add(format, "pos", GWN_COMP_F32, 2, GWN_FETCH_FLOAT);
 
@@ -661,15 +655,7 @@
 	immUniformColor3ub(120, 120, 120);
 	immRectf(pos, rect->xmin, rect->ymin, rect->xmax, rect->ymax);
 	immUniformColor3ub(160, 160, 160);
-	
-=======
-
-	/* draw checkerboard backdrop to show alpha */
-	glColor3ub(120, 120, 120);
-	glRectf(rect->xmin, rect->ymin, rect->xmax, rect->ymax);
-	glColor3ub(160, 160, 160);
-
->>>>>>> 44505b38
+
 	for (y = rect->ymin; y < rect->ymax; y += tile * 2) {
 		for (x = rect->xmin; x < rect->xmax; x += tile * 2) {
 			float tilex = tile, tiley = tile;
@@ -725,22 +711,12 @@
 	node_draw_preview_background(BLI_rctf_size_x(prv) / 10.0f, &draw_rect);
 
 	glEnable(GL_BLEND);
-<<<<<<< HEAD
 	glBlendFuncSeparate(GL_SRC_ALPHA, GL_ONE_MINUS_SRC_ALPHA, GL_ONE, GL_ONE_MINUS_SRC_ALPHA);  /* premul graphics */
-	
+
 	IMMDrawPixelsTexState state = immDrawPixelsTexSetup(GPU_SHADER_2D_IMAGE_COLOR);
 	immDrawPixelsTex(&state, draw_rect.xmin, draw_rect.ymin, preview->xsize, preview->ysize, GL_RGBA, GL_UNSIGNED_BYTE, GL_LINEAR, preview->rect,
 	                 scale, scale, NULL);
-	
-=======
-	glBlendFunc(GL_SRC_ALPHA, GL_ONE_MINUS_SRC_ALPHA);  /* premul graphics */
-
-	glColor4f(1.0, 1.0, 1.0, 1.0);
-	glPixelZoom(scale, scale);
-	glaDrawPixelsTex(draw_rect.xmin, draw_rect.ymin, preview->xsize, preview->ysize, GL_RGBA, GL_UNSIGNED_BYTE, GL_LINEAR, preview->rect);
-	glPixelZoom(1.0f, 1.0f);
-
->>>>>>> 44505b38
+
 	glDisable(GL_BLEND);
 
 	unsigned int pos = GWN_vertformat_attr_add(immVertexFormat(), "pos", GWN_COMP_F32, 2, GWN_FETCH_FLOAT);
@@ -771,8 +747,7 @@
 		ui_draw_dropshadow(rct, radius, snode->aspect, alpha, node->flag & SELECT);
 	else {
 		const float margin = 3.0f;
-<<<<<<< HEAD
-		
+
 		float color[4] = {0.0f, 0.0f, 0.0f, 0.33f};
 		UI_draw_roundbox_aa(true, rct->xmin - margin, rct->ymin - margin,
 		                    rct->xmax + margin, rct->ymax + margin, radius + margin, color);
@@ -827,7 +802,7 @@
 
 		node_socket_circle_draw(C, ntree, node_ptr, sock, pos, col);
 	}
-	
+
 	/* socket outputs */
 	short selected_output_ct = 0;
 	if (draw_outputs) {
@@ -884,14 +859,6 @@
 		}
 
 		immEnd();
-=======
-
-		glColor4f(0.0f, 0.0f, 0.0f, 0.33f);
-		glEnable(GL_BLEND);
-		UI_draw_roundbox(rct->xmin - margin, rct->ymin - margin,
-		                 rct->xmax + margin, rct->ymax + margin, radius + margin);
-		glDisable(GL_BLEND);
->>>>>>> 44505b38
 	}
 
 	immUnbindProgram();
@@ -911,15 +878,7 @@
 	float color[4];
 	char showname[128]; /* 128 used below */
 	View2D *v2d = &ar->v2d;
-<<<<<<< HEAD
-	
-=======
-
-	/* XXX hack: copy values from linked ID data where displayed as sockets */
-	if (node->block)
-		nodeSynchronizeID(node, false);
-
->>>>>>> 44505b38
+
 	/* skip if out of view */
 	if (BLI_rctf_isect(&node->totr, &v2d->cur, NULL) == false) {
 		UI_block_end(C, node->block);
@@ -929,8 +888,7 @@
 
 	/* shadow */
 	node_draw_shadow(snode, node, BASIS_RAD, 1.0f);
-<<<<<<< HEAD
-	
+
 	if (node->flag & NODE_MUTED) {
 		UI_GetThemeColorBlendShade4fv(color_id, TH_REDALERT, 0.5f, 0, color);
 	}
@@ -944,32 +902,12 @@
 			UI_GetThemeColor4fv(color_id, color);
 		}
 	}
-=======
-
-	/* header uses color from backdrop, but we make it opaqie */
-	if (color_id == TH_NODE) {
-		float col[3];
-		UI_GetThemeColorShade3fv(color_id, -20, col);
-		glColor4f(col[0], col[1], col[2], 1.0f);
-	}
-	else
-		UI_ThemeColor(color_id);
-
-	if (node->flag & NODE_MUTED)
-		UI_ThemeColorBlend(color_id, TH_REDALERT, 0.5f);
-
->>>>>>> 44505b38
 
 	glLineWidth(1.0f);
 
 	UI_draw_roundbox_corner_set(UI_CNR_TOP_LEFT | UI_CNR_TOP_RIGHT);
-<<<<<<< HEAD
 	UI_draw_roundbox_aa(true, rct->xmin, rct->ymax - NODE_DY, rct->xmax, rct->ymax, BASIS_RAD, color);
-	
-=======
-	UI_draw_roundbox(rct->xmin, rct->ymax - NODE_DY, rct->xmax, rct->ymax, BASIS_RAD);
-
->>>>>>> 44505b38
+
 	/* show/hide icons */
 	iconofs = rct->xmax - 0.35f * U.widget_unit;
 
@@ -1001,21 +939,13 @@
 	}
 
 	/* title */
-<<<<<<< HEAD
 	if (node->flag & SELECT) {
 		UI_GetThemeColor4fv(TH_SELECT, color);
 	}
 	else {
 		UI_GetThemeColorBlendShade4fv(TH_SELECT, color_id, 0.4f, 10, color);
 	}
-	
-=======
-	if (node->flag & SELECT)
-		UI_ThemeColor(TH_SELECT);
-	else
-		UI_ThemeColorBlendShade(TH_TEXT, color_id, 0.4f, 10);
-
->>>>>>> 44505b38
+
 	/* open/close entirely? */
 	{
 		uiBut *but;
@@ -1031,19 +961,7 @@
 		/* custom draw function for this button */
 		UI_draw_icon_tri(rct->xmin + 0.5f * U.widget_unit, rct->ymax - NODE_DY / 2.0f, 'v', color);
 	}
-<<<<<<< HEAD
-	
-=======
-
-	/* this isn't doing anything for the label, so commenting out */
-#if 0
-	if (node->flag & SELECT)
-		UI_ThemeColor(TH_TEXT_HI);
-	else
-		UI_ThemeColor(TH_TEXT);
-#endif
-
->>>>>>> 44505b38
+
 	nodeLabel(ntree, node, showname, sizeof(showname));
 
 	//if (node->flag & NODE_MUTED)
@@ -1068,53 +986,17 @@
 
 	/* outline active and selected emphasis */
 	if (node->flag & SELECT) {
-<<<<<<< HEAD
 		UI_GetThemeColorShadeAlpha4fv((node->flag & NODE_ACTIVE) ? TH_ACTIVE : TH_SELECT, 0, -40, color);
 
 		UI_draw_roundbox_corner_set(UI_CNR_ALL);
 		UI_draw_roundbox_aa(false, rct->xmin, rct->ymin, rct->xmax, rct->ymax, BASIS_RAD, color);
-=======
-
-		glEnable(GL_BLEND);
-		glEnable(GL_LINE_SMOOTH);
-
-		if (node->flag & NODE_ACTIVE)
-			UI_ThemeColorShadeAlpha(TH_ACTIVE, 0, -40);
-		else
-			UI_ThemeColorShadeAlpha(TH_SELECT, 0, -40);
-
-		UI_draw_roundbox_corner_set(UI_CNR_ALL);
-		UI_draw_roundbox_gl_mode(GL_LINE_LOOP, rct->xmin, rct->ymin, rct->xmax, rct->ymax, BASIS_RAD);
-
-		glDisable(GL_LINE_SMOOTH);
-		glDisable(GL_BLEND);
->>>>>>> 44505b38
 	}
 
 	/* disable lines */
 	if (node->flag & NODE_MUTED)
 		node_draw_mute_line(v2d, snode, node);
 
-<<<<<<< HEAD
 	node_draw_sockets(v2d, C, ntree, node, true, false);
-=======
-
-	/* socket inputs, buttons */
-	for (sock = node->inputs.first; sock; sock = sock->next) {
-		if (nodeSocketIsHidden(sock))
-			continue;
-
-		node_socket_draw(C, ntree, node, sock, NODE_SOCKSIZE, sock->flag & SELECT);
-	}
-
-	/* socket outputs */
-	for (sock = node->outputs.first; sock; sock = sock->next) {
-		if (nodeSocketIsHidden(sock))
-			continue;
-
-		node_socket_draw(C, ntree, node, sock, NODE_SOCKSIZE, sock->flag & SELECT);
-	}
->>>>>>> 44505b38
 
 	/* preview */
 	if (node->flag & NODE_PREVIEW && previews) {
@@ -1141,51 +1023,27 @@
 	int color_id = node_get_colorid(node);
 	float color[4];
 	char showname[128]; /* 128 is used below */
-<<<<<<< HEAD
 	View2D *v2d = &ar->v2d;
 	float scale;
 
 	UI_view2d_scale_get(v2d, &scale, NULL);
-	
-=======
-
->>>>>>> 44505b38
+
 	/* shadow */
 	node_draw_shadow(snode, node, hiddenrad, 1.0f);
 
 	/* body */
 	if (node->flag & NODE_MUTED)
-<<<<<<< HEAD
 		UI_GetThemeColorBlendShade4fv(color_id, TH_REDALERT, 0.5f, 0, color);
 	else
 		UI_GetThemeColor4fv(color_id, color);
-	
+
 	UI_draw_roundbox_aa(true, rct->xmin, rct->ymin, rct->xmax, rct->ymax, hiddenrad, color);
-	
+
 	/* outline active and selected emphasis */
 	if (node->flag & SELECT) {
 		UI_GetThemeColorShadeAlpha4fv((node->flag & NODE_ACTIVE) ? TH_ACTIVE : TH_SELECT, 0, -40, color);
 
 		UI_draw_roundbox_aa(false, rct->xmin, rct->ymin, rct->xmax, rct->ymax, hiddenrad, color);
-=======
-		UI_ThemeColorBlend(color_id, TH_REDALERT, 0.5f);
-
-	UI_draw_roundbox(rct->xmin, rct->ymin, rct->xmax, rct->ymax, hiddenrad);
-
-	/* outline active and selected emphasis */
-	if (node->flag & SELECT) {
-		glEnable(GL_BLEND);
-		glEnable(GL_LINE_SMOOTH);
-
-		if (node->flag & NODE_ACTIVE)
-			UI_ThemeColorShadeAlpha(TH_ACTIVE, 0, -40);
-		else
-			UI_ThemeColorShadeAlpha(TH_SELECT, 0, -40);
-		UI_draw_roundbox_gl_mode(GL_LINE_LOOP, rct->xmin, rct->ymin, rct->xmax, rct->ymax, hiddenrad);
-
-		glDisable(GL_LINE_SMOOTH);
-		glDisable(GL_BLEND);
->>>>>>> 44505b38
 	}
 
 	/* custom color inline */
@@ -1200,21 +1058,13 @@
 	}
 
 	/* title */
-<<<<<<< HEAD
 	if (node->flag & SELECT) {
 		UI_GetThemeColor4fv(TH_SELECT, color);
 	}
 	else {
 		UI_GetThemeColorBlendShade4fv(TH_SELECT, color_id, 0.4f, 10, color);
 	}
-	
-=======
-	if (node->flag & SELECT)
-		UI_ThemeColor(TH_SELECT);
-	else
-		UI_ThemeColorBlendShade(TH_TEXT, color_id, 0.4f, 10);
-
->>>>>>> 44505b38
+
 	/* open entirely icon */
 	{
 		uiBut *but;
@@ -1235,14 +1085,6 @@
 	if (node->flag & NODE_MUTED)
 		node_draw_mute_line(&ar->v2d, snode, node);
 
-<<<<<<< HEAD
-=======
-	if (node->flag & SELECT)
-		UI_ThemeColor(TH_SELECT);
-	else
-		UI_ThemeColor(TH_TEXT);
-
->>>>>>> 44505b38
 	if (node->miniwidth > 0.0f) {
 		nodeLabel(ntree, node, showname, sizeof(showname));
 
@@ -1261,7 +1103,6 @@
 
 	immUniformThemeColorShade(color_id, -10);
 	dx = 10.0f;
-<<<<<<< HEAD
 
 	immBegin(GWN_PRIM_LINES, 4);
 	immVertex2f(pos, rct->xmax - dx, centy - 4.0f);
@@ -1272,15 +1113,8 @@
 	immEnd();
 
 	immUniformThemeColorShade(color_id, 30);
-=======
-	fdrawline(rct->xmax - dx, centy - 4.0f, rct->xmax - dx, centy + 4.0f);
-	fdrawline(rct->xmax - dx - 3.0f * snode->aspect, centy - 4.0f, rct->xmax - dx - 3.0f * snode->aspect, centy + 4.0f);
-
-	UI_ThemeColorShade(color_id, +30);
->>>>>>> 44505b38
 	dx -= snode->aspect;
 
-<<<<<<< HEAD
 	immBegin(GWN_PRIM_LINES, 4);
 	immVertex2f(pos, rct->xmax - dx, centy - 4.0f);
 	immVertex2f(pos, rct->xmax - dx, centy + 4.0f);
@@ -1292,20 +1126,6 @@
 	immUnbindProgram();
 
 	node_draw_sockets(v2d, C, ntree, node, true, false);
-=======
-	/* sockets */
-	for (sock = node->inputs.first; sock; sock = sock->next) {
-		if (!nodeSocketIsHidden(sock)) {
-			node_socket_draw(C, ntree, node, sock, socket_size, sock->flag & SELECT);
-		}
-	}
-
-	for (sock = node->outputs.first; sock; sock = sock->next) {
-		if (!nodeSocketIsHidden(sock)) {
-			node_socket_draw(C, ntree, node, sock, socket_size, sock->flag & SELECT);
-		}
-	}
->>>>>>> 44505b38
 
 	UI_block_end(C, node->block);
 	UI_block_draw(C, node->block);
@@ -1446,13 +1266,8 @@
 	char info[256];
 
 	ED_node_tree_path_get_fixedbuf(snode, info, sizeof(info));
-<<<<<<< HEAD
-	
+
 	UI_FontThemeColor(BLF_default(), TH_TEXT_HI);
-=======
-
-	UI_ThemeColor(TH_TEXT_HI);
->>>>>>> 44505b38
 	BLF_draw_default(1.5f * UI_UNIT_X, 1.5f * UI_UNIT_Y, 0.0f, info, sizeof(info));
 }
 
@@ -1485,10 +1300,7 @@
 	View2D *v2d = &ar->v2d;
 	rctf rect = v2d->cur;
 	uiBlock *block;
-<<<<<<< HEAD
 	float color[4];
-=======
->>>>>>> 44505b38
 
 	/* shade node groups to separate them visually */
 	glEnable(GL_BLEND);
@@ -1526,14 +1338,8 @@
 	ED_region_draw_cb_draw(C, ar, REGION_DRAW_PRE_VIEW);
 
 	/* only set once */
-<<<<<<< HEAD
 	glBlendFuncSeparate(GL_SRC_ALPHA, GL_ONE_MINUS_SRC_ALPHA, GL_ONE, GL_ONE_MINUS_SRC_ALPHA);
-	
-=======
-	glBlendFunc(GL_SRC_ALPHA, GL_ONE_MINUS_SRC_ALPHA);
-	glEnable(GL_MAP1_VERTEX_3);
-
->>>>>>> 44505b38
+
 	/* nodes */
 	snode_set_context(C);
 
@@ -1593,7 +1399,6 @@
 			/* backdrop */
 			draw_nodespace_back_pix(C, ar, snode, path->parent_key);
 
-<<<<<<< HEAD
 			{
 				float original_proj[4][4];
 				gpuGetProjectionMatrix(original_proj);
@@ -1609,8 +1414,6 @@
 				gpuLoadProjectionMatrix(original_proj);
 			}
 
-=======
->>>>>>> 44505b38
 			draw_nodetree(C, ar, ntree, path->parent_key);
 		}
 
