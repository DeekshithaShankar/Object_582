/* SPDX-FileCopyrightText: 2022-2023 Blender Authors
 *
 * SPDX-License-Identifier: GPL-2.0-or-later */

/* This shader implements a single pass of the Jump Flooding algorithm described in sections 3.1
 * and 3.2 of the paper:
 *
 *   Rong, Guodong, and Tiow-Seng Tan. "Jump flooding in GPU with applications to Voronoi diagram
 *   and distance transform." Proceedings of the 2006 symposium on Interactive 3D graphics and
 *   games. 2006.
 *
 * The shader is a straightforward implementation of the aforementioned sections of the paper,
 * noting that the nil special value in the paper is equivalent to JUMP_FLOODING_NON_FLOODED_VALUE.
 *
<<<<<<< HEAD
 * The gpu_shader_compositor_jump_flooding_lib.glsl library contains the necessary utility
 * functions to initialize and encode the jump flooding values. */
=======
 * The `gpu_shader_compositor_jump_flooding_lib.glsl` library contains the necessary utility
 * functions to initialize, encode, and extract the information in the jump flooding values. */
>>>>>>> 779239f5

#pragma BLENDER_REQUIRE(common_math_lib.glsl)
#pragma BLENDER_REQUIRE(gpu_shader_compositor_texture_utilities.glsl)
#pragma BLENDER_REQUIRE(gpu_shader_compositor_jump_flooding_lib.glsl)

void main()
{
  ivec2 texel = ivec2(gl_GlobalInvocationID.xy);

  /* For each of the previously flooded pixels in the 3x3 window of the given step size around the
   * center pixel, find the position of the closest seed pixel that is closest to the current
   * center pixel. */
  ivec2 closest_seed_texel = ivec2(0.0);
  float minimum_squared_distance = FLT_MAX;
  for (int j = -1; j <= 1; j++) {
    for (int i = -1; i <= 1; i++) {
      ivec2 offset = ivec2(i, j) * step_size;

<<<<<<< HEAD
      /* Use JUMP_FLOODING_NON_FLOODED_VALUE as a fallback value to exempt out of bound pixels from
       * the loop as can be seen in the following continue condition. */
      ivec4 fallback = ivec4(JUMP_FLOODING_NON_FLOODED_VALUE, ivec2(0));
      ivec2 jump_flooding_value = texture_load(input_tx, texel + offset, fallback).xy;
=======
      /* Use #JUMP_FLOODING_NON_FLOODED_VALUE as a fallback value to exempt out of bound pixels
       * from the loop as can be seen in the following continue condition. */
      vec4 value = texture_load(input_tx, texel + offset, JUMP_FLOODING_NON_FLOODED_VALUE);
>>>>>>> 779239f5

      /* The pixel is either not flooded yet or is out of bound, so skip it. */
      if (all(equal(jump_flooding_value, JUMP_FLOODING_NON_FLOODED_VALUE))) {
        continue;
      }

<<<<<<< HEAD
      /* The neighboring pixel is flooded, so its flooding value is the texel of the closest seed
       * pixel to this neighboring pixel. */
      ivec2 closest_seed_texel_to_neighbor = jump_flooding_value;

      /* Compute the squared distance to the neighbor's closest seed pixel. */
      float squared_distance = distance_squared(vec2(closest_seed_texel_to_neighbor), vec2(texel));
=======
      /* Extract the position of the closest seed pixel to this neighboring pixel and compute the
       * squared distance from that position to the center pixel. */
      ivec2 position = extract_jump_flooding_closest_seed_texel(value);
      float squared_distance = distance_squared(vec2(position), vec2(texel));
>>>>>>> 779239f5

      if (squared_distance < minimum_squared_distance) {
        minimum_squared_distance = squared_distance;
        closest_seed_texel = closest_seed_texel_to_neighbor;
      }
    }
  }

<<<<<<< HEAD
  /* If the minimum squared distance is still FLT_MAX, that means the loop never got past the
   * continue condition and thus no flooding happened. If flooding happened, we encode the closest
   * seed texel in the format expected by the algorithm. */
=======
  /* If the minimum squared distance is still #FLT_MAX, that means the loop never got past the
   * continue condition and thus no flooding happened. If flooding happened, we write the closest
   * seed position as well as the distance to it. */
>>>>>>> 779239f5
  bool flooding_happened = minimum_squared_distance != FLT_MAX;
  ivec2 jump_flooding_value = encode_jump_flooding_value(closest_seed_texel, flooding_happened);

  imageStore(output_img, texel, ivec4(jump_flooding_value, ivec2(0)));
}<|MERGE_RESOLUTION|>--- conflicted
+++ resolved
@@ -12,13 +12,8 @@
  * The shader is a straightforward implementation of the aforementioned sections of the paper,
  * noting that the nil special value in the paper is equivalent to JUMP_FLOODING_NON_FLOODED_VALUE.
  *
-<<<<<<< HEAD
- * The gpu_shader_compositor_jump_flooding_lib.glsl library contains the necessary utility
+ * The `gpu_shader_compositor_jump_flooding_lib.glsl` library contains the necessary utility
  * functions to initialize and encode the jump flooding values. */
-=======
- * The `gpu_shader_compositor_jump_flooding_lib.glsl` library contains the necessary utility
- * functions to initialize, encode, and extract the information in the jump flooding values. */
->>>>>>> 779239f5
 
 #pragma BLENDER_REQUIRE(common_math_lib.glsl)
 #pragma BLENDER_REQUIRE(gpu_shader_compositor_texture_utilities.glsl)
@@ -37,35 +32,22 @@
     for (int i = -1; i <= 1; i++) {
       ivec2 offset = ivec2(i, j) * step_size;
 
-<<<<<<< HEAD
-      /* Use JUMP_FLOODING_NON_FLOODED_VALUE as a fallback value to exempt out of bound pixels from
+      /* Use #JUMP_FLOODING_NON_FLOODED_VALUE as a fallback value to exempt out of bound pixels from
        * the loop as can be seen in the following continue condition. */
       ivec4 fallback = ivec4(JUMP_FLOODING_NON_FLOODED_VALUE, ivec2(0));
       ivec2 jump_flooding_value = texture_load(input_tx, texel + offset, fallback).xy;
-=======
-      /* Use #JUMP_FLOODING_NON_FLOODED_VALUE as a fallback value to exempt out of bound pixels
-       * from the loop as can be seen in the following continue condition. */
-      vec4 value = texture_load(input_tx, texel + offset, JUMP_FLOODING_NON_FLOODED_VALUE);
->>>>>>> 779239f5
 
       /* The pixel is either not flooded yet or is out of bound, so skip it. */
       if (all(equal(jump_flooding_value, JUMP_FLOODING_NON_FLOODED_VALUE))) {
         continue;
       }
 
-<<<<<<< HEAD
       /* The neighboring pixel is flooded, so its flooding value is the texel of the closest seed
        * pixel to this neighboring pixel. */
       ivec2 closest_seed_texel_to_neighbor = jump_flooding_value;
 
       /* Compute the squared distance to the neighbor's closest seed pixel. */
       float squared_distance = distance_squared(vec2(closest_seed_texel_to_neighbor), vec2(texel));
-=======
-      /* Extract the position of the closest seed pixel to this neighboring pixel and compute the
-       * squared distance from that position to the center pixel. */
-      ivec2 position = extract_jump_flooding_closest_seed_texel(value);
-      float squared_distance = distance_squared(vec2(position), vec2(texel));
->>>>>>> 779239f5
 
       if (squared_distance < minimum_squared_distance) {
         minimum_squared_distance = squared_distance;
@@ -74,15 +56,9 @@
     }
   }
 
-<<<<<<< HEAD
-  /* If the minimum squared distance is still FLT_MAX, that means the loop never got past the
+  /* If the minimum squared distance is still #FLT_MAX, that means the loop never got past the
    * continue condition and thus no flooding happened. If flooding happened, we encode the closest
    * seed texel in the format expected by the algorithm. */
-=======
-  /* If the minimum squared distance is still #FLT_MAX, that means the loop never got past the
-   * continue condition and thus no flooding happened. If flooding happened, we write the closest
-   * seed position as well as the distance to it. */
->>>>>>> 779239f5
   bool flooding_happened = minimum_squared_distance != FLT_MAX;
   ivec2 jump_flooding_value = encode_jump_flooding_value(closest_seed_texel, flooding_happened);
 
