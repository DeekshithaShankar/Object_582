--- conflicted
+++ resolved
@@ -327,10 +327,7 @@
 	}
 }
 
-<<<<<<< HEAD
-=======
 /* note: expects vectors to be normalized */
->>>>>>> 7a76bc9a
 void rotation_between_vecs_to_quat(float *q, const float v1[3], const float v2[3])
 {
 	float axis[3];
