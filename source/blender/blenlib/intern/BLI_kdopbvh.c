/**
 *
 * ***** BEGIN GPL LICENSE BLOCK *****
 *
 * This program is free software; you can redistribute it and/or
 * modify it under the terms of the GNU General Public License
 * as published by the Free Software Foundation; either version 2
 * of the License, or (at your option) any later version.
 *
 * This program is distributed in the hope that it will be useful,
 * but WITHOUT ANY WARRANTY; without even the implied warranty of
 * MERCHANTABILITY or FITNESS FOR A PARTICULAR PURPOSE.  See the
 * GNU General Public License for more details.
 *
 * You should have received a copy of the GNU General Public License
 * along with this program; if not, write to the Free Software Foundation,
 * Inc., 59 Temple Place - Suite 330, Boston, MA  02111-1307, USA.
 *
 * The Original Code is Copyright (C) 2006 by NaN Holding BV.
 * All rights reserved.
 *
 * The Original Code is: all of this file.
 *
 * Contributor(s): Daniel Genrich, Andre Pinto
 *
 * ***** END GPL LICENSE BLOCK *****
 */

#include "math.h"
#include <stdio.h>
#include <stdlib.h>
#include <string.h>
#include <assert.h>

#include "MEM_guardedalloc.h"

#include "BKE_utildefines.h"

#include "BLI_kdopbvh.h"
#include "BLI_arithb.h"

#ifdef _OPENMP
#include <omp.h>
#endif



#define MAX_TREETYPE 32
#define DEFAULT_FIND_NEAREST_HEAP_SIZE 1024

typedef struct BVHNode
{
	struct BVHNode **children;
	struct BVHNode *parent; // some user defined traversed need that
	struct BVHNode *skip[2];
	float *bv;		// Bounding volume of all nodes, max 13 axis
	int index;		// face, edge, vertex index
	char totnode;	// how many nodes are used, used for speedup
	char main_axis;	// Axis used to split this node
} BVHNode;

struct BVHTree
{
	BVHNode **nodes;
	BVHNode *nodearray; /* pre-alloc branch nodes */
	BVHNode **nodechild;	// pre-alloc childs for nodes
	float	*nodebv;		// pre-alloc bounding-volumes for nodes
	float 	epsilon; /* epslion is used for inflation of the k-dop	   */
	int 	totleaf; // leafs
	int 	totbranch;
	char 	tree_type; // type of tree (4 => quadtree)
	char 	axis; // kdop type (6 => OBB, 7 => AABB, ...)
	char 	start_axis, stop_axis; // KDOP_AXES array indices according to axis
};

typedef struct BVHOverlapData
{
	BVHTree *tree1, *tree2;
	BVHTreeOverlap *overlap;
	int i, max_overlap; /* i is number of overlaps */
	int start_axis, stop_axis;
} BVHOverlapData;

typedef struct BVHNearestData
{
	BVHTree *tree;
	const float	*co;
	BVHTree_NearestPointCallback callback;
	void	*userdata;
	float proj[13];			//coordinates projection over axis
	BVHTreeNearest nearest;

} BVHNearestData;

typedef struct BVHRayCastData
{
	BVHTree *tree;

	BVHTree_RayCastCallback callback;
	void	*userdata;


	BVHTreeRay    ray;
	float ray_dot_axis[13];
	float idot_axis[13];
	int index[6];

	BVHTreeRayHit hit;
} BVHRayCastData;
////////////////////////////////////////m


////////////////////////////////////////////////////////////////////////
// Bounding Volume Hierarchy Definition
//
// Notes: From OBB until 26-DOP --> all bounding volumes possible, just choose type below
// Notes: You have to choose the type at compile time ITM
// Notes: You can choose the tree type --> binary, quad, octree, choose below
////////////////////////////////////////////////////////////////////////

static float KDOP_AXES[13][3] =
{ {1.0, 0, 0}, {0, 1.0, 0}, {0, 0, 1.0}, {1.0, 1.0, 1.0}, {1.0, -1.0, 1.0}, {1.0, 1.0, -1.0},
{1.0, -1.0, -1.0}, {1.0, 1.0, 0}, {1.0, 0, 1.0}, {0, 1.0, 1.0}, {1.0, -1.0, 0}, {1.0, 0, -1.0},
{0, 1.0, -1.0}
};

/*
 * Generic push and pop heap
 */
#define PUSH_HEAP_BODY(HEAP_TYPE,PRIORITY,heap,heap_size)	\
{													\
	HEAP_TYPE element = heap[heap_size-1];			\
	int child = heap_size-1;						\
	while(child != 0)								\
	{												\
		int parent = (child-1) / 2;					\
		if(PRIORITY(element, heap[parent]))			\
		{											\
			heap[child] = heap[parent];				\
			child = parent;							\
		}											\
		else break;									\
	}												\
	heap[child] = element;							\
}

#define POP_HEAP_BODY(HEAP_TYPE, PRIORITY,heap,heap_size)	\
{													\
	HEAP_TYPE element = heap[heap_size-1];			\
	int parent = 0;									\
	while(parent < (heap_size-1)/2 )				\
	{												\
		int child2 = (parent+1)*2;					\
		if(PRIORITY(heap[child2-1], heap[child2]))	\
			--child2;								\
													\
		if(PRIORITY(element, heap[child2]))			\
			break;									\
													\
		heap[parent] = heap[child2];				\
		parent = child2;							\
	}												\
	heap[parent] = element;							\
}

int ADJUST_MEMORY(void *local_memblock, void **memblock, int new_size, int *max_size, int size_per_item)
{
	int   new_max_size = *max_size * 2;
	void *new_memblock = NULL;

	if(new_size <= *max_size)
		return TRUE;

	if(*memblock == local_memblock)
	{
		new_memblock = malloc( size_per_item * new_max_size );
		memcpy( new_memblock, *memblock, size_per_item * *max_size );
	}
	else
		new_memblock = realloc(*memblock, size_per_item * new_max_size );

	if(new_memblock)
	{
		*memblock = new_memblock;
		*max_size = new_max_size;
		return TRUE;
	}
	else
		return FALSE;
}


//////////////////////////////////////////////////////////////////////////////////////////////////////
// Introsort
// with permission deriven from the following Java code:
// http://ralphunden.net/content/tutorials/a-guide-to-introsort/
// and he derived it from the SUN STL
//////////////////////////////////////////////////////////////////////////////////////////////////////
static int size_threshold = 16;
/*
* Common methods for all algorithms
*/
static int floor_lg(int a)
{
	return (int)(floor(log(a)/log(2)));
}

/*
* Insertion sort algorithm
*/
static void bvh_insertionsort(BVHNode **a, int lo, int hi, int axis)
{
	int i,j;
	BVHNode *t;
	for (i=lo; i < hi; i++)
	{
		j=i;
		t = a[i];
		while((j!=lo) && (t->bv[axis] < (a[j-1])->bv[axis]))
		{
			a[j] = a[j-1];
			j--;
		}
		a[j] = t;
	}
}

static int bvh_partition(BVHNode **a, int lo, int hi, BVHNode * x, int axis)
{
	int i=lo, j=hi;
	while (1)
	{
		while ((a[i])->bv[axis] < x->bv[axis]) i++;
		j--;
		while (x->bv[axis] < (a[j])->bv[axis]) j--;
		if(!(i < j))
			return i;
		SWAP( BVHNode* , a[i], a[j]);
		i++;
	}
}

/*
* Heapsort algorithm
*/
static void bvh_downheap(BVHNode **a, int i, int n, int lo, int axis)
{
	BVHNode * d = a[lo+i-1];
	int child;
	while (i<=n/2)
	{
		child = 2*i;
		if ((child < n) && ((a[lo+child-1])->bv[axis] < (a[lo+child])->bv[axis]))
		{
			child++;
		}
		if (!(d->bv[axis] < (a[lo+child-1])->bv[axis])) break;
		a[lo+i-1] = a[lo+child-1];
		i = child;
	}
	a[lo+i-1] = d;
}

static void bvh_heapsort(BVHNode **a, int lo, int hi, int axis)
{
	int n = hi-lo, i;
	for (i=n/2; i>=1; i=i-1)
	{
		bvh_downheap(a, i,n,lo, axis);
	}
	for (i=n; i>1; i=i-1)
	{
		SWAP(BVHNode*, a[lo],a[lo+i-1]);
		bvh_downheap(a, 1,i-1,lo, axis);
	}
}

static BVHNode *bvh_medianof3(BVHNode **a, int lo, int mid, int hi, int axis) // returns Sortable
{
	if ((a[mid])->bv[axis] < (a[lo])->bv[axis])
	{
		if ((a[hi])->bv[axis] < (a[mid])->bv[axis])
			return a[mid];
		else
		{
			if ((a[hi])->bv[axis] < (a[lo])->bv[axis])
				return a[hi];
			else
				return a[lo];
		}
	}
	else
	{
		if ((a[hi])->bv[axis] < (a[mid])->bv[axis])
		{
			if ((a[hi])->bv[axis] < (a[lo])->bv[axis])
				return a[lo];
			else
				return a[hi];
		}
		else
			return a[mid];
	}
}
/*
* Quicksort algorithm modified for Introsort
*/
static void bvh_introsort_loop (BVHNode **a, int lo, int hi, int depth_limit, int axis)
{
	int p;

	while (hi-lo > size_threshold)
	{
		if (depth_limit == 0)
		{
			bvh_heapsort(a, lo, hi, axis);
			return;
		}
		depth_limit=depth_limit-1;
		p=bvh_partition(a, lo, hi, bvh_medianof3(a, lo, lo+((hi-lo)/2)+1, hi-1, axis), axis);
		bvh_introsort_loop(a, p, hi, depth_limit, axis);
		hi=p;
	}
}

static void sort(BVHNode **a0, int begin, int end, int axis)
{
	if (begin < end)
	{
		BVHNode **a=a0;
		bvh_introsort_loop(a, begin, end, 2*floor_lg(end-begin), axis);
		bvh_insertionsort(a, begin, end, axis);
	}
}
void sort_along_axis(BVHTree *tree, int start, int end, int axis)
{
	sort(tree->nodes, start, end, axis);
}

//after a call to this function you can expect one of:
//      every node to left of a[n] are smaller or equal to it
//      every node to the right of a[n] are greater or equal to it
int partition_nth_element(BVHNode **a, int _begin, int _end, int n, int axis){
	int begin = _begin, end = _end, cut;
	while(end-begin > 3)
	{
		cut = bvh_partition(a, begin, end, bvh_medianof3(a, begin, (begin+end)/2, end-1, axis), axis );
		if(cut <= n)
			begin = cut;
		else
			end = cut;
	}
	bvh_insertionsort(a, begin, end, axis);

	return n;
}

//////////////////////////////////////////////////////////////////////////////////////////////////////
static void build_skip_links(BVHTree *tree, BVHNode *node, BVHNode *left, BVHNode *right)
{
	int i;
	
	node->skip[0] = left;
	node->skip[1] = right;
	
	for (i = 0; i < node->totnode; i++)
	{
		if(i+1 < node->totnode)
			build_skip_links(tree, node->children[i], left, node->children[i+1] );
		else
			build_skip_links(tree, node->children[i], left, right );

		left = node->children[i];
	}
}

/*
 * BVHTree bounding volumes functions
 */
static void create_kdop_hull(BVHTree *tree, BVHNode *node, float *co, int numpoints, int moving)
{
	float newminmax;
	float *bv = node->bv;
	int i, k;

	// don't init boudings for the moving case
	if(!moving)
	{
		for (i = tree->start_axis; i < tree->stop_axis; i++)
		{
			bv[2*i] = FLT_MAX;
			bv[2*i + 1] = -FLT_MAX;
		}
	}

	for(k = 0; k < numpoints; k++)
	{
		// for all Axes.
		for (i = tree->start_axis; i < tree->stop_axis; i++)
		{
			newminmax = INPR(&co[k * 3], KDOP_AXES[i]);
			if (newminmax < bv[2 * i])
				bv[2 * i] = newminmax;
			if (newminmax > bv[(2 * i) + 1])
				bv[(2 * i) + 1] = newminmax;
		}
	}
}

// depends on the fact that the BVH's for each face is already build
static void refit_kdop_hull(BVHTree *tree, BVHNode *node, int start, int end)
{
	float newmin,newmax;
	int i, j;
	float *bv = node->bv;


	for (i = tree->start_axis; i < tree->stop_axis; i++)
	{
		bv[2*i] = FLT_MAX;
		bv[2*i + 1] = -FLT_MAX;
	}

	for (j = start; j < end; j++)
	{
// for all Axes.
		for (i = tree->start_axis; i < tree->stop_axis; i++)
		{
			newmin = tree->nodes[j]->bv[(2 * i)];
			if ((newmin < bv[(2 * i)]))
				bv[(2 * i)] = newmin;

			newmax = tree->nodes[j]->bv[(2 * i) + 1];
			if ((newmax > bv[(2 * i) + 1]))
				bv[(2 * i) + 1] = newmax;
		}
	}

}

// only supports x,y,z axis in the moment
// but we should use a plain and simple function here for speed sake
static char get_largest_axis(float *bv)
{
	float middle_point[3];

	middle_point[0] = (bv[1]) - (bv[0]); // x axis
	middle_point[1] = (bv[3]) - (bv[2]); // y axis
	middle_point[2] = (bv[5]) - (bv[4]); // z axis
	if (middle_point[0] > middle_point[1])
	{
		if (middle_point[0] > middle_point[2])
			return 1; // max x axis
		else
			return 5; // max z axis
	}
	else
	{
		if (middle_point[1] > middle_point[2])
			return 3; // max y axis
		else
			return 5; // max z axis
	}
}

// bottom-up update of bvh node BV
// join the children on the parent BV
static void node_join(BVHTree *tree, BVHNode *node)
{
	int i, j;

	for (i = tree->start_axis; i < tree->stop_axis; i++)
	{
		node->bv[2*i] = FLT_MAX;
		node->bv[2*i + 1] = -FLT_MAX;
	}

	for (i = 0; i < tree->tree_type; i++)
	{
		if (node->children[i])
		{
			for (j = tree->start_axis; j < tree->stop_axis; j++)
			{
				// update minimum
				if (node->children[i]->bv[(2 * j)] < node->bv[(2 * j)])
					node->bv[(2 * j)] = node->children[i]->bv[(2 * j)];

				// update maximum
				if (node->children[i]->bv[(2 * j) + 1] > node->bv[(2 * j) + 1])
					node->bv[(2 * j) + 1] = node->children[i]->bv[(2 * j) + 1];
			}
		}
		else
			break;
	}
}

/*
 * Debug and information functions
 */
#if 0
static void bvhtree_print_tree(BVHTree *tree, BVHNode *node, int depth)
{
	int i;
	for(i=0; i<depth; i++) printf(" ");
	printf(" - %d (%ld): ", node->index, node - tree->nodearray);
	for(i=2*tree->start_axis; i<2*tree->stop_axis; i++)
		printf("%.3f ", node->bv[i]);
	printf("\n");

	for(i=0; i<tree->tree_type; i++)
		if(node->children[i])
			bvhtree_print_tree(tree, node->children[i], depth+1);
}

static void bvhtree_info(BVHTree *tree)
{
	printf("BVHTree info\n");
	printf("tree_type = %d, axis = %d, epsilon = %f\n", tree->tree_type, tree->axis, tree->epsilon);
	printf("nodes = %d, branches = %d, leafs = %d\n", tree->totbranch + tree->totleaf,  tree->totbranch, tree->totleaf);
	printf("Memory per node = %ldbytes\n", sizeof(BVHNode) + sizeof(BVHNode*)*tree->tree_type + sizeof(float)*tree->axis);
	printf("BV memory = %dbytes\n", MEM_allocN_len(tree->nodebv));

	printf("Total memory = %ldbytes\n", sizeof(BVHTree)
		+ MEM_allocN_len(tree->nodes)
		+ MEM_allocN_len(tree->nodearray)
		+ MEM_allocN_len(tree->nodechild)
		+ MEM_allocN_len(tree->nodebv)
		);

//	bvhtree_print_tree(tree, tree->nodes[tree->totleaf], 0);
}
#endif

#if 0


static void verify_tree(BVHTree *tree)
{
	int i, j, check = 0;

	// check the pointer list
	for(i = 0; i < tree->totleaf; i++)
	{
		if(tree->nodes[i]->parent == NULL)
			printf("Leaf has no parent: %d\n", i);
		else
		{
			for(j = 0; j < tree->tree_type; j++)
			{
				if(tree->nodes[i]->parent->children[j] == tree->nodes[i])
					check = 1;
			}
			if(!check)
			{
				printf("Parent child relationship doesn't match: %d\n", i);
			}
			check = 0;
		}
	}

	// check the leaf list
	for(i = 0; i < tree->totleaf; i++)
	{
		if(tree->nodearray[i].parent == NULL)
			printf("Leaf has no parent: %d\n", i);
		else
		{
			for(j = 0; j < tree->tree_type; j++)
			{
				if(tree->nodearray[i].parent->children[j] == &tree->nodearray[i])
					check = 1;
			}
			if(!check)
			{
				printf("Parent child relationship doesn't match: %d\n", i);
			}
			check = 0;
		}
	}

	printf("branches: %d, leafs: %d, total: %d\n", tree->totbranch, tree->totleaf, tree->totbranch + tree->totleaf);
}
#endif

//Helper data and structures to build a min-leaf generalized implicit tree
//This code can be easily reduced (basicly this is only method to calculate pow(k, n) in O(1).. and stuff like that)
typedef struct BVHBuildHelper
{
	int tree_type;				//
	int totleafs;				//

	int leafs_per_child  [32];	//Min number of leafs that are archievable from a node at depth N
	int branches_on_level[32];	//Number of nodes at depth N (tree_type^N)

	int remain_leafs;			//Number of leafs that are placed on the level that is not 100% filled

} BVHBuildHelper;

static void build_implicit_tree_helper(BVHTree *tree, BVHBuildHelper *data)
{
	int depth = 0;
	int remain;
	int nnodes;

	data->totleafs = tree->totleaf;
	data->tree_type= tree->tree_type;

	//Calculate the smallest tree_type^n such that tree_type^n >= num_leafs
	for(
		data->leafs_per_child[0] = 1;
		data->leafs_per_child[0] <  data->totleafs;
		data->leafs_per_child[0] *= data->tree_type
	);

	data->branches_on_level[0] = 1;

	//We could stop the loop first (but I am lazy to find out when)
	for(depth = 1; depth < 32; depth++)
	{
		data->branches_on_level[depth] = data->branches_on_level[depth-1] * data->tree_type;
		data->leafs_per_child  [depth] = data->leafs_per_child  [depth-1] / data->tree_type;
	}

	remain = data->totleafs - data->leafs_per_child[1];
	nnodes = (remain + data->tree_type - 2) / (data->tree_type - 1);
	data->remain_leafs = remain + nnodes;
}

// return the min index of all the leafs archivable with the given branch
static int implicit_leafs_index(BVHBuildHelper *data, int depth, int child_index)
{
	int min_leaf_index = child_index * data->leafs_per_child[depth-1];
	if(min_leaf_index <= data->remain_leafs)
		return min_leaf_index;
	else if(data->leafs_per_child[depth])
		return data->totleafs - (data->branches_on_level[depth-1] - child_index) * data->leafs_per_child[depth];
	else
		return data->remain_leafs;
}

/**
 * Generalized implicit tree build
 *
 * An implicit tree is a tree where its structure is implied, thus there is no need to store child pointers or indexs.
 * Its possible to find the position of the child or the parent with simple maths (multiplication and adittion). This type
 * of tree is for example used on heaps.. where node N has its childs at indexs N*2 and N*2+1.
 *
 * Altought in this case the tree type is general.. and not know until runtime.
 * tree_type stands for the maximum number of childs that a tree node can have.
 * All tree types >= 2 are supported.
 *
 * Advantages of the used trees include:
 *  - No need to store child/parent relations (they are implicit);
 *  - Any node child always has an index greater than the parent;
 *  - Brother nodes are sequencial in memory;
 *
 *
 * Some math relations derived for general implicit trees:
 *
 *   K = tree_type, ( 2 <= K )
 *   ROOT = 1
 *   N child of node A = A * K + (2 - K) + N, (0 <= N < K)
 *
 * Util methods:
 *   TODO...
 *    (looping elements, knowing if its a leaf or not.. etc...)
 */

// This functions returns the number of branches needed to have the requested number of leafs.
static int implicit_needed_branches(int tree_type, int leafs)
{
	return MAX2(1, (leafs + tree_type - 3) / (tree_type-1) );
}

/*
 * This function handles the problem of "sorting" the leafs (along the split_axis).
 *
 * It arranges the elements in the given partitions such that:
 *  - any element in partition N is less or equal to any element in partition N+1.
 *  - if all elements are diferent all partition will get the same subset of elements
 *    as if the array was sorted.
 *
 * partition P is described as the elements in the range ( nth[P] , nth[P+1] ]
 *
 * TODO: This can be optimized a bit by doing a specialized nth_element instead of K nth_elements
 */
static void split_leafs(BVHNode **leafs_array, int *nth, int partitions, int split_axis)
{
	int i;
	for(i=0; i < partitions-1; i++)
	{
		if(nth[i] >= nth[partitions])
			break;

		partition_nth_element(leafs_array, nth[i], nth[partitions], nth[i+1], split_axis);
	}
}

/*
 * This functions builds an optimal implicit tree from the given leafs.
 * Where optimal stands for:
 *  - The resulting tree will have the smallest number of branches;
 *  - At most only one branch will have NULL childs;
 *  - All leafs will be stored at level N or N+1.
 *
 * This function creates an implicit tree on branches_array, the leafs are given on the leafs_array.
 *
 * The tree is built per depth levels. First branchs at depth 1.. then branches at depth 2.. etc..
 * The reason is that we can build level N+1 from level N witouth any data dependencies.. thus it allows
 * to use multithread building.
 *
 * To archieve this is necessary to find how much leafs are accessible from a certain branch, BVHBuildHelper
 * implicit_needed_branches and implicit_leafs_index are auxiliar functions to solve that "optimal-split".
 */
static void non_recursive_bvh_div_nodes(BVHTree *tree, BVHNode *branches_array, BVHNode **leafs_array, int num_leafs)
{
	int i;

	const int tree_type   = tree->tree_type;
	const int tree_offset = 2 - tree->tree_type; //this value is 0 (on binary trees) and negative on the others
	const int num_branches= implicit_needed_branches(tree_type, num_leafs);

	BVHBuildHelper data;
	int depth;

	// set parent from root node to NULL
	BVHNode *tmp = branches_array+0;
	tmp->parent = NULL;

	//Most of bvhtree code relies on 1-leaf trees having at least one branch
	//We handle that special case here
	if(num_leafs == 1)
	{
		BVHNode *root = branches_array+0;
		refit_kdop_hull(tree, root, 0, num_leafs);
		root->main_axis = get_largest_axis(root->bv) / 2;
		root->totnode = 1;
		root->children[0] = leafs_array[0];
		root->children[0]->parent = root;
		return;
	}

	branches_array--;	//Implicit trees use 1-based indexs

	build_implicit_tree_helper(tree, &data);

	//Loop tree levels (log N) loops
	for(i=1, depth = 1; i <= num_branches; i = i*tree_type + tree_offset, depth++)
	{
		const int first_of_next_level = i*tree_type + tree_offset;
		const int  end_j = MIN2(first_of_next_level, num_branches + 1);	//index of last branch on this level
		int j;

		//Loop all branches on this level
#pragma omp parallel for private(j) schedule(static)
		for(j = i; j < end_j; j++)
		{
			int k;
			const int parent_level_index= j-i;
			BVHNode* parent = branches_array + j;
			int nth_positions[ MAX_TREETYPE + 1];
			char split_axis;

			int parent_leafs_begin = implicit_leafs_index(&data, depth, parent_level_index);
			int parent_leafs_end   = implicit_leafs_index(&data, depth, parent_level_index+1);

			//This calculates the bounding box of this branch
			//and chooses the largest axis as the axis to divide leafs
			refit_kdop_hull(tree, parent, parent_leafs_begin, parent_leafs_end);
			split_axis = get_largest_axis(parent->bv);

			//Save split axis (this can be used on raytracing to speedup the query time)
			parent->main_axis = split_axis / 2;

			//Split the childs along the split_axis, note: its not needed to sort the whole leafs array
			//Only to assure that the elements are partioned on a way that each child takes the elements
			//it would take in case the whole array was sorted.
			//Split_leafs takes care of that "sort" problem.
			nth_positions[        0] = parent_leafs_begin;
			nth_positions[tree_type] = parent_leafs_end;
			for(k = 1; k < tree_type; k++)
			{
				int child_index = j * tree_type + tree_offset + k;
				int child_level_index = child_index - first_of_next_level; //child level index
				nth_positions[k] = implicit_leafs_index(&data, depth+1, child_level_index);
			}

			split_leafs(leafs_array, nth_positions, tree_type, split_axis);


			//Setup children and totnode counters
			//Not really needed but currently most of BVH code relies on having an explicit children structure
			for(k = 0; k < tree_type; k++)
			{
				int child_index = j * tree_type + tree_offset + k;
				int child_level_index = child_index - first_of_next_level; //child level index

				int child_leafs_begin = implicit_leafs_index(&data, depth+1, child_level_index);
				int child_leafs_end   = implicit_leafs_index(&data, depth+1, child_level_index+1);

				if(child_leafs_end - child_leafs_begin > 1)
				{
					parent->children[k] = branches_array + child_index;
					parent->children[k]->parent = parent;
				}
				else if(child_leafs_end - child_leafs_begin == 1)
				{
					parent->children[k] = leafs_array[ child_leafs_begin ];
					parent->children[k]->parent = parent;
				}
				else
					break;

				parent->totnode = k+1;
			}
		}
	}
}


/*
 * BLI_bvhtree api
 */
BVHTree *BLI_bvhtree_new(int maxsize, float epsilon, char tree_type, char axis)
{
	BVHTree *tree;
	int numnodes, i;

	// theres not support for trees below binary-trees :P
	if(tree_type < 2)
		return NULL;

	if(tree_type > MAX_TREETYPE)
		return NULL;

	tree = (BVHTree *)MEM_callocN(sizeof(BVHTree), "BVHTree");

	//tree epsilon must be >= FLT_EPSILON
	//so that tangent rays can still hit a bounding volume..
	//this bug would show up when casting a ray aligned with a kdop-axis and with an edge of 2 faces
	epsilon = MAX2(FLT_EPSILON, epsilon);

	if(tree)
	{
		tree->epsilon = epsilon;
		tree->tree_type = tree_type;
		tree->axis = axis;

		if(axis == 26)
		{
			tree->start_axis = 0;
			tree->stop_axis = 13;
		}
		else if(axis == 18)
		{
			tree->start_axis = 7;
			tree->stop_axis = 13;
		}
		else if(axis == 14)
		{
			tree->start_axis = 0;
			tree->stop_axis = 7;
		}
		else if(axis == 8) // AABB
		{
			tree->start_axis = 0;
			tree->stop_axis = 4;
		}
		else if(axis == 6) // OBB
		{
			tree->start_axis = 0;
			tree->stop_axis = 3;
		}
		else
		{
			MEM_freeN(tree);
			return NULL;
		}


		//Allocate arrays
		numnodes = maxsize + implicit_needed_branches(tree_type, maxsize) + tree_type;

		tree->nodes = (BVHNode **)MEM_callocN(sizeof(BVHNode *)*numnodes, "BVHNodes");

		if(!tree->nodes)
		{
			MEM_freeN(tree);
			return NULL;
		}

		tree->nodebv = (float*)MEM_callocN(sizeof(float)* axis * numnodes, "BVHNodeBV");
		if(!tree->nodebv)
		{
			MEM_freeN(tree->nodes);
			MEM_freeN(tree);
		}

		tree->nodechild = (BVHNode**)MEM_callocN(sizeof(BVHNode*) * tree_type * numnodes, "BVHNodeBV");
		if(!tree->nodechild)
		{
			MEM_freeN(tree->nodebv);
			MEM_freeN(tree->nodes);
			MEM_freeN(tree);
		}

		tree->nodearray = (BVHNode *)MEM_callocN(sizeof(BVHNode)* numnodes, "BVHNodeArray");

		if(!tree->nodearray)
		{
			MEM_freeN(tree->nodechild);
			MEM_freeN(tree->nodebv);
			MEM_freeN(tree->nodes);
			MEM_freeN(tree);
			return NULL;
		}

		//link the dynamic bv and child links
		for(i=0; i< numnodes; i++)
		{
			tree->nodearray[i].bv = tree->nodebv + i * axis;
			tree->nodearray[i].children = tree->nodechild + i * tree_type;
		}

	}

	return tree;
}

void BLI_bvhtree_free(BVHTree *tree)
{
	if(tree)
	{
		MEM_freeN(tree->nodes);
		MEM_freeN(tree->nodearray);
		MEM_freeN(tree->nodebv);
		MEM_freeN(tree->nodechild);
		MEM_freeN(tree);
	}
}

void BLI_bvhtree_balance(BVHTree *tree)
{
	int i;

	BVHNode*  branches_array = tree->nodearray + tree->totleaf;
	BVHNode** leafs_array    = tree->nodes;

	//This function should only be called once (some big bug goes here if its being called more than once per tree)
	assert(tree->totbranch == 0);

	//Build the implicit tree
	non_recursive_bvh_div_nodes(tree, branches_array, leafs_array, tree->totleaf);

	//current code expects the branches to be linked to the nodes array
	//we perform that linkage here
	tree->totbranch = implicit_needed_branches(tree->tree_type, tree->totleaf);
	for(i = 0; i < tree->totbranch; i++)
		tree->nodes[tree->totleaf + i] = branches_array + i;

	build_skip_links(tree, tree->nodes[tree->totleaf], NULL, NULL);
	//bvhtree_info(tree);
}

int BLI_bvhtree_insert(BVHTree *tree, int index, float *co, int numpoints)
{
	int i;
	BVHNode *node = NULL;

	// insert should only possible as long as tree->totbranch is 0
	if(tree->totbranch > 0)
		return 0;

	if(tree->totleaf+1 >= MEM_allocN_len(tree->nodes)/sizeof(*(tree->nodes)))
		return 0;

	// TODO check if have enough nodes in array

	node = tree->nodes[tree->totleaf] = &(tree->nodearray[tree->totleaf]);
	tree->totleaf++;

	create_kdop_hull(tree, node, co, numpoints, 0);
	node->index= index;

	// inflate the bv with some epsilon
	for (i = tree->start_axis; i < tree->stop_axis; i++)
	{
		node->bv[(2 * i)] -= tree->epsilon; // minimum
		node->bv[(2 * i) + 1] += tree->epsilon; // maximum
	}

	return 1;
}


// call before BLI_bvhtree_update_tree()
int BLI_bvhtree_update_node(BVHTree *tree, int index, float *co, float *co_moving, int numpoints)
{
	int i;
	BVHNode *node= NULL;

	// check if index exists
	if(index > tree->totleaf)
		return 0;

	node = tree->nodearray + index;

	create_kdop_hull(tree, node, co, numpoints, 0);

	if(co_moving)
		create_kdop_hull(tree, node, co_moving, numpoints, 1);

	// inflate the bv with some epsilon
	for (i = tree->start_axis; i < tree->stop_axis; i++)
	{
		node->bv[(2 * i)] -= tree->epsilon; // minimum
		node->bv[(2 * i) + 1] += tree->epsilon; // maximum
	}

	return 1;
}

// call BLI_bvhtree_update_node() first for every node/point/triangle
void BLI_bvhtree_update_tree(BVHTree *tree)
{
	//Update bottom=>top
	//TRICKY: the way we build the tree all the childs have an index greater than the parent
	//This allows us todo a bottom up update by starting on the biger numbered branch

	BVHNode** root  = tree->nodes + tree->totleaf;
	BVHNode** index = tree->nodes + tree->totleaf + tree->totbranch-1;

	for (; index >= root; index--)
		node_join(tree, *index);
}

float BLI_bvhtree_getepsilon(BVHTree *tree)
{
	return tree->epsilon;
}


/*
 * BLI_bvhtree_overlap
 */
// overlap - is it possbile for 2 bv's to collide ?
static int tree_overlap(BVHNode *node1, BVHNode *node2, int start_axis, int stop_axis)
{
	float *bv1 = node1->bv;
	float *bv2 = node2->bv;

	float *bv1_end = bv1 + (stop_axis<<1);

	bv1 += start_axis<<1;
	bv2 += start_axis<<1;

	// test all axis if min + max overlap
	for (; bv1 != bv1_end; bv1+=2, bv2+=2)
	{
		if ((*(bv1) > *(bv2 + 1)) || (*(bv2) > *(bv1 + 1)))
			return 0;
	}

	return 1;
}

static void traverse(BVHOverlapData *data, BVHNode *node1, BVHNode *node2)
{
	int j;

	if(tree_overlap(node1, node2, data->start_axis, data->stop_axis))
	{
		// check if node1 is a leaf
		if(!node1->totnode)
		{
			// check if node2 is a leaf
			if(!node2->totnode)
			{

				if(node1 == node2)
				{
					return;
				}

				if(data->i >= data->max_overlap)
				{
					// try to make alloc'ed memory bigger
					data->overlap = realloc(data->overlap, sizeof(BVHTreeOverlap)*data->max_overlap*2);

					if(!data->overlap)
					{
						printf("Out of Memory in traverse\n");
						return;
					}
					data->max_overlap *= 2;
				}

				// both leafs, insert overlap!
				data->overlap[data->i].indexA = node1->index;
				data->overlap[data->i].indexB = node2->index;

				data->i++;
			}
			else
			{
				for(j = 0; j < data->tree2->tree_type; j++)
				{
					if(node2->children[j])
						traverse(data, node1, node2->children[j]);
				}
			}
		}
		else
		{

			for(j = 0; j < data->tree2->tree_type; j++)
			{
				if(node1->children[j])
					traverse(data, node1->children[j], node2);
			}
		}
	}
	return;
}

BVHTreeOverlap *BLI_bvhtree_overlap(BVHTree *tree1, BVHTree *tree2, int *result)
{
	int j, total = 0;
	BVHTreeOverlap *overlap = NULL, *to = NULL;
	BVHOverlapData **data;

	// check for compatibility of both trees (can't compare 14-DOP with 18-DOP)
	if((tree1->axis != tree2->axis) && (tree1->axis == 14 || tree2->axis == 14) && (tree1->axis == 18 || tree2->axis == 18))
		return 0;

	// fast check root nodes for collision before doing big splitting + traversal
	if(!tree_overlap(tree1->nodes[tree1->totleaf], tree2->nodes[tree2->totleaf], MIN2(tree1->start_axis, tree2->start_axis), MIN2(tree1->stop_axis, tree2->stop_axis)))
		return 0;

	data = MEM_callocN(sizeof(BVHOverlapData *)* tree1->tree_type, "BVHOverlapData_star");

	for(j = 0; j < tree1->tree_type; j++)
	{
		data[j] = (BVHOverlapData *)MEM_callocN(sizeof(BVHOverlapData), "BVHOverlapData");

		// init BVHOverlapData
		data[j]->overlap = (BVHTreeOverlap *)malloc(sizeof(BVHTreeOverlap)*MAX2(tree1->totleaf, tree2->totleaf));
		data[j]->tree1 = tree1;
		data[j]->tree2 = tree2;
		data[j]->max_overlap = MAX2(tree1->totleaf, tree2->totleaf);
		data[j]->i = 0;
		data[j]->start_axis = MIN2(tree1->start_axis, tree2->start_axis);
		data[j]->stop_axis  = MIN2(tree1->stop_axis,  tree2->stop_axis );
	}

#pragma omp parallel for private(j) schedule(static)
	for(j = 0; j < MIN2(tree1->tree_type, tree1->nodes[tree1->totleaf]->totnode); j++)
	{
		traverse(data[j], tree1->nodes[tree1->totleaf]->children[j], tree2->nodes[tree2->totleaf]);
	}

	for(j = 0; j < tree1->tree_type; j++)
		total += data[j]->i;

	to = overlap = (BVHTreeOverlap *)MEM_callocN(sizeof(BVHTreeOverlap)*total, "BVHTreeOverlap");

	for(j = 0; j < tree1->tree_type; j++)
	{
		memcpy(to, data[j]->overlap, data[j]->i*sizeof(BVHTreeOverlap));
		to+=data[j]->i;
	}

	for(j = 0; j < tree1->tree_type; j++)
	{
		free(data[j]->overlap);
		MEM_freeN(data[j]);
	}
	MEM_freeN(data);

	(*result) = total;
	return overlap;
}


/*
 * Nearest neighbour - BLI_bvhtree_find_nearest
 */
static float squared_dist(const float *a, const float *b)
{
	float tmp[3];
	VECSUB(tmp, a, b);
	return INPR(tmp, tmp);
}

//Determines the nearest point of the given node BV. Returns the squared distance to that point.
static float calc_nearest_point(BVHNearestData *data, BVHNode *node, float *nearest)
{
	int i;
	const float *bv = node->bv;

	//nearest on AABB hull
	for(i=0; i != 3; i++, bv += 2)
	{
		if(bv[0] > data->proj[i])
			nearest[i] = bv[0];
		else if(bv[1] < data->proj[i])
			nearest[i] = bv[1];
		else
			nearest[i] = data->proj[i];
	}

/*
	//nearest on a general hull
	VECCOPY(nearest, data->co);
	for(i = data->tree->start_axis; i != data->tree->stop_axis; i++, bv+=2)
	{
		float proj = INPR( nearest, KDOP_AXES[i]);
		float dl = bv[0] - proj;
		float du = bv[1] - proj;

		if(dl > 0)
		{
			VECADDFAC(nearest, nearest, KDOP_AXES[i], dl);
		}
		else if(du < 0)
		{
			VECADDFAC(nearest, nearest, KDOP_AXES[i], du);
		}
	}
*/
	return squared_dist(data->co, nearest);
}


typedef struct NodeDistance
{
	BVHNode *node;
	float dist;

} NodeDistance;

#define NodeDistance_priority(a,b)	( (a).dist < (b).dist )

// TODO: use a priority queue to reduce the number of nodes looked on
static void dfs_find_nearest_dfs(BVHNearestData *data, BVHNode *node)
{
	if(node->totnode == 0)
	{
		if(data->callback)
			data->callback(data->userdata , node->index, data->co, &data->nearest);
		else
		{
			data->nearest.index	= node->index;
			data->nearest.dist	= calc_nearest_point(data, node, data->nearest.co);
		}
	}
	else
	{
		//Better heuristic to pick the closest node to dive on
		int i;
		float nearest[3];

		if(data->proj[ (int)node->main_axis ] <= node->children[0]->bv[(int)node->main_axis*2+1])
		{

			for(i=0; i != node->totnode; i++)
			{
				if( calc_nearest_point(data, node->children[i], nearest) >= data->nearest.dist) continue;
				dfs_find_nearest_dfs(data, node->children[i]);
			}
		}
		else
		{
			for(i=node->totnode-1; i >= 0 ; i--)
			{
				if( calc_nearest_point(data, node->children[i], nearest) >= data->nearest.dist) continue;
				dfs_find_nearest_dfs(data, node->children[i]);
			}
		}
	}
}

static void dfs_find_nearest_begin(BVHNearestData *data, BVHNode *node)
{
	float nearest[3], sdist;
	sdist = calc_nearest_point(data, node, nearest);
	if(sdist >= data->nearest.dist) return;
	dfs_find_nearest_dfs(data, node);
}


#if 0
static void NodeDistance_push_heap(NodeDistance *heap, int heap_size)
PUSH_HEAP_BODY(NodeDistance, NodeDistance_priority, heap, heap_size)

static void NodeDistance_pop_heap(NodeDistance *heap, int heap_size)
POP_HEAP_BODY(NodeDistance, NodeDistance_priority, heap, heap_size)

//NN function that uses an heap.. this functions leads to an optimal number of min-distance
//but for normal tri-faces and BV 6-dop.. a simple dfs with local heuristics (as implemented
//in source/blender/blenkernel/intern/shrinkwrap.c) works faster.
//
//It may make sense to use this function if the callback queries are very slow.. or if its impossible
//to get a nice heuristic
//
//this function uses "malloc/free" instead of the MEM_* because it intends to be openmp safe
static void bfs_find_nearest(BVHNearestData *data, BVHNode *node)
{
	int i;
	NodeDistance default_heap[DEFAULT_FIND_NEAREST_HEAP_SIZE];
	NodeDistance *heap=default_heap, current;
	int heap_size = 0, max_heap_size = sizeof(default_heap)/sizeof(default_heap[0]);
	float nearest[3];

	int callbacks = 0, push_heaps = 0;

	if(node->totnode == 0)
	{
		dfs_find_nearest_dfs(data, node);
		return;
	}

	current.node = node;
	current.dist = calc_nearest_point(data, node, nearest);

	while(current.dist < data->nearest.dist)
	{
//		printf("%f : %f\n", current.dist, data->nearest.dist);
		for(i=0; i< current.node->totnode; i++)
		{
			BVHNode *child = current.node->children[i];
			if(child->totnode == 0)
			{
				callbacks++;
				dfs_find_nearest_dfs(data, child);
			}
			else
			{
				//adjust heap size
				if(heap_size >= max_heap_size
				&& ADJUST_MEMORY(default_heap, (void**)&heap, heap_size+1, &max_heap_size, sizeof(heap[0])) == FALSE)
				{
					printf("WARNING: bvh_find_nearest got out of memory\n");

					if(heap != default_heap)
						free(heap);

					return;
				}

				heap[heap_size].node = current.node->children[i];
				heap[heap_size].dist = calc_nearest_point(data, current.node->children[i], nearest);

				if(heap[heap_size].dist >= data->nearest.dist) continue;
				heap_size++;

				NodeDistance_push_heap(heap, heap_size);
	//			PUSH_HEAP_BODY(NodeDistance, NodeDistance_priority, heap, heap_size);
				push_heaps++;
			}
		}

		if(heap_size == 0) break;

		current = heap[0];
		NodeDistance_pop_heap(heap, heap_size);
//		POP_HEAP_BODY(NodeDistance, NodeDistance_priority, heap, heap_size);
		heap_size--;
	}

//	printf("hsize=%d, callbacks=%d, pushs=%d\n", heap_size, callbacks, push_heaps);

	if(heap != default_heap)
		free(heap);
}
#endif

int BLI_bvhtree_find_nearest(BVHTree *tree, const float *co, BVHTreeNearest *nearest, BVHTree_NearestPointCallback callback, void *userdata)
{
	int i;

	BVHNearestData data;
	BVHNode* root = tree->nodes[tree->totleaf];

	//init data to search
	data.tree = tree;
	data.co = co;

	data.callback = callback;
	data.userdata = userdata;

	for(i = data.tree->start_axis; i != data.tree->stop_axis; i++)
	{
		data.proj[i] = INPR(data.co, KDOP_AXES[i]);
	}

	if(nearest)
	{
		memcpy( &data.nearest , nearest, sizeof(*nearest) );
	}
	else
	{
		data.nearest.index = -1;
		data.nearest.dist = FLT_MAX;
	}

	//dfs search
	if(root)
		dfs_find_nearest_begin(&data, root);

	//copy back results
	if(nearest)
	{
		memcpy(nearest, &data.nearest, sizeof(*nearest));
	}

	return data.nearest.index;
}


/*
 * Raycast - BLI_bvhtree_ray_cast
 *
 * raycast is done by performing a DFS on the BVHTree and saving the closest hit
 */


//Determines the distance that the ray must travel to hit the bounding volume of the given node
static float ray_nearest_hit(BVHRayCastData *data, float *bv)
{
	int i;

	float low = 0, upper = data->hit.dist;

	for(i=0; i != 3; i++, bv += 2)
	{
		if(data->ray_dot_axis[i] == 0.0f)
		{
			//axis aligned ray
			if(data->ray.origin[i] < bv[0] - data->ray.radius
			|| data->ray.origin[i] > bv[1] + data->ray.radius)
				return FLT_MAX;
		}
		else
		{
			float ll = (bv[0] - data->ray.radius - data->ray.origin[i]) / data->ray_dot_axis[i];
			float lu = (bv[1] + data->ray.radius - data->ray.origin[i]) / data->ray_dot_axis[i];

			if(data->ray_dot_axis[i] > 0.0f)
			{
				if(ll > low)   low = ll;
				if(lu < upper) upper = lu;
			}
			else
			{
				if(lu > low)   low = lu;
				if(ll < upper) upper = ll;
			}

			if(low > upper) return FLT_MAX;
		}
	}
	return low;
}

//Determines the distance that the ray must travel to hit the bounding volume of the given node
//Based on Tactical Optimization of Ray/Box Intersection, by Graham Fyffe
//[http://tog.acm.org/resources/RTNews/html/rtnv21n1.html#art9]
//
//TODO this doens't has data->ray.radius in consideration
static float fast_ray_nearest_hit(const BVHRayCastData *data, const BVHNode *node)
{
	const float *bv = node->bv;
	float dist;
	
	float t1x = (bv[data->index[0]] - data->ray.origin[0]) * data->idot_axis[0];
	float t2x = (bv[data->index[1]] - data->ray.origin[0]) * data->idot_axis[0];
	float t1y = (bv[data->index[2]] - data->ray.origin[1]) * data->idot_axis[1];
	float t2y = (bv[data->index[3]] - data->ray.origin[1]) * data->idot_axis[1];
	float t1z = (bv[data->index[4]] - data->ray.origin[2]) * data->idot_axis[2];
	float t2z = (bv[data->index[5]] - data->ray.origin[2]) * data->idot_axis[2];

	if(t1x > t2y || t2x < t1y || t1x > t2z || t2x < t1z || t1y > t2z || t2y < t1z) return FLT_MAX;
	if(t2x < 0.0 || t2y < 0.0 || t2z < 0.0) return FLT_MAX;
	if(t1x > data->hit.dist || t1y > data->hit.dist || t1z > data->hit.dist) return FLT_MAX;

	dist = t1x;
	if (t1y > dist) dist = t1y;
    if (t1z > dist) dist = t1z;
	return dist;
}

static void dfs_raycast(BVHRayCastData *data, BVHNode *node)
{
	int i;

	//ray-bv is really fast.. and simple tests revealed its worth to test it
	//before calling the ray-primitive functions
<<<<<<< HEAD
	float dist = fast_ray_nearest_hit(data, node);
=======
	float dist = ray_nearest_hit(data, node->bv);
>>>>>>> 78bbe5c4
	if(dist >= data->hit.dist) return;

	if(node->totnode == 0)
	{
		if(data->callback)
			data->callback(data->userdata, node->index, &data->ray, &data->hit);
		else
		{
			data->hit.index	= node->index;
			data->hit.dist  = dist;
			VECADDFAC(data->hit.co, data->ray.origin, data->ray.direction, dist);
		}
	}
	else
	{
		//pick loop direction to dive into the tree (based on ray direction and split axis)
		if(data->ray_dot_axis[ (int)node->main_axis ] > 0.0f)
		{
			for(i=0; i != node->totnode; i++)
			{
				dfs_raycast(data, node->children[i]);
			}
		}
		else
		{
			for(i=node->totnode-1; i >= 0; i--)
			{
				dfs_raycast(data, node->children[i]);
			}
		}
	}
}

static void iterative_raycast(BVHRayCastData *data, BVHNode *node)
{
	while(node)
	{
		float dist = fast_ray_nearest_hit(data, node);
		if(dist >= data->hit.dist)
		{
			node = node->skip[1];
			continue;
		}

		if(node->totnode == 0)
		{
			if(data->callback)
				data->callback(data->userdata, node->index, &data->ray, &data->hit);
			else
			{
				data->hit.index	= node->index;
				data->hit.dist  = dist;
				VECADDFAC(data->hit.co, data->ray.origin, data->ray.direction, dist);
			}
			
			node = node->skip[1];
		}
		else
		{
			node = node->children[0];
		}	
	}
}

int BLI_bvhtree_ray_cast(BVHTree *tree, const float *co, const float *dir, float radius, BVHTreeRayHit *hit, BVHTree_RayCastCallback callback, void *userdata)
{
	int i;
	BVHRayCastData data;
	BVHNode * root = tree->nodes[tree->totleaf];

	data.tree = tree;

	data.callback = callback;
	data.userdata = userdata;

	VECCOPY(data.ray.origin,    co);
	VECCOPY(data.ray.direction, dir);
	data.ray.radius = radius;

	Normalize(data.ray.direction);

	for(i=0; i<3; i++)
	{
		data.ray_dot_axis[i] = INPR( data.ray.direction, KDOP_AXES[i]);
		data.idot_axis[i] = 1.0f / data.ray_dot_axis[i];

		if(fabs(data.ray_dot_axis[i]) < FLT_EPSILON)
		{
			data.ray_dot_axis[i] = 0.0;
		}
		data.index[2*i] = data.idot_axis[i] < 0.0 ? 1 : 0;
		data.index[2*i+1] = 1 - data.index[2*i];
		data.index[2*i]	  += 2*i;
		data.index[2*i+1] += 2*i;
	}


	if(hit)
		memcpy( &data.hit, hit, sizeof(*hit) );
	else
	{
		data.hit.index = -1;
		data.hit.dist = FLT_MAX;
	}

	if(root)
	{
		dfs_raycast(&data, root);
//		iterative_raycast(&data, root);
 	}


	if(hit)
		memcpy( hit, &data.hit, sizeof(*hit) );

	return data.hit.index;
}

float BLI_bvhtree_bb_raycast(float *bv, float *light_start, float *light_end, float *pos)
{
	BVHRayCastData data;
	float dist = 0.0;
	int i;

	data.hit.dist = FLT_MAX;

	// get light direction
	data.ray.direction[0] = light_end[0] - light_start[0];
	data.ray.direction[1] = light_end[1] - light_start[1];
	data.ray.direction[2] = light_end[2] - light_start[2];

	data.ray.radius = 0.0;

	data.ray.origin[0] = light_start[0];
	data.ray.origin[1] = light_start[1];
	data.ray.origin[2] = light_start[2];

	Normalize(data.ray.direction);
	VECCOPY(data.ray_dot_axis, data.ray.direction);

	dist = ray_nearest_hit(&data, bv);

	if(dist > 0.0)
	{
		VECADDFAC(pos, light_start, data.ray.direction, dist);
	}
	return dist;

}
<|MERGE_RESOLUTION|>--- conflicted
+++ resolved
@@ -1497,11 +1497,7 @@
 
 	//ray-bv is really fast.. and simple tests revealed its worth to test it
 	//before calling the ray-primitive functions
-<<<<<<< HEAD
 	float dist = fast_ray_nearest_hit(data, node);
-=======
-	float dist = ray_nearest_hit(data, node->bv);
->>>>>>> 78bbe5c4
 	if(dist >= data->hit.dist) return;
 
 	if(node->totnode == 0)
