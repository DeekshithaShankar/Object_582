/*
 * $Id$
 *
 * ***** BEGIN GPL LICENSE BLOCK *****
 *
 * This program is free software; you can redistribute it and/or
 * modify it under the terms of the GNU General Public License
 * as published by the Free Software Foundation; either version 2
 * of the License, or (at your option) any later version.
 *
 * This program is distributed in the hope that it will be useful,
 * but WITHOUT ANY WARRANTY; without even the implied warranty of
 * MERCHANTABILITY or FITNESS FOR A PARTICULAR PURPOSE.  See the
 * GNU General Public License for more details.
 *
 * You should have received a copy of the GNU General Public License
 * along with this program; if not, write to the Free Software Foundation,
 * Inc., 51 Franklin Street, Fifth Floor, Boston, MA 02110-1301, USA.
 *
 * The Original Code is Copyright (C) 2001-2002 by NaN Holding BV.
 * All rights reserved.
 *
 * The Original Code is: all of this file.
 *
 * Contributor(s): none yet.
 *
 * ***** END GPL LICENSE BLOCK *****
 * (uit traces) maart 95
 */

<<<<<<< HEAD
#include <stdio.h>
#include <math.h>
#include <stdlib.h>
#include <string.h>
=======
/** \file blender/blenlib/intern/scanfill.c
 *  \ingroup bli
 */

>>>>>>> fa63c297

#include "MEM_guardedalloc.h"

#include "BLI_callbacks.h"
#include "BLI_editVert.h"
#include "BLI_listbase.h"
#include "BLI_math.h"
#include "BLI_scanfill.h"
#include "BLI_utildefines.h"

/* callbacks for errors and interrupts and some goo */
static void (*BLI_localErrorCallBack)(const char*) = NULL;
static int (*BLI_localInterruptCallBack)(void) = NULL;

void BLI_setErrorCallBack(void (*f)(const char *))
{
	BLI_localErrorCallBack = f;
}

void BLI_setInterruptCallBack(int (*f)(void))
{
	BLI_localInterruptCallBack = f;
}

/* just flush the error to /dev/null if the error handler is missing */
void callLocalErrorCallBack(const char* msg)
{
	if (BLI_localErrorCallBack) {
		BLI_localErrorCallBack(msg);
	}
}

#if 0
/* ignore if the interrupt wasn't set */
static int callLocalInterruptCallBack(void)
{
	if (BLI_localInterruptCallBack) {
		return BLI_localInterruptCallBack();
	} else {
		return 0;
	}
}
#endif

/* local types */
typedef struct PolyFill {
	int edges,verts;
	float min[3],max[3];
	short f,nr;
} PolyFill;

typedef struct ScFillVert {
	EditVert *v1;
	EditEdge *first,*last;
	short f,f1;
} ScFillVert;


/* local funcs */

#define COMPLIMIT	0.00003

static ScFillVert *scdata;

ListBase fillvertbase = {0,0};
ListBase filledgebase = {0,0};
ListBase fillfacebase = {0,0};

static short cox, coy;

/* ****  FUBCTIONS FOR QSORT *************************** */


static int vergscdata(const void *a1, const void *a2)
{
	const ScFillVert *x1=a1,*x2=a2;
	
	if( x1->v1->co[coy] < x2->v1->co[coy] ) return 1;
	else if( x1->v1->co[coy] > x2->v1->co[coy]) return -1;
	else if( x1->v1->co[cox] > x2->v1->co[cox] ) return 1;
	else if( x1->v1->co[cox] < x2->v1->co[cox]) return -1;

	return 0;
}

static int vergpoly(const void *a1, const void *a2)
{
	const PolyFill *x1=a1, *x2=a2;

	if( x1->min[cox] > x2->min[cox] ) return 1;
	else if( x1->min[cox] < x2->min[cox] ) return -1;
	else if( x1->min[coy] > x2->min[coy] ) return 1;
	else if( x1->min[coy] < x2->min[coy] ) return -1;
	
	return 0;
}

/* ************* MEMORY MANAGEMENT ************* */

struct mem_elements {
	struct mem_elements *next, *prev;
	char *data;
};


/* simple optimization for allocating thousands of small memory blocks
   only to be used within loops, and not by one function at a time
   free in the end, with argument '-1'
*/

static void *new_mem_element(int size)
{
	int blocksize= 16384;
	static int offs= 0;		/* the current free address */
	static struct mem_elements *cur= 0, *first;
	static ListBase lb= {0, 0};
	void *adr;
	
	if(size>10000 || size==0) {
		printf("incorrect use of new_mem_element\n");
	}
	else if(size== -1) {
		/*keep the first block*/
		first = lb.first;
		BLI_remlink(&lb, first);

		cur= lb.first;
		while(cur) {
			MEM_freeN(cur->data);
			cur= cur->next;
		}
		BLI_freelistN(&lb);
		
		/*reset the block we're keeping*/
		BLI_addtail(&lb, first);
		memset(first->data, 0, blocksize);
		cur = first;
		offs = 0;

		return NULL;	
	}
	
	size= 4*( (size+3)/4 );
	
	if(cur) {
		if(size+offs < blocksize) {
			adr= (void *) (cur->data+offs);
			 offs+= size;
			return adr;
		}
	}
	
	cur= MEM_callocN( sizeof(struct mem_elements), "newmem");
	cur->data= MEM_callocN(blocksize, "newmem");
	BLI_addtail(&lb, cur);
	
	offs= size;
	return cur->data;
}

void BLI_end_edgefill(void)
{
	new_mem_element(-1);
	
	fillvertbase.first= fillvertbase.last= 0;
	filledgebase.first= filledgebase.last= 0;
	fillfacebase.first= fillfacebase.last= 0;
}

/* ****  FILL ROUTINES *************************** */

EditVert *BLI_addfillvert(float *vec)
{
	EditVert *eve;
	
	eve= new_mem_element(sizeof(EditVert));
	BLI_addtail(&fillvertbase, eve);
	
	eve->co[0] = vec[0];
	eve->co[1] = vec[1];
	eve->co[2] = vec[2];

	return eve;	
}

EditEdge *BLI_addfilledge(EditVert *v1, EditVert *v2)
{
	EditEdge *newed;

	newed= new_mem_element(sizeof(EditEdge));
	BLI_addtail(&filledgebase, newed);
	
	newed->v1= v1;
	newed->v2= v2;

	return newed;
}

static void addfillface(EditVert *v1, EditVert *v2, EditVert *v3, int mat_nr)
{
	/* does not make edges */
	EditFace *evl;

	evl= new_mem_element(sizeof(EditFace));
	BLI_addtail(&fillfacebase, evl);
	
	evl->v1= v1;
	evl->v2= v2;
	evl->v3= v3;
	evl->f= 2;
	evl->mat_nr= mat_nr;
}

static int boundisect(PolyFill *pf2, PolyFill *pf1)
{
	/* has pf2 been touched (intersected) by pf1 ? with bounding box */
	/* test first if polys exist */

	if(pf1->edges==0 || pf2->edges==0) return 0;

	if(pf2->max[cox] < pf1->min[cox] ) return 0;
	if(pf2->max[coy] < pf1->min[coy] ) return 0;

	if(pf2->min[cox] > pf1->max[cox] ) return 0;
	if(pf2->min[coy] > pf1->max[coy] ) return 0;

	/* join */
	if(pf2->max[cox]<pf1->max[cox]) pf2->max[cox]= pf1->max[cox];
	if(pf2->max[coy]<pf1->max[coy]) pf2->max[coy]= pf1->max[coy];

	if(pf2->min[cox]>pf1->min[cox]) pf2->min[cox]= pf1->min[cox];
	if(pf2->min[coy]>pf1->min[coy]) pf2->min[coy]= pf1->min[coy];

	return 1;
}


static void mergepolysSimp(PolyFill *pf1, PolyFill *pf2)	/* add pf2 to pf1 */
{
	EditVert *eve;
	EditEdge *eed;

	/* replace old poly numbers */
	eve= fillvertbase.first;
	while(eve) {
		if(eve->xs== pf2->nr) eve->xs= pf1->nr;
		eve= eve->next;
	}
	eed= filledgebase.first;
	while(eed) {
		if(eed->f1== pf2->nr) eed->f1= pf1->nr;
		eed= eed->next;
	}

	pf1->verts+= pf2->verts;
	pf1->edges+= pf2->edges;
	pf2->verts= pf2->edges= 0;
	pf1->f= (pf1->f | pf2->f);
}

static short testedgeside(float *v1, float *v2, float *v3)
/* is v3 to the right of v1-v2 ? With exception: v3==v1 || v3==v2 */
{
	float inp;

	inp= (v2[cox]-v1[cox])*(v1[coy]-v3[coy])
		+(v1[coy]-v2[coy])*(v1[cox]-v3[cox]);

	if(inp<0.0) return 0;
	else if(inp==0) {
		if(v1[cox]==v3[cox] && v1[coy]==v3[coy]) return 0;
		if(v2[cox]==v3[cox] && v2[coy]==v3[coy]) return 0;
	}
	return 1;
}

static short addedgetoscanvert(ScFillVert *sc, EditEdge *eed)
{
	/* find first edge to the right of eed, and insert eed before that */
	EditEdge *ed;
	float fac,fac1,x,y;

	if(sc->first==0) {
		sc->first= sc->last= eed;
		eed->prev= eed->next=0;
		return 1;
	}

	x= eed->v1->co[cox];
	y= eed->v1->co[coy];

	fac1= eed->v2->co[coy]-y;
	if(fac1==0.0) {
		fac1= 1.0e10*(eed->v2->co[cox]-x);

	}
	else fac1= (x-eed->v2->co[cox])/fac1;

	ed= sc->first;
	while(ed) {

		if(ed->v2==eed->v2) return 0;

		fac= ed->v2->co[coy]-y;
		if(fac==0.0) {
			fac= 1.0e10*(ed->v2->co[cox]-x);

		}
		else fac= (x-ed->v2->co[cox])/fac;
		if(fac>fac1) break;

		ed= ed->next;
	}
	if(ed) BLI_insertlinkbefore((ListBase *)&(sc->first), ed, eed);
	else BLI_addtail((ListBase *)&(sc->first),eed);

	return 1;
}


static ScFillVert *addedgetoscanlist(EditEdge *eed, int len)
{
	/* inserts edge at correct location in ScFillVert list */
	/* returns sc when edge already exists */
	ScFillVert *sc,scsearch;
	EditVert *eve;

	/* which vert is left-top? */
	if(eed->v1->co[coy] == eed->v2->co[coy]) {
		if(eed->v1->co[cox] > eed->v2->co[cox]) {
			eve= eed->v1;
			eed->v1= eed->v2;
			eed->v2= eve;
		}
	}
	else if(eed->v1->co[coy] < eed->v2->co[coy]) {
		eve= eed->v1;
		eed->v1= eed->v2;
		eed->v2= eve;
	}
	/* find location in list */
	scsearch.v1= eed->v1;
	sc= (ScFillVert *)bsearch(&scsearch,scdata,len,
		sizeof(ScFillVert), vergscdata);

	if(sc==0) printf("Error in search edge: %p\n", (void *)eed);
	else if(addedgetoscanvert(sc,eed)==0) return sc;

	return 0;
}

static short boundinsideEV(EditEdge *eed, EditVert *eve)
/* is eve inside boundbox eed */
{
	float minx,maxx,miny,maxy;

	if(eed->v1->co[cox]<eed->v2->co[cox]) {
		minx= eed->v1->co[cox];
		maxx= eed->v2->co[cox];
	} else {
		minx= eed->v2->co[cox];
		maxx= eed->v1->co[cox];
	}
	if(eve->co[cox]>=minx && eve->co[cox]<=maxx) {
		if(eed->v1->co[coy]<eed->v2->co[coy]) {
			miny= eed->v1->co[coy];
			maxy= eed->v2->co[coy];
		} else {
			miny= eed->v2->co[coy];
			maxy= eed->v1->co[coy];
		}
		if(eve->co[coy]>=miny && eve->co[coy]<=maxy) return 1;
	}
	return 0;
}


static void testvertexnearedge(void)
{
	/* only vertices with ->h==1 are being tested for
		being close to an edge, if true insert */

	EditVert *eve;
	EditEdge *eed,*ed1;
	float dist,vec1[2],vec2[2],vec3[2];

	eve= fillvertbase.first;
	while(eve) {
		if(eve->h==1) {
			vec3[0]= eve->co[cox];
			vec3[1]= eve->co[coy];
			/* find the edge which has vertex eve */
			ed1= filledgebase.first;
			while(ed1) {
				if(ed1->v1==eve || ed1->v2==eve) break;
				ed1= ed1->next;
			}
			if(ed1->v1==eve) {
				ed1->v1= ed1->v2;
				ed1->v2= eve;
			}
			eed= filledgebase.first;
			while(eed) {
				if(eve!=eed->v1 && eve!=eed->v2 && eve->xs==eed->f1) {
					if(compare_v3v3(eve->co,eed->v1->co, COMPLIMIT)) {
						ed1->v2= eed->v1;
						eed->v1->h++;
						eve->h= 0;
						break;
					}
					else if(compare_v3v3(eve->co,eed->v2->co, COMPLIMIT)) {
						ed1->v2= eed->v2;
						eed->v2->h++;
						eve->h= 0;
						break;
					}
					else {
						vec1[0]= eed->v1->co[cox];
						vec1[1]= eed->v1->co[coy];
						vec2[0]= eed->v2->co[cox];
						vec2[1]= eed->v2->co[coy];
						if(boundinsideEV(eed,eve)) {
							dist= dist_to_line_v2(vec1,vec2,vec3);
							if(dist<COMPLIMIT) {
								/* new edge */
								ed1= BLI_addfilledge(eed->v1, eve);
								
								/* printf("fill: vertex near edge %x\n",eve); */
								ed1->f= ed1->h= 0;
								ed1->f1= eed->f1;
								eed->v1= eve;
								eve->h= 3;
								break;
							}
						}
					}
				}
				eed= eed->next;
			}
		}
		eve= eve->next;
	}
}

static void splitlist(ListBase *tempve, ListBase *temped, short nr)
{
	/* everything is in templist, write only poly nr to fillist */
	EditVert *eve,*nextve;
	EditEdge *eed,*nexted;

	BLI_movelisttolist(tempve,&fillvertbase);
	BLI_movelisttolist(temped,&filledgebase);

	eve= tempve->first;
	while(eve) {
		nextve= eve->next;
		if(eve->xs==nr) {
			BLI_remlink(tempve,eve);
			BLI_addtail(&fillvertbase,eve);
		}
		eve= nextve;
	}
	eed= temped->first;
	while(eed) {
		nexted= eed->next;
		if(eed->f1==nr) {
			BLI_remlink(temped,eed);
			BLI_addtail(&filledgebase,eed);
		}
		eed= nexted;
	}
}


static void scanfill(PolyFill *pf, int mat_nr)
{
	ScFillVert *sc = NULL, *sc1;
	EditVert *eve,*v1,*v2,*v3;
	EditEdge *eed,*nexted,*ed1,*ed2,*ed3;
	float miny = 0.0;
	int a,b,verts, maxface, totface;	
	short nr, test, twoconnected=0;

	nr= pf->nr;

	/* PRINTS
	verts= pf->verts;
	eve= fillvertbase.first;
	while(eve) {
		printf("vert: %x co: %f %f\n",eve,eve->co[cox],eve->co[coy]);
		eve= eve->next;
	}	
	eed= filledgebase.first;
	while(eed) {
		printf("edge: %x  verts: %x %x\n",eed,eed->v1,eed->v2);
		eed= eed->next;
	} */

	/* STEP 0: remove zero sized edges */
	eed= filledgebase.first;
	while(eed) {
		if(eed->v1->co[cox]==eed->v2->co[cox]) {
			if(eed->v1->co[coy]==eed->v2->co[coy]) {
				if(eed->v1->f==255 && eed->v2->f!=255) {
					eed->v2->f= 255;
					eed->v2->tmp.v= eed->v1->tmp.v;
				}
				else if(eed->v2->f==255 && eed->v1->f!=255) {
					eed->v1->f= 255;
					eed->v1->tmp.v= eed->v2->tmp.v;
				}
				else if(eed->v2->f==255 && eed->v1->f==255) {
					eed->v1->tmp.v= eed->v2->tmp.v;
				}
				else {
					eed->v2->f= 255;
					eed->v2->tmp.v = eed->v1->tmp.v;
				}
			}
		}
		eed= eed->next;
	}

	/* STEP 1: make using FillVert and FillEdge lists a sorted
		ScFillVert list
	*/
	sc= scdata= (ScFillVert *)MEM_callocN(pf->verts*sizeof(ScFillVert),"Scanfill1");
	eve= fillvertbase.first;
	verts= 0;
	while(eve) {
		if(eve->xs==nr) {
			if(eve->f!= 255) {
				verts++;
				eve->f= 0;	/* flag for connectedges later on */
				sc->v1= eve;
				sc++;
			}
		}
		eve= eve->next;
	}

	qsort(scdata, verts, sizeof(ScFillVert), vergscdata);

	eed= filledgebase.first;
	while(eed) {
		nexted= eed->next;
		eed->f= 0;
		BLI_remlink(&filledgebase,eed);
/* commented all of this out, this I have no idea for what it is for, probably from ancient past */
/* it does crash blender, since it uses mixed original and new vertices (ton) */
//		if(eed->v1->f==255) {
//			v1= eed->v1;
//			while((eed->v1->f == 255) && (eed->v1->tmp.v != v1)) 
//				eed->v1 = eed->v1->tmp.v;
//		}
//		if(eed->v2->f==255) {
//			v2= eed->v2;
//			while((eed->v2->f == 255) && (eed->v2->tmp.v != v2))
//				eed->v2 = eed->v2->tmp.v;
//		}
		if(eed->v1!=eed->v2) addedgetoscanlist(eed,verts);

		eed= nexted;
	}
	/*
	sc= scdata;
	for(a=0;a<verts;a++) {
		printf("\nscvert: %x\n",sc->v1);
		eed= sc->first;
		while(eed) {
			printf(" ed %x %x %x\n",eed,eed->v1,eed->v2);
			eed= eed->next;
		}
		sc++;
	}*/


	/* STEP 2: FILL LOOP */

	if(pf->f==0) twoconnected= 1;

	/* (temporal) security: never much more faces than vertices */
	totface= 0;
	maxface= 2*verts;		/* 2*verts: based at a filled circle within a triangle */

	sc= scdata;
	for(a=0;a<verts;a++) {
		/* printf("VERTEX %d %x\n",a,sc->v1); */
		ed1= sc->first;
		while(ed1) {	/* set connectflags  */
			nexted= ed1->next;
			if(ed1->v1->h==1 || ed1->v2->h==1) {
				BLI_remlink((ListBase *)&(sc->first),ed1);
				BLI_addtail(&filledgebase,ed1);
				if(ed1->v1->h>1) ed1->v1->h--;
				if(ed1->v2->h>1) ed1->v2->h--;
			}
			else ed1->v2->f= 1;

			ed1= nexted;
		}
		while(sc->first) {	/* for as long there are edges */
			ed1= sc->first;
			ed2= ed1->next;
			
			/* commented out... the ESC here delivers corrupted memory (and doesnt work during grab) */
			/* if(callLocalInterruptCallBack()) break; */
			if(totface>maxface) {
				/* printf("Fill error: endless loop. Escaped at vert %d,  tot: %d.\n", a, verts); */
				a= verts;
				break;
			}
			if(ed2==0) {
				sc->first=sc->last= 0;
				/* printf("just 1 edge to vert\n"); */
				BLI_addtail(&filledgebase,ed1);
				ed1->v2->f= 0;
				ed1->v1->h--; 
				ed1->v2->h--;
			} else {
				/* test rest of vertices */
				v1= ed1->v2;
				v2= ed1->v1;
				v3= ed2->v2;
				/* this happens with a serial of overlapping edges */
				if(v1==v2 || v2==v3) break;
				/* printf("test verts %x %x %x\n",v1,v2,v3); */
				miny = ( (v1->co[coy])<(v3->co[coy]) ? (v1->co[coy]) : (v3->co[coy]) );
				/*  miny= MIN2(v1->co[coy],v3->co[coy]); */
				sc1= sc+1;
				test= 0;

				for(b=a+1;b<verts;b++) {
					if(sc1->v1->f==0) {
						if(sc1->v1->co[coy] <= miny) break;

						if(testedgeside(v1->co,v2->co,sc1->v1->co))
							if(testedgeside(v2->co,v3->co,sc1->v1->co))
								if(testedgeside(v3->co,v1->co,sc1->v1->co)) {
									/* point in triangle */
								
									test= 1;
									break;
								}
					}
					sc1++;
				}
				if(test) {
					/* make new edge, and start over */
					/* printf("add new edge %x %x and start again\n",v2,sc1->v1); */

					ed3= BLI_addfilledge(v2, sc1->v1);
					BLI_remlink(&filledgebase, ed3);
					BLI_insertlinkbefore((ListBase *)&(sc->first), ed2, ed3);
					ed3->v2->f= 1;
					ed3->f= 2;
					ed3->v1->h++; 
					ed3->v2->h++;
				}
				else {
					/* new triangle */
					/* printf("add face %x %x %x\n",v1,v2,v3); */
					addfillface(v1, v2, v3, mat_nr);
					totface++;
					BLI_remlink((ListBase *)&(sc->first),ed1);
					BLI_addtail(&filledgebase,ed1);
					ed1->v2->f= 0;
					ed1->v1->h--; 
					ed1->v2->h--;
					/* ed2 can be removed when it's an old one */
					if(ed2->f==0 && twoconnected) {
						BLI_remlink((ListBase *)&(sc->first),ed2);
						BLI_addtail(&filledgebase,ed2);
						ed2->v2->f= 0;
						ed2->v1->h--; 
						ed2->v2->h--;
					}

					/* new edge */
					ed3= BLI_addfilledge(v1, v3);
					BLI_remlink(&filledgebase, ed3);
					ed3->f= 2;
					ed3->v1->h++; 
					ed3->v2->h++;
					
					/* printf("add new edge %x %x\n",v1,v3); */
					sc1= addedgetoscanlist(ed3, verts);
					
					if(sc1) {	/* ed3 already exists: remove */
						/* printf("Edge exists\n"); */
						ed3->v1->h--; 
						ed3->v2->h--;

						if(twoconnected) ed3= sc1->first;
						else ed3= 0;
						while(ed3) {
							if( (ed3->v1==v1 && ed3->v2==v3) || (ed3->v1==v3 && ed3->v2==v1) ) {
								BLI_remlink((ListBase *)&(sc1->first),ed3);
								BLI_addtail(&filledgebase,ed3);
								ed3->v1->h--; 
								ed3->v2->h--;
								break;
							}
							ed3= ed3->next;
						}
					}

				}
			}
			/* test for loose edges */
			ed1= sc->first;
			while(ed1) {
				nexted= ed1->next;
				if(ed1->v1->h<2 || ed1->v2->h<2) {
					BLI_remlink((ListBase *)&(sc->first),ed1);
					BLI_addtail(&filledgebase,ed1);
					if(ed1->v1->h>1) ed1->v1->h--;
					if(ed1->v2->h>1) ed1->v2->h--;
				}

				ed1= nexted;
			}
		}
		sc++;
	}

	MEM_freeN(scdata);
}



int BLI_edgefill(int mat_nr)
{
	/*
	  - fill works with its own lists, so create that first (no faces!)
	  - for vertices, put in ->tmp.v the old pointer
	  - struct elements xs en ys are not used here: don't hide stuff in it
	  - edge flag ->f becomes 2 when it's a new edge
	  - mode: & 1 is check for crossings, then create edges (TO DO )
	  - mode: & 2 is enable shortest diagonal test for quads
	*/
	ListBase tempve, temped;
	EditVert *eve;
	EditEdge *eed,*nexted;
	PolyFill *pflist,*pf;
	float *minp, *maxp, *v1, *v2, norm[3], len;
	short a,c,poly=0,ok=0,toggle=0;

	/* reset variables */
	eve= fillvertbase.first;
	a = 0;
	while(eve) {
		eve->f= 0;
		eve->xs= 0;
		eve->h= 0;
		eve= eve->next;
		a += 1;
	}

	if (a == 3 && (mat_nr & 2)) {
		eve = fillvertbase.first;

		addfillface(eve, eve->next, eve->next->next, 0);
		return 1;
	} else if (a == 4 && (mat_nr & 2)) {
		float vec1[3], vec2[3];

		eve = fillvertbase.first;
		
		if (1) { //BMESH_TODO) {
			/*use shortest diagonal for quad*/
			sub_v3_v3v3(vec1, eve->co, eve->next->next->co);
			sub_v3_v3v3(vec2, eve->next->co, eve->next->next->next->co);
			
			if (INPR(vec1, vec1) < INPR(vec2, vec2)) {
				addfillface(eve, eve->next, eve->next->next, 0);
				addfillface(eve->next->next, eve->next->next->next, eve, 0);
			} else{
				addfillface(eve->next, eve->next->next, eve->next->next->next, 0);
				addfillface(eve->next->next->next, eve, eve->next, 0);
			}
		} else {
				addfillface(eve, eve->next, eve->next->next, 0);
				addfillface(eve->next->next, eve->next->next->next, eve, 0);
		}
		return 1;
	}

	/* first test vertices if they are in edges */
	/* including resetting of flags */
	eed= filledgebase.first;
	while(eed) {
		eed->f= eed->f1= eed->h= 0;
		eed->v1->f= 1;
		eed->v2->f= 1;

		eed= eed->next;
	}

	eve= fillvertbase.first;
	while(eve) {
		if(eve->f & 1) {
			ok=1; 
			break;
		}
		eve= eve->next;
	}

	if(ok==0) return 0;

	/* NEW NEW! define projection: with 'best' normal */
	/* just use the first three different vertices */
	
	/* THIS PART STILL IS PRETTY WEAK! (ton) */
	
	eve= fillvertbase.last;
	len= 0.0;
	v1= eve->co;
	v2= 0;
	eve= fillvertbase.first;
	while(eve) {
		if(v2) {
			if( compare_v3v3(v2, eve->co, COMPLIMIT)==0) {
				float inner = angle_v3v3v3(v1, v2, eve->co);
				
				if (fabs(inner-M_PI) < 0.05 || fabs(inner) < 0.05) {
					eve = eve->next;	
					continue;
				}

				len= normal_tri_v3( norm,v1, v2, eve->co);
				if(len != 0.0) break;
			}
		}
		else if(compare_v3v3(v1, eve->co, COMPLIMIT)==0) {
			v2= eve->co;
		}
		eve= eve->next;
	}

	if(len==0.0) return 0;	/* no fill possible */

	norm[0]= fabs(norm[0]);
	norm[1]= fabs(norm[1]);
	norm[2]= fabs(norm[2]);
	
	if(norm[2]>=norm[0] && norm[2]>=norm[1]) {
		cox= 0; coy= 1;
	}
	else if(norm[1]>=norm[0] && norm[1]>=norm[2]) {
		cox= 0; coy= 2;
	}
	else {
		cox= 1; coy= 2;
	}

	/* STEP 1: COUNT POLYS */
	eve= fillvertbase.first;
	while(eve) {
		/* get first vertex with no poly number */
		if(eve->xs==0) {
			poly++;
			/* now a sortof select connected */
			ok= 1;
			eve->xs= poly;
			
			while(ok) {
				
				ok= 0;
				toggle++;
				if(toggle & 1) eed= filledgebase.first;
				else eed= filledgebase.last;

				while(eed) {
					if(eed->v1->xs==0 && eed->v2->xs==poly) {
						eed->v1->xs= poly;
						eed->f1= poly;
						ok= 1;
					}
					else if(eed->v2->xs==0 && eed->v1->xs==poly) {
						eed->v2->xs= poly;
						eed->f1= poly;
						ok= 1;
					}
					else if(eed->f1==0) {
						if(eed->v1->xs==poly && eed->v2->xs==poly) {
							eed->f1= poly;
							ok= 1;
						}
					}
					if(toggle & 1) eed= eed->next;
					else eed= eed->prev;
				}
			}
		}
		eve= eve->next;
	}
	/* printf("amount of poly's: %d\n",poly); */

	/* STEP 2: remove loose edges and strings of edges */
	eed= filledgebase.first;
	while(eed) {
		if(eed->v1->h++ >250) break;
		if(eed->v2->h++ >250) break;
		eed= eed->next;
	}
	if(eed) {
		/* otherwise it's impossible to be sure you can clear vertices */
		callLocalErrorCallBack("No vertices with 250 edges allowed!");
		return 0;
	}
	
	/* does it only for vertices with ->h==1 */
	testvertexnearedge();

	ok= 1;
	while(ok) {
		ok= 0;
		toggle++;
		if(toggle & 1) eed= filledgebase.first;
		else eed= filledgebase.last;
		while(eed) {
			if(toggle & 1) nexted= eed->next;
			else nexted= eed->prev;
			if(eed->v1->h==1) {
				eed->v2->h--;
				BLI_remlink(&fillvertbase,eed->v1); 
				BLI_remlink(&filledgebase,eed); 
				ok= 1;
			}
			else if(eed->v2->h==1) {
				eed->v1->h--;
				BLI_remlink(&fillvertbase,eed->v2); 
				BLI_remlink(&filledgebase,eed); 
				ok= 1;
			}
			eed= nexted;
		}
	}
	if(filledgebase.first==0) {
		/* printf("All edges removed\n"); */
		return 0;
	}


	/* CURRENT STATUS:
	- eve->f      :1= availalble in edges
	- eve->xs     :polynumber
	- eve->h      :amount of edges connected to vertex
	- eve->tmp.v  :store! original vertex number

	- eed->f  :
	- eed->f1 :poly number
	*/


	/* STEP 3: MAKE POLYFILL STRUCT */
	pflist= (PolyFill *)MEM_callocN(poly*sizeof(PolyFill),"edgefill");
	pf= pflist;
	for(a=1;a<=poly;a++) {
		pf->nr= a;
		pf->min[0]=pf->min[1]=pf->min[2]= 1.0e20;
		pf->max[0]=pf->max[1]=pf->max[2]= -1.0e20;
		pf++;
	}
	eed= filledgebase.first;
	while(eed) {
		pflist[eed->f1-1].edges++;
		eed= eed->next;
	}

	eve= fillvertbase.first;
	while(eve) {
		pflist[eve->xs-1].verts++;
		minp= pflist[eve->xs-1].min;
		maxp= pflist[eve->xs-1].max;

		minp[cox]= (minp[cox])<(eve->co[cox]) ? (minp[cox]) : (eve->co[cox]);
		minp[coy]= (minp[coy])<(eve->co[coy]) ? (minp[coy]) : (eve->co[coy]);
		maxp[cox]= (maxp[cox])>(eve->co[cox]) ? (maxp[cox]) : (eve->co[cox]);
		maxp[coy]= (maxp[coy])>(eve->co[coy]) ? (maxp[coy]) : (eve->co[coy]);
		if(eve->h>2) pflist[eve->xs-1].f= 1;

		eve= eve->next;
	}

	/* STEP 4: FIND HOLES OR BOUNDS, JOIN THEM
	 *  ( bounds just to divide it in pieces for optimization, 
	 *    the edgefill itself has good auto-hole detection)
	 * WATCH IT: ONLY WORKS WITH SORTED POLYS!!! */
	
	if(poly>1) {
		short *polycache, *pc;

		/* so, sort first */
		qsort(pflist, poly, sizeof(PolyFill), vergpoly);
		
		/*pf= pflist;
		for(a=1;a<=poly;a++) {
			printf("poly:%d edges:%d verts:%d flag: %d\n",a,pf->edges,pf->verts,pf->f);
			PRINT2(f, f, pf->min[0], pf->min[1]);
			pf++;
		}*/
	
		polycache= pc= MEM_callocN(sizeof(short)*poly, "polycache");
		pf= pflist;
		for(a=0; a<poly; a++, pf++) {
			for(c=a+1;c<poly;c++) {
				
				/* if 'a' inside 'c': join (bbox too)
				 * Careful: 'a' can also be inside another poly.
				 */
				if(boundisect(pf, pflist+c)) {
					*pc= c;
					pc++;
				}
				/* only for optimize! */
				/* else if(pf->max[cox] < (pflist+c)->min[cox]) break; */
				
			}
			while(pc!=polycache) {
				pc--;
				mergepolysSimp(pf, pflist+ *pc);
			}
		}
		MEM_freeN(polycache);
	}
	
	/* printf("after merge\n");
	pf= pflist;
	for(a=1;a<=poly;a++) {
		printf("poly:%d edges:%d verts:%d flag: %d\n",a,pf->edges,pf->verts,pf->f);
		pf++;
	} */

	/* STEP 5: MAKE TRIANGLES */

	tempve.first= fillvertbase.first;
	tempve.last= fillvertbase.last;
	temped.first= filledgebase.first;
	temped.last= filledgebase.last;
	fillvertbase.first=fillvertbase.last= 0;
	filledgebase.first=filledgebase.last= 0;

	pf= pflist;
	for(a=0;a<poly;a++) {
		if(pf->edges>1) {
			splitlist(&tempve,&temped,pf->nr);
			scanfill(pf, mat_nr);
		}
		pf++;
	}
	BLI_movelisttolist(&fillvertbase,&tempve);
	BLI_movelisttolist(&filledgebase,&temped);

	/* FREE */

	MEM_freeN(pflist);
	return 1;

}<|MERGE_RESOLUTION|>--- conflicted
+++ resolved
@@ -27,18 +27,14 @@
  * ***** END GPL LICENSE BLOCK *****
  * (uit traces) maart 95
  */
-
-<<<<<<< HEAD
+/** \file blender/blenlib/intern/scanfill.c
+ *  \ingroup bli
+ */
+
 #include <stdio.h>
 #include <math.h>
 #include <stdlib.h>
 #include <string.h>
-=======
-/** \file blender/blenlib/intern/scanfill.c
- *  \ingroup bli
- */
-
->>>>>>> fa63c297
 
 #include "MEM_guardedalloc.h"
 
