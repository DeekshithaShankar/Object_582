--- conflicted
+++ resolved
@@ -445,31 +445,18 @@
         with_freestyle = bpy.app.build_options.freestyle
 
         scene = context.scene
+        rd = scene.render
         view_layer = scene.view_layers.active
 
-<<<<<<< HEAD
         col = layout.column()
         col.prop(view_layer, "use_sky", "Use Environment")
         col.prop(view_layer, "use_ao", "Use AO")
         col.prop(view_layer, "use_solid", "Use Surfaces")
         col.prop(view_layer, "use_strand", "Use Hair")
-=======
-        col = split.column()
-        col.label(text="Material:")
-        col.prop(rl, "material_override", text="")
-        col.separator()
-        col.prop(rl, "samples")
-
-        col = split.column()
-        col.prop(rl, "use_sky", "Use Environment")
-        col.prop(rl, "use_ao", "Use AO")
-        col.prop(rl, "use_solid", "Use Surfaces")
-        col.prop(rl, "use_strand", "Use Hair")
         if with_freestyle:
             row = col.row()
-            row.prop(rl, "use_freestyle", "Use Freestyle")
+            row.prop(view_layer, "use_freestyle", "Use Freestyle")
             row.active = rd.use_freestyle
->>>>>>> 859379ac
 
 
 class CYCLES_RENDER_PT_layer_passes(CyclesButtonsPanel, Panel):
