#
# Copyright 2011-2013 Blender Foundation
#
# Licensed under the Apache License, Version 2.0 (the "License");
# you may not use this file except in compliance with the License.
# You may obtain a copy of the License at
#
# http://www.apache.org/licenses/LICENSE-2.0
#
# Unless required by applicable law or agreed to in writing, software
# distributed under the License is distributed on an "AS IS" BASIS,
# WITHOUT WARRANTIES OR CONDITIONS OF ANY KIND, either express or implied.
# See the License for the specific language governing permissions and
# limitations under the License.
#

# <pep8 compliant>

import bpy
from bpy_extras.node_utils import find_node_input
from bl_operators.presets import PresetMenu

from bpy.types import (
    Panel,
    Menu,
    Operator,
)


class CYCLES_PT_sampling_presets(PresetMenu):
    bl_label = "Sampling Presets"
    preset_subdir = "cycles/sampling"
    preset_operator = "script.execute_preset"
    preset_add_operator = "render.cycles_sampling_preset_add"
    COMPAT_ENGINES = {'CYCLES'}


class CYCLES_PT_integrator_presets(PresetMenu):
    bl_label = "Integrator Presets"
    preset_subdir = "cycles/integrator"
    preset_operator = "script.execute_preset"
    preset_add_operator = "render.cycles_integrator_preset_add"
    COMPAT_ENGINES = {'CYCLES'}


class CyclesButtonsPanel:
    bl_space_type = "PROPERTIES"
    bl_region_type = "WINDOW"
    bl_context = "render"
    COMPAT_ENGINES = {'CYCLES'}

    @classmethod
    def poll(cls, context):
        return context.engine in cls.COMPAT_ENGINES


def get_device_type(context):
    return context.user_preferences.addons[__package__].preferences.compute_device_type


def use_cpu(context):
    cscene = context.scene.cycles

    return (get_device_type(context) == 'NONE' or cscene.device == 'CPU')


def use_opencl(context):
    cscene = context.scene.cycles

    return (get_device_type(context) == 'OPENCL' and cscene.device == 'GPU')


def use_cuda(context):
    cscene = context.scene.cycles

    return (get_device_type(context) == 'CUDA' and cscene.device == 'GPU')


def use_branched_path(context):
    cscene = context.scene.cycles

    return (cscene.progressive == 'BRANCHED_PATH')


def use_sample_all_lights(context):
    cscene = context.scene.cycles

    return cscene.sample_all_lights_direct or cscene.sample_all_lights_indirect


def show_device_active(context):
    cscene = context.scene.cycles
    if cscene.device != 'GPU':
        return True
    return context.user_preferences.addons[__package__].preferences.has_active_device()


def draw_samples_info(layout, context):
    cscene = context.scene.cycles
    integrator = cscene.progressive

    # Calculate sample values
    if integrator == 'PATH':
        aa = cscene.samples
        if cscene.use_square_samples:
            aa = aa * aa
    else:
        aa = cscene.aa_samples
        d = cscene.diffuse_samples
        g = cscene.glossy_samples
        t = cscene.transmission_samples
        ao = cscene.ao_samples
        ml = cscene.mesh_light_samples
        sss = cscene.subsurface_samples
        vol = cscene.volume_samples

        if cscene.use_square_samples:
            aa = aa * aa
            d = d * d
            g = g * g
            t = t * t
            ao = ao * ao
            ml = ml * ml
            sss = sss * sss
            vol = vol * vol

    # Draw interface
    # Do not draw for progressive, when Square Samples are disabled
    if use_branched_path(context) or (cscene.use_square_samples and integrator == 'PATH'):
        col = layout.column(align=True)
        col.scale_y = 0.6
        col.label(text="Total Samples:")
        col.separator()
        if integrator == 'PATH':
            col.label(text="%s AA" % aa)
        else:
            col.label(text="%s AA, %s Diffuse, %s Glossy, %s Transmission" %
                      (aa, d * aa, g * aa, t * aa))
            col.separator()
            col.label(text="%s AO, %s Mesh Light, %s Subsurface, %s Volume" %
                      (ao * aa, ml * aa, sss * aa, vol * aa))


class CYCLES_RENDER_PT_sampling(CyclesButtonsPanel, Panel):
    bl_label = "Sampling"
    bl_options = {'DEFAULT_CLOSED'}

    def draw_header_preset(self, context):
        CYCLES_PT_sampling_presets.draw_panel_header(self.layout)

    def draw(self, context):
        layout = self.layout

        scene = context.scene
        cscene = scene.cycles

        layout.use_property_split = True
        layout.use_property_decorate = False

        layout.prop(cscene, "progressive")

        if cscene.progressive == 'PATH' or use_branched_path(context) is False:
            col = layout.column(align=True)
            col.prop(cscene, "samples", text="Render")
            col.prop(cscene, "preview_samples", text="Viewport")

            draw_samples_info(layout, context)
        else:
            col = layout.column(align=True)
            col.prop(cscene, "aa_samples", text="Render")
            col.prop(cscene, "preview_aa_samples", text="Viewport")


class CYCLES_RENDER_PT_sampling_light(CyclesButtonsPanel, Panel):
    bl_label = "Light"
    bl_parent_id = "CYCLES_RENDER_PT_sampling"
    bl_options = {'DEFAULT_CLOSED'}

    def draw(self, context):
        layout = self.layout
        layout.use_property_split = True
        layout.use_property_decorate = False

        scene = context.scene
        cscene = scene.cycles

        col = layout.column(align=True)
        col.prop(cscene, "light_sampling_threshold", text="Light Threshold")

        if cscene.progressive != 'PATH' and use_branched_path(context):
            col = layout.column(align=True)
            col.prop(cscene, "sample_all_lights_direct")
            col.prop(cscene, "sample_all_lights_indirect")

        col = layout.column(align=True)
        col.prop(cscene, "sample_clamp_direct")
        col.prop(cscene, "sample_clamp_indirect")


class CYCLES_RENDER_PT_sampling_sub_samples(CyclesButtonsPanel, Panel):
    bl_label = "Sub Samples"
    bl_parent_id = "CYCLES_RENDER_PT_sampling"

    @classmethod
    def poll(self, context):
        scene = context.scene
        cscene = scene.cycles
        return cscene.progressive != 'PATH' and use_branched_path(context)

    def draw(self, context):
        layout = self.layout
        layout.use_property_split = True
        layout.use_property_decorate = False

        scene = context.scene
        cscene = scene.cycles

        col = layout.column(align=True)
        col.prop(cscene, "diffuse_samples", text="Diffuse")
        col.prop(cscene, "glossy_samples", text="Glossy")
        col.prop(cscene, "transmission_samples", text="Transmission")
        col.prop(cscene, "ao_samples", text="AO")

        sub = col.row(align=True)
        sub.active = use_sample_all_lights(context)
        sub.prop(cscene, "mesh_light_samples", text="Mesh Light")
        col.prop(cscene, "subsurface_samples", text="Subsurface")
        col.prop(cscene, "volume_samples", text="Volume")

        draw_samples_info(layout, context)


class CYCLES_RENDER_PT_sampling_advanced(CyclesButtonsPanel, Panel):
    bl_label = "Advanced"
    bl_parent_id = "CYCLES_RENDER_PT_sampling"
    bl_options = {'DEFAULT_CLOSED'}

    def draw(self, context):
        layout = self.layout
        layout.use_property_split = True
        layout.use_property_decorate = False

        scene = context.scene
        cscene = scene.cycles

        row = layout.row(align=True)
        row.prop(cscene, "seed")
        row.prop(cscene, "use_animated_seed", text="", icon='TIME')

        layout.prop(cscene, "sampling_pattern", text="Pattern")

        layout.prop(cscene, "use_square_samples")


class CYCLES_RENDER_PT_sampling_total(CyclesButtonsPanel, Panel):
    bl_label = "Total Samples"
    bl_parent_id = "CYCLES_RENDER_PT_sampling"

    @classmethod
    def poll(self, context):
        scene = context.scene
        cscene = scene.cycles

        if cscene.use_square_samples:
            return True

        return cscene.progressive != 'PATH' and use_branched_path(context)

    def draw(self, context):
        layout = self.layout
        cscene = context.scene.cycles
        integrator = cscene.progressive

        # Calculate sample values
        if integrator == 'PATH':
            aa = cscene.samples
            if cscene.use_square_samples:
                aa = aa * aa
        else:
            aa = cscene.aa_samples
            d = cscene.diffuse_samples
            g = cscene.glossy_samples
            t = cscene.transmission_samples
            ao = cscene.ao_samples
            ml = cscene.mesh_light_samples
            sss = cscene.subsurface_samples
            vol = cscene.volume_samples

            if cscene.use_square_samples:
                aa = aa * aa
                d = d * d
                g = g * g
                t = t * t
                ao = ao * ao
                ml = ml * ml
                sss = sss * sss
                vol = vol * vol

        col = layout.column(align=True)
        col.scale_y = 0.6
        if integrator == 'PATH':
            col.label(text="%s AA" % aa)
        else:
            col.label(text="%s AA, %s Diffuse, %s Glossy, %s Transmission" %
                      (aa, d * aa, g * aa, t * aa))
            col.separator()
            col.label(text="%s AO, %s Mesh Light, %s Subsurface, %s Volume" %
                      (ao * aa, ml * aa, sss * aa, vol * aa))


class CYCLES_RENDER_PT_geometry(CyclesButtonsPanel, Panel):
    bl_label = "Geometry"
    bl_options = {'DEFAULT_CLOSED'}

    def draw(self, context):
        pass


class CYCLES_RENDER_PT_geometry_subdivision(CyclesButtonsPanel, Panel):
    bl_label = "Subdivision"
    bl_parent_id = "CYCLES_RENDER_PT_geometry"

    @classmethod
    def poll(self, context):
        return context.scene.cycles.feature_set == 'EXPERIMENTAL'

    def draw(self, context):
        layout = self.layout
        layout.use_property_split = True
        layout.use_property_decorate = False

        scene = context.scene
        cscene = scene.cycles

        col = layout.column()
        sub = col.column(align=True)
        sub.prop(cscene, "dicing_rate", text="Dicing Rate Render")
        sub.prop(cscene, "preview_dicing_rate", text="Preview")

        col.separator()

        col.prop(cscene, "offscreen_dicing_scale", text="Offscreen Scale")
        col.prop(cscene, "max_subdivisions")

        col.prop(cscene, "dicing_camera")


class CYCLES_RENDER_PT_geometry_volume(CyclesButtonsPanel, Panel):
    bl_label = "Volume"
    bl_parent_id = "CYCLES_RENDER_PT_geometry"

    def draw(self, context):
        layout = self.layout
        layout.use_property_split = True
        layout.use_property_decorate = False

        scene = context.scene
        cscene = scene.cycles
        ccscene = scene.cycles_curves

        col = layout.column()
        col.prop(cscene, "volume_step_size", text="Step Size")
        col.prop(cscene, "volume_max_steps", text="Max Steps")


class CYCLES_RENDER_PT_geometry_hair(CyclesButtonsPanel, Panel):
    bl_label = "Hair"
    bl_parent_id = "CYCLES_RENDER_PT_geometry"

    def draw_header(self, context):
        layout = self.layout
        scene = context.scene
        cscene = scene.cycles
        ccscene = scene.cycles_curves

        layout.prop(ccscene, "use_curves", text="")

    def draw(self, context):
        layout = self.layout
        layout.use_property_split = True
        layout.use_property_decorate = False

        scene = context.scene
        cscene = scene.cycles
        ccscene = scene.cycles_curves

        layout.active = ccscene.use_curves

        col = layout.column()
        col.prop(ccscene, "minimum_width", text="Min Pixels")
        col.prop(ccscene, "maximum_width", text="Max Extension")
        col.prop(ccscene, "shape", text="Shape")
        if not (ccscene.primitive in {'CURVE_SEGMENTS', 'LINE_SEGMENTS'} and ccscene.shape == 'RIBBONS'):
            col.prop(ccscene, "cull_backfacing", text="Cull back-faces")
        col.prop(ccscene, "primitive", text="Primitive")

        if ccscene.primitive == 'TRIANGLES' and ccscene.shape == 'THICK':
            col.prop(ccscene, "resolution", text="Resolution")
        elif ccscene.primitive == 'CURVE_SEGMENTS':
            col.prop(ccscene, "subdivisions", text="Curve subdivisions")


class CYCLES_RENDER_PT_light_paths(CyclesButtonsPanel, Panel):
    bl_label = "Light Paths"
    bl_options = {'DEFAULT_CLOSED'}

    def draw_header_preset(self, context):
        CYCLES_PT_integrator_presets.draw_panel_header(self.layout)

    def draw(self, context):
        pass


class CYCLES_RENDER_PT_light_paths_max_bounces(CyclesButtonsPanel, Panel):
    bl_label = "Max Bounces"
    bl_parent_id = "CYCLES_RENDER_PT_light_paths"

    def draw(self, context):
        layout = self.layout
        layout.use_property_split = True
        layout.use_property_decorate = False

        scene = context.scene
        cscene = scene.cycles

        col = layout.column(align=True)
        col.prop(cscene, "max_bounces", text="Total")

        col = layout.column(align=True)
        col.prop(cscene, "diffuse_bounces", text="Diffuse")
        col.prop(cscene, "glossy_bounces", text="Glossy")
        col.prop(cscene, "transparent_max_bounces", text="Transparency")
        col.prop(cscene, "transmission_bounces", text="Transmission")
        col.prop(cscene, "volume_bounces", text="Volume")


class CYCLES_RENDER_PT_light_paths_caustics(CyclesButtonsPanel, Panel):
    bl_label = "Caustics"
    bl_parent_id = "CYCLES_RENDER_PT_light_paths"
    bl_options = {'DEFAULT_CLOSED'}

    def draw(self, context):
        layout = self.layout
        layout.use_property_split = True
        layout.use_property_decorate = False

        scene = context.scene
        cscene = scene.cycles

        col = layout.column()
        col.prop(cscene, "blur_glossy")
        col.prop(cscene, "caustics_reflective")
        col.prop(cscene, "caustics_refractive")


class CYCLES_RENDER_PT_motion_blur(CyclesButtonsPanel, Panel):
    bl_label = "Motion Blur"
    bl_options = {'DEFAULT_CLOSED'}

    def draw_header(self, context):
        rd = context.scene.render

        self.layout.prop(rd, "use_motion_blur", text="")

    def draw(self, context):
        layout = self.layout
        layout.use_property_split = True
        layout.use_property_decorate = False

        scene = context.scene
        cscene = scene.cycles
        rd = scene.render
        layout.active = rd.use_motion_blur

        col = layout.column()
        col.prop(cscene, "motion_blur_position", text="Position")
        col.prop(rd, "motion_blur_shutter")
        col.separator()
        col.prop(cscene, "rolling_shutter_type", text="Rolling Shutter")
        sub = col.column()
        sub.active = cscene.rolling_shutter_type != 'NONE'
        sub.prop(cscene, "rolling_shutter_duration")


class CYCLES_RENDER_PT_motion_blur_curve(CyclesButtonsPanel, Panel):
    bl_label = "Shutter Curve"
    bl_parent_id = "CYCLES_RENDER_PT_motion_blur"
    bl_options = {'DEFAULT_CLOSED'}

    def draw(self, context):
        layout = self.layout
        layout.use_property_split = True
        layout.use_property_decorate = False

        scene = context.scene
        cscene = scene.cycles
        rd = scene.render
        layout.active = rd.use_motion_blur

        col = layout.column()

        col.template_curve_mapping(rd, "motion_blur_shutter_curve")

        col = layout.column(align=True)
        row = col.row(align=True)
        row.operator("render.shutter_curve_preset", icon='SMOOTHCURVE', text="").shape = 'SMOOTH'
        row.operator("render.shutter_curve_preset", icon='SPHERECURVE', text="").shape = 'ROUND'
        row.operator("render.shutter_curve_preset", icon='ROOTCURVE', text="").shape = 'ROOT'
        row.operator("render.shutter_curve_preset", icon='SHARPCURVE', text="").shape = 'SHARP'
        row.operator("render.shutter_curve_preset", icon='LINCURVE', text="").shape = 'LINE'
        row.operator("render.shutter_curve_preset", icon='NOCURVE', text="").shape = 'MAX'


class CYCLES_RENDER_PT_film(CyclesButtonsPanel, Panel):
    bl_label = "Film"
    bl_options = {'DEFAULT_CLOSED'}

    def draw(self, context):
        layout = self.layout
        layout.use_property_split = True
        layout.use_property_decorate = False
        scene = context.scene
        cscene = scene.cycles

        col = layout.column()
        col.prop(cscene, "film_exposure")


class CYCLES_RENDER_PT_film_transparency(CyclesButtonsPanel, Panel):
    bl_label = "Transparency"
    bl_parent_id = "CYCLES_RENDER_PT_film"

    def draw_header(self, context):
        layout = self.layout
        rd = context.scene.render

        scene = context.scene
        cscene = scene.cycles

        layout.prop(cscene, "film_transparent", text="")

    def draw(self, context):
        layout = self.layout
        layout.use_property_split = True
        layout.use_property_decorate = False
        scene = context.scene
        cscene = scene.cycles

        layout.active = cscene.film_transparent

        col = layout.column()
        col.prop(cscene, "film_transparent_glass", text="Transparent Glass")

        sub = col.column()
        sub.active = cscene.film_transparent and cscene.film_transparent_glass
        sub.prop(cscene, "film_transparent_roughness", text="Roughness Threshold")


class CYCLES_RENDER_PT_film_pixel_filter(CyclesButtonsPanel, Panel):
    bl_label = "Pixel Filter"
    bl_parent_id = "CYCLES_RENDER_PT_film"
    bl_options = {'DEFAULT_CLOSED'}

    def draw(self, context):
        layout = self.layout
        layout.use_property_split = True
        layout.use_property_decorate = False
        scene = context.scene
        cscene = scene.cycles

        col = layout.column()
        col.prop(cscene, "pixel_filter_type", text="Type")
        if cscene.pixel_filter_type != 'BOX':
            col.prop(cscene, "filter_width", text="Width")


class CYCLES_RENDER_PT_performance(CyclesButtonsPanel, Panel):
    bl_label = "Performance"
    bl_options = {'DEFAULT_CLOSED'}

    def draw(self, context):
        layout = self.layout
        layout.use_property_split = True
        layout.use_property_decorate = False

        scene = context.scene
        rd = scene.render
        cscene = scene.cycles

        col = layout.column()
        col.active = show_device_active(context)
        col.prop(cscene, "device")

        from . import engine
        if engine.with_osl() and use_cpu(context):
            col.prop(cscene, "shading_system")


class CYCLES_RENDER_PT_performance_threads(CyclesButtonsPanel, Panel):
    bl_label = "Threads"
    bl_parent_id = "CYCLES_RENDER_PT_performance"

    def draw(self, context):
        layout = self.layout
        layout.use_property_split = True
        layout.use_property_decorate = False

        scene = context.scene
        rd = scene.render
        cscene = scene.cycles

        col = layout.column()

        col.prop(rd, "threads_mode")
        sub = col.column(align=True)
        sub.enabled = rd.threads_mode == 'FIXED'
        sub.prop(rd, "threads")


class CYCLES_RENDER_PT_performance_tiles(CyclesButtonsPanel, Panel):
    bl_label = "Tiles"
    bl_parent_id = "CYCLES_RENDER_PT_performance"

    def draw(self, context):
        layout = self.layout
        layout.use_property_split = True
        layout.use_property_decorate = False

        scene = context.scene
        rd = scene.render
        cscene = scene.cycles

        col = layout.column()

        sub = col.column(align=True)
        sub.prop(rd, "tile_x", text="Tiles X")
        sub.prop(rd, "tile_y", text="Y")
        col.prop(cscene, "tile_order", text="Order")

        sub = col.column()
        sub.active = not rd.use_save_buffers
        for view_layer in scene.view_layers:
            if view_layer.cycles.use_denoising:
                sub.active = False
        sub.prop(cscene, "use_progressive_refine")


class CYCLES_RENDER_PT_performance_acceleration_structure(CyclesButtonsPanel, Panel):
    bl_label = "Acceleration Structure"
    bl_parent_id = "CYCLES_RENDER_PT_performance"
    bl_options = {'DEFAULT_CLOSED'}

    def draw(self, context):
        layout = self.layout
        layout.use_property_split = True
        layout.use_property_decorate = False

        scene = context.scene
        rd = scene.render
        cscene = scene.cycles

        col = layout.column()

        col.prop(cscene, "debug_use_spatial_splits")
        col.prop(cscene, "debug_use_hair_bvh")
        sub = col.column()
        sub.active = not cscene.debug_use_spatial_splits
        sub.prop(cscene, "debug_bvh_time_steps")


class CYCLES_RENDER_PT_performance_final_render(CyclesButtonsPanel, Panel):
    bl_label = "Final Render"
    bl_parent_id = "CYCLES_RENDER_PT_performance"
    bl_options = {'DEFAULT_CLOSED'}

    def draw(self, context):
        layout = self.layout
        layout.use_property_split = True
        layout.use_property_decorate = False

        scene = context.scene
        rd = scene.render
        cscene = scene.cycles

        col = layout.column()

        col.prop(rd, "use_save_buffers")
        col.prop(rd, "use_persistent_data", text="Persistent Images")


class CYCLES_RENDER_PT_performance_viewport(CyclesButtonsPanel, Panel):
    bl_label = "Viewport"
    bl_parent_id = "CYCLES_RENDER_PT_performance"
    bl_options = {'DEFAULT_CLOSED'}

    def draw(self, context):
        layout = self.layout
        layout.use_property_split = True
        layout.use_property_decorate = False

        scene = context.scene
        rd = scene.render
        cscene = scene.cycles

        col = layout.column()
        col.prop(rd, "preview_pixel_size", text="Pixel Size")
        col.prop(cscene, "preview_start_resolution", text="Start Pixels")


class CYCLES_RENDER_PT_filter(CyclesButtonsPanel, Panel):
    bl_label = "Filter"
    bl_options = {'DEFAULT_CLOSED'}
    bl_context = "view_layer"

    def draw(self, context):
        layout = self.layout
        layout.use_property_split = True
        layout.use_property_decorate = False

        with_freestyle = bpy.app.build_options.freestyle

        scene = context.scene
        rd = scene.render
        view_layer = context.view_layer

        flow = layout.grid_flow(row_major=True, columns=0, even_columns=True, even_rows=False, align=False)

        col = flow.column()
        col.prop(view_layer, "use_sky", text="Use Environment")
        col = flow.column()
        col.prop(view_layer, "use_ao", text="Use Ambient Occlusion")
        col = flow.column()
        col.prop(view_layer, "use_solid", text="Use Surfaces")
        col = flow.column()
        col.prop(view_layer, "use_strand", text="Use Hair")
        if with_freestyle:
            col = flow.column()
            col.prop(view_layer, "use_freestyle", text="Use Freestyle")
            col.active = rd.use_freestyle


class CYCLES_RENDER_PT_layer_passes(CyclesButtonsPanel, Panel):
    bl_label = "Passes"
    bl_context = "view_layer"
    bl_options = {'DEFAULT_CLOSED'}

    def draw(self, context):
        import _cycles

        layout = self.layout

        scene = context.scene
        rd = scene.render
        view_layer = context.view_layer
        cycles_view_layer = view_layer.cycles

        split = layout.split()

        col = split.column()
        col.prop(view_layer, "use_pass_combined")
        col.prop(view_layer, "use_pass_z")
        col.prop(view_layer, "use_pass_mist")
        col.prop(view_layer, "use_pass_normal")
        row = col.row()
        row.prop(view_layer, "use_pass_vector")
        row.active = not rd.use_motion_blur
        col.prop(view_layer, "use_pass_uv")
        col.prop(view_layer, "use_pass_object_index")
        col.prop(view_layer, "use_pass_material_index")
        col.separator()
        col.prop(view_layer, "use_pass_shadow")
        col.prop(view_layer, "use_pass_ambient_occlusion", text="Ambient Occlusion")
        col.separator()
        col.prop(view_layer, "pass_alpha_threshold")

        col = split.column()
        col.label(text="Diffuse:")
        row = col.row(align=True)
        row.prop(view_layer, "use_pass_diffuse_direct", text="Direct", toggle=True)
        row.prop(view_layer, "use_pass_diffuse_indirect", text="Indirect", toggle=True)
        row.prop(view_layer, "use_pass_diffuse_color", text="Color", toggle=True)
        col.label(text="Glossy:")
        row = col.row(align=True)
        row.prop(view_layer, "use_pass_glossy_direct", text="Direct", toggle=True)
        row.prop(view_layer, "use_pass_glossy_indirect", text="Indirect", toggle=True)
        row.prop(view_layer, "use_pass_glossy_color", text="Color", toggle=True)
        col.label(text="Transmission:")
        row = col.row(align=True)
        row.prop(view_layer, "use_pass_transmission_direct", text="Direct", toggle=True)
        row.prop(view_layer, "use_pass_transmission_indirect", text="Indirect", toggle=True)
        row.prop(view_layer, "use_pass_transmission_color", text="Color", toggle=True)
        col.label(text="Subsurface:")
        row = col.row(align=True)
        row.prop(view_layer, "use_pass_subsurface_direct", text="Direct", toggle=True)
        row.prop(view_layer, "use_pass_subsurface_indirect", text="Indirect", toggle=True)
        row.prop(view_layer, "use_pass_subsurface_color", text="Color", toggle=True)
        col.label(text="Volume:")
        row = col.row(align=True)
        row.prop(cycles_view_layer, "use_pass_volume_direct", text="Direct", toggle=True)
        row.prop(cycles_view_layer, "use_pass_volume_indirect", text="Indirect", toggle=True)

        col.separator()
        col.prop(view_layer, "use_pass_emit", text="Emission")
        col.prop(view_layer, "use_pass_environment")

        if context.scene.cycles.feature_set == 'EXPERIMENTAL':
            col.separator()
            sub = col.column()
            sub.active = cycles_view_layer.use_denoising
            sub.prop(cycles_view_layer, "denoising_store_passes", text="Denoising")

        col = layout.column()
        col.prop(cycles_view_layer, "pass_debug_render_time")
        if _cycles.with_cycles_debug:
<<<<<<< HEAD
            col.prop(cycles_view_layer, "pass_debug_bvh_traversed_nodes")
            col.prop(cycles_view_layer, "pass_debug_bvh_traversed_instances")
            col.prop(cycles_view_layer, "pass_debug_bvh_intersections")
            col.prop(cycles_view_layer, "pass_debug_ray_bounces")
=======
            col.prop(crl, "pass_debug_bvh_traversed_nodes")
            col.prop(crl, "pass_debug_bvh_traversed_instances")
            col.prop(crl, "pass_debug_bvh_intersections")
            col.prop(crl, "pass_debug_ray_bounces")

        crl = rl.cycles
        layout.label("Cryptomatte:")
        row = layout.row(align=True)
        row.prop(crl, "use_pass_crypto_object", text="Object", toggle=True)
        row.prop(crl, "use_pass_crypto_material", text="Material", toggle=True)
        row.prop(crl, "use_pass_crypto_asset", text="Asset", toggle=True)
        row = layout.row(align=True)
        row.prop(crl, "pass_crypto_depth")
        row = layout.row(align=True)
        row.active = use_cpu(context)
        row.prop(crl, "pass_crypto_accurate", text="Accurate Mode")

class CYCLES_RENDER_PT_views(CyclesButtonsPanel, Panel):
    bl_label = "Views"
    bl_context = "render_layer"
    bl_options = {'DEFAULT_CLOSED'}

    def draw_header(self, context):
        rd = context.scene.render
        self.layout.prop(rd, "use_multiview", text="")

    def draw(self, context):
        layout = self.layout

        scene = context.scene
        rd = scene.render
        rv = rd.views.active

        layout.active = rd.use_multiview
        basic_stereo = (rd.views_format == 'STEREO_3D')

        row = layout.row()
        row.prop(rd, "views_format", expand=True)

        if basic_stereo:
            row = layout.row()
            row.template_list("RENDERLAYER_UL_renderviews", "name", rd, "stereo_views", rd.views, "active_index", rows=2)

            row = layout.row()
            row.label(text="File Suffix:")
            row.prop(rv, "file_suffix", text="")

        else:
            row = layout.row()
            row.template_list("RENDERLAYER_UL_renderviews", "name", rd, "views", rd.views, "active_index", rows=2)

            col = row.column(align=True)
            col.operator("scene.render_view_add", icon='ZOOMIN', text="")
            col.operator("scene.render_view_remove", icon='ZOOMOUT', text="")

            row = layout.row()
            row.label(text="Camera Suffix:")
            row.prop(rv, "camera_suffix", text="")
>>>>>>> e3d2df03


class CYCLES_RENDER_PT_denoising(CyclesButtonsPanel, Panel):
    bl_label = "Denoising"
    bl_context = "view_layer"
    bl_options = {'DEFAULT_CLOSED'}

    def draw_header(self, context):
        scene = context.scene
        view_layer = context.view_layer
        cycles_view_layer = view_layer.cycles
        cscene = scene.cycles
        layout = self.layout

        layout.prop(cycles_view_layer, "use_denoising", text="")

    def draw(self, context):
        layout = self.layout
        layout.use_property_split = True
        layout.use_property_decorate = False

        scene = context.scene
        cscene = scene.cycles
        view_layer = context.view_layer
        cycles_view_layer = view_layer.cycles

        layout.active = cycles_view_layer.use_denoising

        col = layout.column()
        sub = col.column()
        sub.prop(cycles_view_layer, "denoising_radius", text="Radius")
        sub.prop(cycles_view_layer, "denoising_strength", slider=True, text="Strength")

        sub = col.column(align=True)
        sub.prop(cycles_view_layer, "denoising_feature_strength", slider=True, text="Feature Strength")
        sub.prop(cycles_view_layer, "denoising_relative_pca")

#        layout.use_property_split = False

        """
        layout.separator()

        col = layout.column(align=True)
        col.prop(cycles_view_layer, "denoising_diffuse_direct", text="Diffuse Direct")
        col.prop(cycles_view_layer, "denoising_diffuse_indirect", text="Indirect")

        col = layout.column(align=True)
        col.prop(cycles_view_layer, "denoising_glossy_direct", text="Glossy Direct")
        col.prop(cycles_view_layer, "denoising_glossy_indirect", text="Indirect")

        col = layout.column(align=True)
        col.prop(cycles_view_layer, "denoising_transmission_direct", text="Transmission Direct")
        col.prop(cycles_view_layer, "denoising_transmission_indirect", text="Indirect")

        col = layout.column(align=True)
        col.prop(cycles_view_layer, "denoising_subsurface_direct", text="Subsurface Direct")
        col.prop(cycles_view_layer, "denoising_subsurface_indirect", text="Indirect")
        """

        layout.use_property_split = False

        split = layout.split(factor=0.5)
        split.label(text="Diffuse")
        col = split.column()
        row = col.row(align=True)
        row.prop(cycles_view_layer, "denoising_diffuse_direct", text="Direct", toggle=True)
        row.prop(cycles_view_layer, "denoising_diffuse_indirect", text="Indirect", toggle=True)

        split = layout.split(factor=0.5)
        split.label(text="Glossy")
        col = split.column()
        row = col.row(align=True)
        row.prop(cycles_view_layer, "denoising_glossy_direct", text="Direct", toggle=True)
        row.prop(cycles_view_layer, "denoising_glossy_indirect", text="Indirect", toggle=True)

        split = layout.split(factor=0.5)
        split.label(text="Transmission")
        col = split.column()
        row = col.row(align=True)
        row.prop(cycles_view_layer, "denoising_transmission_direct", text="Direct", toggle=True)
        row.prop(cycles_view_layer, "denoising_transmission_indirect", text="Indirect", toggle=True)

        split = layout.split(factor=0.5)
        split.label(text="Subsurface")
        col = split.column()
        row = col.row(align=True)
        row.prop(cycles_view_layer, "denoising_subsurface_direct", text="Direct", toggle=True)
        row.prop(cycles_view_layer, "denoising_subsurface_indirect", text="Indirect", toggle=True)


class CYCLES_PT_post_processing(CyclesButtonsPanel, Panel):
    bl_label = "Post Processing"
    bl_options = {'DEFAULT_CLOSED'}

    def draw(self, context):
        layout = self.layout
        layout.use_property_split = True
        layout.use_property_decorate = False

        rd = context.scene.render

        col = layout.column(align=True)
        col.prop(rd, "use_compositing")
        col.prop(rd, "use_sequencer")

        layout.prop(rd, "dither_intensity", text="Dither", slider=True)


class CYCLES_CAMERA_PT_dof(CyclesButtonsPanel, Panel):
    bl_label = "Depth of Field"
    bl_context = "data"

    @classmethod
    def poll(cls, context):
        return context.camera and CyclesButtonsPanel.poll(context)

    def draw(self, context):
        layout = self.layout
        layout.use_property_split = True

        cam = context.camera
        ccam = cam.cycles
        dof_options = cam.gpu_dof

        split = layout.split()

        col = split.column()
        col.prop(cam, "dof_object", text="Focus Object")

        sub = col.row()
        sub.active = cam.dof_object is None
        sub.prop(cam, "dof_distance", text="Distance")


class CYCLES_CAMERA_PT_dof_aperture(CyclesButtonsPanel, Panel):
    bl_label = "Aperture"
    bl_parent_id = "CYCLES_CAMERA_PT_dof"

    @classmethod
    def poll(cls, context):
        return context.camera and CyclesButtonsPanel.poll(context)

    def draw(self, context):
        layout = self.layout
        layout.use_property_split = True
        flow = layout.grid_flow(row_major=True, columns=0, even_columns=True, even_rows=False, align=False)

        cam = context.camera
        ccam = cam.cycles
        dof_options = cam.gpu_dof

        col = flow.column()
        col.prop(ccam, "aperture_type")
        if ccam.aperture_type == 'RADIUS':
            col.prop(ccam, "aperture_size", text="Size")
        elif ccam.aperture_type == 'FSTOP':
            col.prop(ccam, "aperture_fstop", text="Number")
        col.separator()

        col = flow.column()
        col.prop(ccam, "aperture_blades", text="Blades")
        col.prop(ccam, "aperture_rotation", text="Rotation")
        col.prop(ccam, "aperture_ratio", text="Ratio")


class CYCLES_CAMERA_PT_dof_viewport(CyclesButtonsPanel, Panel):
    bl_label = "Viewport"
    bl_parent_id = "CYCLES_CAMERA_PT_dof"

    @classmethod
    def poll(cls, context):
        return context.camera and CyclesButtonsPanel.poll(context)

    def draw(self, context):
        layout = self.layout
        layout.use_property_split = True
        flow = layout.grid_flow(row_major=True, columns=0, even_columns=True, even_rows=False, align=False)

        cam = context.camera
        dof_options = cam.gpu_dof

        sub = flow.column(align=True)
        sub.prop(dof_options, "fstop")
        sub.prop(dof_options, "blades")


class CYCLES_PT_context_material(CyclesButtonsPanel, Panel):
    bl_label = ""
    bl_context = "material"
    bl_options = {'HIDE_HEADER'}

    @classmethod
    def poll(cls, context):
        if context.active_object and context.active_object.type == 'GPENCIL':
            return False
        else:
            return (context.material or context.object) and CyclesButtonsPanel.poll(context)

    def draw(self, context):
        layout = self.layout

        mat = context.material
        ob = context.object
        slot = context.material_slot
        space = context.space_data

        if ob:
            is_sortable = len(ob.material_slots) > 1
            rows = 1
            if (is_sortable):
                rows = 4

            row = layout.row()

            row.template_list("MATERIAL_UL_matslots", "", ob, "material_slots", ob, "active_material_index", rows=rows)

            col = row.column(align=True)
            col.operator("object.material_slot_add", icon='ADD', text="")
            col.operator("object.material_slot_remove", icon='REMOVE', text="")

            col.menu("MATERIAL_MT_specials", icon='DOWNARROW_HLT', text="")

            if is_sortable:
                col.separator()

                col.operator("object.material_slot_move", icon='TRIA_UP', text="").direction = 'UP'
                col.operator("object.material_slot_move", icon='TRIA_DOWN', text="").direction = 'DOWN'

            if ob.mode == 'EDIT':
                row = layout.row(align=True)
                row.operator("object.material_slot_assign", text="Assign")
                row.operator("object.material_slot_select", text="Select")
                row.operator("object.material_slot_deselect", text="Deselect")

        split = layout.split(factor=0.65)

        if ob:
            split.template_ID(ob, "active_material", new="material.new")
            row = split.row()

            if slot:
                row.prop(slot, "link", text="")
            else:
                row.label()
        elif mat:
            split.template_ID(space, "pin_id")
            split.separator()


class CYCLES_OBJECT_PT_motion_blur(CyclesButtonsPanel, Panel):
    bl_label = "Motion Blur"
    bl_context = "object"
    bl_options = {'DEFAULT_CLOSED'}

    @classmethod
    def poll(cls, context):
        ob = context.object
        if CyclesButtonsPanel.poll(context) and ob:
            if ob.type in {'MESH', 'CURVE', 'CURVE', 'SURFACE', 'FONT', 'META', 'CAMERA'}:
                return True
            if ob.dupli_type == 'COLLECTION' and ob.dupli_group:
                return True
            # TODO(sergey): More duplicator types here?
        return False

    def draw_header(self, context):
        layout = self.layout

        rd = context.scene.render
        # scene = context.scene

        layout.active = rd.use_motion_blur

        ob = context.object
        cob = ob.cycles

        layout.prop(cob, "use_motion_blur", text="")

    def draw(self, context):
        layout = self.layout

        rd = context.scene.render
        # scene = context.scene

        ob = context.object
        cob = ob.cycles

        layout.active = (rd.use_motion_blur and cob.use_motion_blur)

        row = layout.row()
        if ob.type != 'CAMERA':
            row.prop(cob, "use_deform_motion", text="Deformation")
        row.prop(cob, "motion_steps", text="Steps")


class CYCLES_OBJECT_PT_cycles_settings(CyclesButtonsPanel, Panel):
    bl_label = "Cycles Settings"
    bl_context = "object"
    bl_options = {'DEFAULT_CLOSED'}

    @classmethod
    def poll(cls, context):
        ob = context.object
        return (CyclesButtonsPanel.poll(context) and
                ob and ((ob.type in {'MESH', 'CURVE', 'SURFACE', 'FONT', 'META', 'LIGHT'}) or
                        (ob.dupli_type == 'COLLECTION' and ob.dupli_group)))

    def draw(self, context):
        pass


class CYCLES_OBJECT_PT_cycles_settings_ray_visibility(CyclesButtonsPanel, Panel):
    bl_label = "Ray Visibility"
    bl_parent_id = "CYCLES_OBJECT_PT_cycles_settings"
    bl_context = "object"

    def draw(self, context):
        layout = self.layout
        layout.use_property_split = True
        layout.use_property_decorate = False

        scene = context.scene
        cscene = scene.cycles
        ob = context.object
        cob = ob.cycles
        visibility = ob.cycles_visibility

        flow = layout.grid_flow(row_major=True, columns=0, even_columns=True, even_rows=False, align=False)

        col = flow.column()
        col.prop(visibility, "camera")
        col = flow.column()
        col.prop(visibility, "diffuse")
        col = flow.column()
        col.prop(visibility, "glossy")
        col = flow.column()
        col.prop(visibility, "transmission")
        col = flow.column()
        col.prop(visibility, "scatter")

        if ob.type != 'LIGHT':
            col = flow.column()
            col.prop(visibility, "shadow")

        layout.separator()

        flow = layout.grid_flow(row_major=True, columns=0, even_columns=True, even_rows=False, align=False)

        col = flow.column()
        col.prop(cob, "is_shadow_catcher")
        col = flow.column()
        col.prop(cob, "is_holdout")


class CYCLES_OBJECT_PT_cycles_settings_performance(CyclesButtonsPanel, Panel):
    bl_label = "Performance"
    bl_parent_id = "CYCLES_OBJECT_PT_cycles_settings"
    bl_context = "object"


    def draw(self, context):
        layout = self.layout
        layout.use_property_split = True
        layout.use_property_decorate = False

        scene = context.scene
        cscene = scene.cycles
        ob = context.object
        cob = ob.cycles
        visibility = ob.cycles_visibility

        flow = layout.grid_flow(row_major=True, columns=0, even_columns=True, even_rows=False, align=False)

        col = flow.column()
        col.active = scene.render.use_simplify and cscene.use_camera_cull
        col.prop(cob, "use_camera_cull")

        col = flow.column()
        col.active = scene.render.use_simplify and cscene.use_distance_cull
        col.prop(cob, "use_distance_cull")


class CYCLES_OT_use_shading_nodes(Operator):
    """Enable nodes on a material, world or light"""
    bl_idname = "cycles.use_shading_nodes"
    bl_label = "Use Nodes"

    @classmethod
    def poll(cls, context):
        return (getattr(context, "material", False) or getattr(context, "world", False) or
                getattr(context, "light", False))

    def execute(self, context):
        if context.material:
            context.material.use_nodes = True
        elif context.world:
            context.world.use_nodes = True
        elif context.light:
            context.light.use_nodes = True

        return {'FINISHED'}


def panel_node_draw(layout, id_data, output_type, input_name):
    if not id_data.use_nodes:
        layout.operator("cycles.use_shading_nodes", icon='NODETREE')
        return False

    ntree = id_data.node_tree

    node = ntree.get_output_node('CYCLES')
    if node:
        input = find_node_input(node, input_name)
        if input:
            layout.template_node_view(ntree, node, input)
        else:
            layout.label(text="Incompatible output node")
    else:
        layout.label(text="No output node")

    return True


class CYCLES_LIGHT_PT_preview(CyclesButtonsPanel, Panel):
    bl_label = "Preview"
    bl_context = "data"
    bl_options = {'DEFAULT_CLOSED'}

    @classmethod
    def poll(cls, context):
        return (
            context.light and
            not (
                context.light.type == 'AREA' and
                context.light.cycles.is_portal
            ) and
            CyclesButtonsPanel.poll(context)
        )

    def draw(self, context):
        self.layout.template_preview(context.light)


class CYCLES_LIGHT_PT_light(CyclesButtonsPanel, Panel):
    bl_label = "Light"
    bl_context = "data"

    @classmethod
    def poll(cls, context):
        return context.light and CyclesButtonsPanel.poll(context)

    def draw(self, context):
        layout = self.layout

        light = context.light
        clamp = light.cycles
        # cscene = context.scene.cycles

        layout.prop(light, "type", expand=True)

        layout.use_property_split = True
        layout.use_property_decorate = False

        col = layout.column()

        if light.type in {'POINT', 'SUN', 'SPOT'}:
            col.prop(light, "shadow_soft_size", text="Size")
        elif light.type == 'AREA':
            col.prop(light, "shape", text="Shape")
            sub = col.column(align=True)

            if light.shape in {'SQUARE', 'DISK'}:
                sub.prop(light, "size")
            elif light.shape in {'RECTANGLE', 'ELLIPSE'}:
                sub.prop(light, "size", text="Size X")
                sub.prop(light, "size_y", text="Y")

        if not (light.type == 'AREA' and clamp.is_portal):
            sub = col.column()
            if use_branched_path(context):
                subsub = sub.row(align=True)
                subsub.active = use_sample_all_lights(context)
                subsub.prop(clamp, "samples")
            sub.prop(clamp, "max_bounces")

        sub = col.column(align=True)
        sub.active = not (light.type == 'AREA' and clamp.is_portal)
        sub.prop(clamp, "cast_shadow")
        sub.prop(clamp, "use_multiple_importance_sampling", text="Multiple Importance")

        if light.type == 'AREA':
            col.prop(clamp, "is_portal", text="Portal")

        if light.type == 'HEMI':
            layout.label(text="Not supported, interpreted as sun light")


class CYCLES_LIGHT_PT_nodes(CyclesButtonsPanel, Panel):
    bl_label = "Nodes"
    bl_context = "data"

    @classmethod
    def poll(cls, context):
        return context.light and not (context.light.type == 'AREA' and
                                      context.light.cycles.is_portal) and \
            CyclesButtonsPanel.poll(context)

    def draw(self, context):
        layout = self.layout

        light = context.light
        if not panel_node_draw(layout, light, 'OUTPUT_LIGHT', 'Surface'):
            layout.prop(light, "color")


class CYCLES_LIGHT_PT_spot(CyclesButtonsPanel, Panel):
    bl_label = "Spot Shape"
    bl_context = "data"

    @classmethod
    def poll(cls, context):
        light = context.light
        return (light and light.type == 'SPOT') and CyclesButtonsPanel.poll(context)

    def draw(self, context):
        layout = self.layout
        light = context.light
        layout.use_property_split = True
        layout.use_property_decorate = False

        col = layout.column()
        col.prop(light, "spot_size", text="Size")
        col.prop(light, "spot_blend", text="Blend", slider=True)
        col.prop(light, "show_cone")


class CYCLES_WORLD_PT_preview(CyclesButtonsPanel, Panel):
    bl_label = "Preview"
    bl_context = "world"
    bl_options = {'DEFAULT_CLOSED'}

    @classmethod
    def poll(cls, context):
        return context.world and CyclesButtonsPanel.poll(context)

    def draw(self, context):
        self.layout.template_preview(context.world)


class CYCLES_WORLD_PT_surface(CyclesButtonsPanel, Panel):
    bl_label = "Surface"
    bl_context = "world"

    @classmethod
    def poll(cls, context):
        return context.world and CyclesButtonsPanel.poll(context)

    def draw(self, context):
        layout = self.layout

        world = context.world

        if not panel_node_draw(layout, world, 'OUTPUT_WORLD', 'Surface'):
            layout.prop(world, "color")


class CYCLES_WORLD_PT_volume(CyclesButtonsPanel, Panel):
    bl_label = "Volume"
    bl_context = "world"
    bl_options = {'DEFAULT_CLOSED'}

    @classmethod
    def poll(cls, context):
        world = context.world
        return world and world.node_tree and CyclesButtonsPanel.poll(context)

    def draw(self, context):
        layout = self.layout

        world = context.world
        panel_node_draw(layout, world, 'OUTPUT_WORLD', 'Volume')


class CYCLES_WORLD_PT_ambient_occlusion(CyclesButtonsPanel, Panel):
    bl_label = "Ambient Occlusion"
    bl_context = "world"
    bl_options = {'DEFAULT_CLOSED'}

    @classmethod
    def poll(cls, context):
        return context.world and CyclesButtonsPanel.poll(context)

    def draw_header(self, context):
        light = context.world.light_settings
        self.layout.prop(light, "use_ambient_occlusion", text="")

    def draw(self, context):
        layout = self.layout
        layout.use_property_split = True
        layout.use_property_decorate = False

        light = context.world.light_settings
        scene = context.scene

        col = layout.column()
        sub = col.column()
        sub.active = light.use_ambient_occlusion or scene.render.use_simplify
        sub.prop(light, "ao_factor", text="Factor")
        col.prop(light, "distance", text="Distance")


class CYCLES_WORLD_PT_mist(CyclesButtonsPanel, Panel):
    bl_label = "Mist Pass"
    bl_context = "world"
    bl_options = {'DEFAULT_CLOSED'}

    @classmethod
    def poll(cls, context):
        if CyclesButtonsPanel.poll(context):
            if context.world:
                for view_layer in context.scene.view_layers:
                    if view_layer.use_pass_mist:
                        return True

        return False

    def draw(self, context):
        layout = self.layout

        world = context.world

        split = layout.split(align=True)
        split.prop(world.mist_settings, "start")
        split.prop(world.mist_settings, "depth")

        layout.prop(world.mist_settings, "falloff")


class CYCLES_WORLD_PT_ray_visibility(CyclesButtonsPanel, Panel):
    bl_label = "Ray Visibility"
    bl_context = "world"
    bl_options = {'DEFAULT_CLOSED'}

    @classmethod
    def poll(cls, context):
        return CyclesButtonsPanel.poll(context) and context.world

    def draw(self, context):
        layout = self.layout

        world = context.world
        visibility = world.cycles_visibility

        flow = layout.column_flow()

        flow.prop(visibility, "camera")
        flow.prop(visibility, "diffuse")
        flow.prop(visibility, "glossy")
        flow.prop(visibility, "transmission")
        flow.prop(visibility, "scatter")


class CYCLES_WORLD_PT_settings(CyclesButtonsPanel, Panel):
    bl_label = "Settings"
    bl_context = "world"
    bl_options = {'DEFAULT_CLOSED'}

    @classmethod
    def poll(cls, context):
        return context.world and CyclesButtonsPanel.poll(context)

    def draw(self, context):
        layout = self.layout
        layout.use_property_split = True
        layout.use_property_decorate = False

        world = context.world
        cworld = world.cycles
        # cscene = context.scene.cycles

        col = layout.column()


class CYCLES_WORLD_PT_settings_surface(CyclesButtonsPanel, Panel):
    bl_label = "Surface"
    bl_parent_id = "CYCLES_WORLD_PT_settings"
    bl_context = "world"

    @classmethod
    def poll(cls, context):
        return context.world and CyclesButtonsPanel.poll(context)

    def draw(self, context):
        layout = self.layout
        layout.use_property_split = True
        layout.use_property_decorate = False

        world = context.world
        cworld = world.cycles

        col = layout.column()
        col.prop(cworld, "sampling_method", text="Sampling")

        sub = col.column()
        sub.active = cworld.sampling_method != 'NONE'
        subsub = sub.row(align=True)
        subsub.active = cworld.sampling_method == 'MANUAL'
        subsub.prop(cworld, "sample_map_resolution")
        if use_branched_path(context):
            subsub = sub.column(align=True)
            subsub.active = use_sample_all_lights(context)
            subsub.prop(cworld, "samples")
        sub.prop(cworld, "max_bounces")


class CYCLES_WORLD_PT_settings_volume(CyclesButtonsPanel, Panel):
    bl_label = "Volume"
    bl_parent_id = "CYCLES_WORLD_PT_settings"
    bl_context = "world"

    @classmethod
    def poll(cls, context):
        return context.world and CyclesButtonsPanel.poll(context)

    def draw(self, context):
        layout = self.layout
        layout.use_property_split = True
        layout.use_property_decorate = False

        world = context.world
        cworld = world.cycles

        col = layout.column()

        sub = col.column()
        sub.active = use_cpu(context)
        sub.prop(cworld, "volume_sampling", text="Sampling")
        col.prop(cworld, "volume_interpolation", text="Interpolation")
        col.prop(cworld, "homogeneous_volume", text="Homogeneous")


class CYCLES_MATERIAL_PT_preview(CyclesButtonsPanel, Panel):
    bl_label = "Preview"
    bl_context = "material"
    bl_options = {'DEFAULT_CLOSED'}

    @classmethod
    def poll(cls, context):
        return context.material and CyclesButtonsPanel.poll(context)

    def draw(self, context):
        self.layout.template_preview(context.material)


class CYCLES_MATERIAL_PT_surface(CyclesButtonsPanel, Panel):
    bl_label = "Surface"
    bl_context = "material"

    @classmethod
    def poll(cls, context):
        return context.material and CyclesButtonsPanel.poll(context)

    def draw(self, context):
        layout = self.layout

        mat = context.material
        if not panel_node_draw(layout, mat, 'OUTPUT_MATERIAL', 'Surface'):
            layout.prop(mat, "diffuse_color")


class CYCLES_MATERIAL_PT_volume(CyclesButtonsPanel, Panel):
    bl_label = "Volume"
    bl_context = "material"
    bl_options = {'DEFAULT_CLOSED'}

    @classmethod
    def poll(cls, context):
        mat = context.material
        return mat and mat.node_tree and CyclesButtonsPanel.poll(context)

    def draw(self, context):
        layout = self.layout

        mat = context.material
        # cmat = mat.cycles

        panel_node_draw(layout, mat, 'OUTPUT_MATERIAL', 'Volume')


class CYCLES_MATERIAL_PT_displacement(CyclesButtonsPanel, Panel):
    bl_label = "Displacement"
    bl_context = "material"

    @classmethod
    def poll(cls, context):
        mat = context.material
        return mat and mat.node_tree and CyclesButtonsPanel.poll(context)

    def draw(self, context):
        layout = self.layout

        mat = context.material
        panel_node_draw(layout, mat, 'OUTPUT_MATERIAL', 'Displacement')


class CYCLES_MATERIAL_PT_settings(CyclesButtonsPanel, Panel):
    bl_label = "Settings"
    bl_context = "material"
    bl_options = {'DEFAULT_CLOSED'}

    @classmethod
    def poll(cls, context):
        return context.material and CyclesButtonsPanel.poll(context)

    def draw(self, context):
        layout = self.layout
        layout.use_property_split = True
        layout.use_property_decorate = False

        mat = context.material
        cmat = mat.cycles

        layout.prop(mat, "pass_index")


class CYCLES_MATERIAL_PT_settings_surface(CyclesButtonsPanel, Panel):
    bl_label = "Surface"
    bl_parent_id = "CYCLES_MATERIAL_PT_settings"
    bl_context = "material"

    @classmethod
    def poll(cls, context):
        return context.material and CyclesButtonsPanel.poll(context)

    def draw(self, context):
        layout = self.layout
        layout.use_property_split = True
        layout.use_property_decorate = False

        mat = context.material
        cmat = mat.cycles

        col = layout.column()
        col.prop(cmat, "sample_as_light", text="Multiple Importance")
        col.prop(cmat, "use_transparent_shadow")
        col.prop(cmat, "displacement_method", text="Displacement Method")


class CYCLES_MATERIAL_PT_settings_volume(CyclesButtonsPanel, Panel):
    bl_label = "Volume"
    bl_parent_id = "CYCLES_MATERIAL_PT_settings"
    bl_context = "material"

    @classmethod
    def poll(cls, context):
        return context.material and CyclesButtonsPanel.poll(context)

    def draw(self, context):
        layout = self.layout
        layout.use_property_split = True
        layout.use_property_decorate = False

        mat = context.material
        cmat = mat.cycles

        col = layout.column()
        sub = col.column()
        sub.active = use_cpu(context)
        sub.prop(cmat, "volume_sampling", text="Sampling")
        col.prop(cmat, "volume_interpolation", text="Interpolation")
        col.prop(cmat, "homogeneous_volume", text="Homogeneous")


class CYCLES_RENDER_PT_bake(CyclesButtonsPanel, Panel):
    bl_label = "Bake"
    bl_context = "render"
    bl_options = {'DEFAULT_CLOSED'}
    COMPAT_ENGINES = {'CYCLES'}

    def draw(self, context):
        layout = self.layout
        layout.use_property_split = True
        layout.use_property_decorate = False  # No animation.

        scene = context.scene
        cscene = scene.cycles
        cbk = scene.render.bake
        rd = scene.render

        col = layout.column()
        col.prop(rd, "use_bake_multires")
        if rd.use_bake_multires:
            col.prop(rd, "bake_type")

            col = layout.column()
            col.prop(rd, "bake_margin")
            col.prop(rd, "use_bake_clear")

            if rd.bake_type == 'DISPLACEMENT':
                col.prop(rd, "use_bake_lores_mesh")

            col.operator("object.bake_image", icon='RENDER_STILL')

        else:
            col.prop(cscene, "bake_type")

            col = layout.column()

            if cscene.bake_type == 'NORMAL':
                col.prop(cbk, "normal_space", text="Space")

                sub = col.column(align=True)
                sub.prop(cbk, "normal_r", text="Swizzle R")
                sub.prop(cbk, "normal_g", text="G")
                sub.prop(cbk, "normal_b", text="B")

            elif cscene.bake_type == 'COMBINED':
                row = col.row(align=True)
                row.use_property_split = False
                row.prop(cbk, "use_pass_direct", toggle=True)
                row.prop(cbk, "use_pass_indirect", toggle=True)

                col = col.column()
                col.active = cbk.use_pass_direct or cbk.use_pass_indirect
                col.prop(cbk, "use_pass_diffuse")
                col.prop(cbk, "use_pass_glossy")
                col.prop(cbk, "use_pass_transmission")
                col.prop(cbk, "use_pass_subsurface")
                col.prop(cbk, "use_pass_ambient_occlusion")
                col.prop(cbk, "use_pass_emit")

            elif cscene.bake_type in {'DIFFUSE', 'GLOSSY', 'TRANSMISSION', 'SUBSURFACE'}:
                row = col.row(align=True)
                row.use_property_split = False
                row.prop(cbk, "use_pass_direct", toggle=True)
                row.prop(cbk, "use_pass_indirect", toggle=True)
                row.prop(cbk, "use_pass_color", toggle=True)

            layout.separator()

            col = layout.column()
            col.prop(cbk, "margin")
            col.prop(cbk, "use_clear", text="Clear Image")

            col.separator()

            col.prop(cbk, "use_selected_to_active")
            sub = col.column()
            sub.active = cbk.use_selected_to_active
            sub.prop(cbk, "use_cage", text="Cage")
            if cbk.use_cage:
                sub.prop(cbk, "cage_extrusion", text="Extrusion")
                sub.prop_search(cbk, "cage_object", scene, "objects", text="Cage Object")
            else:
                sub.prop(cbk, "cage_extrusion", text="Ray Distance")

            layout.separator()

            layout.operator("object.bake", icon='RENDER_STILL').type = cscene.bake_type


class CYCLES_RENDER_PT_debug(CyclesButtonsPanel, Panel):
    bl_label = "Debug"
    bl_context = "render"
    bl_options = {'DEFAULT_CLOSED'}
    COMPAT_ENGINES = {'CYCLES'}

    @classmethod
    def poll(cls, context):
        return CyclesButtonsPanel.poll(context) and bpy.app.debug_value == 256

    def draw(self, context):
        layout = self.layout

        scene = context.scene
        cscene = scene.cycles

        col = layout.column()

        col.label(text="CPU Flags:")
        row = col.row(align=True)
        row.prop(cscene, "debug_use_cpu_sse2", toggle=True)
        row.prop(cscene, "debug_use_cpu_sse3", toggle=True)
        row.prop(cscene, "debug_use_cpu_sse41", toggle=True)
        row.prop(cscene, "debug_use_cpu_avx", toggle=True)
        row.prop(cscene, "debug_use_cpu_avx2", toggle=True)
        col.prop(cscene, "debug_bvh_layout")
        col.prop(cscene, "debug_use_cpu_split_kernel")

        col.separator()

        col = layout.column()
        col.label(text="CUDA Flags:")
        col.prop(cscene, "debug_use_cuda_adaptive_compile")
        col.prop(cscene, "debug_use_cuda_split_kernel")

        col.separator()

        col = layout.column()
        col.label(text="OpenCL Flags:")
        col.prop(cscene, "debug_opencl_kernel_type", text="Kernel")
        col.prop(cscene, "debug_opencl_device_type", text="Device")
        col.prop(cscene, "debug_opencl_kernel_single_program", text="Single Program")
        col.prop(cscene, "debug_use_opencl_debug", text="Debug")
        col.prop(cscene, "debug_opencl_mem_limit")

        col.separator()

        col = layout.column()
        col.prop(cscene, "debug_bvh_type")


class CYCLES_SCENE_PT_simplify(CyclesButtonsPanel, Panel):
    bl_label = "Simplify"
    bl_context = "scene"
    bl_options = {'DEFAULT_CLOSED'}
    COMPAT_ENGINES = {'CYCLES'}

    def draw_header(self, context):
        rd = context.scene.render
        self.layout.prop(rd, "use_simplify", text="")

    def draw(self, context):
        pass


class CYCLES_SCENE_PT_simplify_viewport(CyclesButtonsPanel, Panel):
    bl_label = "Viewport"
    bl_context = "scene"
    bl_parent_id = "CYCLES_SCENE_PT_simplify"
    COMPAT_ENGINES = {'CYCLES'}

    def draw(self, context):
        layout = self.layout
        layout.use_property_split = True
        layout.use_property_decorate = False

        scene = context.scene
        rd = scene.render
        cscene = scene.cycles

        layout.active = rd.use_simplify

        col = layout.column()
        col.prop(rd, "simplify_subdivision", text="Max Subdivision")
        col.prop(rd, "simplify_child_particles", text="Child Particles")
        col.prop(cscene, "texture_limit", text="Texture Limit")
        col.prop(cscene, "ao_bounces", text="AO Bounces")


class CYCLES_SCENE_PT_simplify_render(CyclesButtonsPanel, Panel):
    bl_label = "Render"
    bl_context = "scene"
    bl_parent_id = "CYCLES_SCENE_PT_simplify"
    COMPAT_ENGINES = {'CYCLES'}

    def draw(self, context):
        layout = self.layout
        layout.use_property_split = True
        layout.use_property_decorate = False

        scene = context.scene
        rd = scene.render
        cscene = scene.cycles

        layout.active = rd.use_simplify

        col = layout.column()

        col.prop(rd, "simplify_subdivision_render", text="Max Subdivision")
        col.prop(rd, "simplify_child_particles_render", text="Child Particles")
        col.prop(cscene, "texture_limit_render", text="Texture Limit")
        col.prop(cscene, "ao_bounces_render", text="AO Bounces")


class CYCLES_SCENE_PT_simplify_culling(CyclesButtonsPanel, Panel):
    bl_label = "Culling"
    bl_context = "scene"
    bl_parent_id = "CYCLES_SCENE_PT_simplify"
    bl_options = {'DEFAULT_CLOSED'}
    COMPAT_ENGINES = {'CYCLES'}

    def draw(self, context):
        layout = self.layout
        layout.use_property_split = True
        layout.use_property_decorate = False

        scene = context.scene
        rd = scene.render
        cscene = scene.cycles

        layout.active = rd.use_simplify

        col = layout.column()
        col.prop(cscene, "use_camera_cull")
        sub = col.column()
        sub.active = cscene.use_camera_cull
        sub.prop(cscene, "camera_cull_margin")

        col = layout.column()
        col.prop(cscene, "use_distance_cull")
        sub = col.column()
        sub.active = cscene.use_distance_cull
        sub.prop(cscene, "distance_cull_margin", text="Distance")


def draw_device(self, context):
    scene = context.scene
    layout = self.layout
    layout.use_property_split = True
    layout.use_property_decorate = False

    if context.engine == 'CYCLES':
        from . import engine
        cscene = scene.cycles

        col = layout.column()
        col.prop(cscene, "feature_set")


def draw_pause(self, context):
    layout = self.layout
    scene = context.scene

    if context.engine == "CYCLES":
        view = context.space_data

        if view.shading.type == 'RENDERED':
            cscene = scene.cycles
            layout.prop(cscene, "preview_pause", icon='PAUSE', text="")


def get_panels():
    exclude_panels = {
        'DATA_PT_area',
        'DATA_PT_camera_dof',
        'DATA_PT_falloff_curve',
        'DATA_PT_light',
        'DATA_PT_preview',
        'DATA_PT_spot',
        'MATERIAL_PT_context_material',
        'MATERIAL_PT_preview',
        'VIEWLAYER_PT_filter',
        'VIEWLAYER_PT_layer_passes',
        'RENDER_PT_post_processing',
        'SCENE_PT_simplify',
    }

    panels = []
    for panel in bpy.types.Panel.__subclasses__():
        if hasattr(panel, 'COMPAT_ENGINES') and 'BLENDER_RENDER' in panel.COMPAT_ENGINES:
            if panel.__name__ not in exclude_panels:
                panels.append(panel)

    return panels


classes = (
    CYCLES_PT_sampling_presets,
    CYCLES_PT_integrator_presets,
    CYCLES_RENDER_PT_sampling,
    CYCLES_RENDER_PT_sampling_light,
    CYCLES_RENDER_PT_sampling_sub_samples,
    CYCLES_RENDER_PT_sampling_advanced,
    CYCLES_RENDER_PT_geometry,
    CYCLES_RENDER_PT_geometry_subdivision,
    CYCLES_RENDER_PT_geometry_volume,
    CYCLES_RENDER_PT_geometry_hair,
    CYCLES_RENDER_PT_light_paths,
    CYCLES_RENDER_PT_light_paths_max_bounces,
    CYCLES_RENDER_PT_light_paths_caustics,
    CYCLES_RENDER_PT_motion_blur,
    CYCLES_RENDER_PT_motion_blur_curve,
    CYCLES_RENDER_PT_film,
    CYCLES_RENDER_PT_film_transparency,
    CYCLES_RENDER_PT_film_pixel_filter,
    CYCLES_RENDER_PT_performance,
    CYCLES_RENDER_PT_performance_threads,
    CYCLES_RENDER_PT_performance_tiles,
    CYCLES_RENDER_PT_performance_acceleration_structure,
    CYCLES_RENDER_PT_performance_final_render,
    CYCLES_RENDER_PT_performance_viewport,
    CYCLES_RENDER_PT_filter,
    CYCLES_RENDER_PT_layer_passes,
    CYCLES_RENDER_PT_denoising,
    CYCLES_PT_post_processing,
    CYCLES_CAMERA_PT_dof,
    CYCLES_CAMERA_PT_dof_aperture,
    CYCLES_CAMERA_PT_dof_viewport,
    CYCLES_PT_context_material,
    CYCLES_OBJECT_PT_motion_blur,
    CYCLES_OBJECT_PT_cycles_settings,
    CYCLES_OBJECT_PT_cycles_settings_ray_visibility,
    CYCLES_OBJECT_PT_cycles_settings_performance,
    CYCLES_OT_use_shading_nodes,
    CYCLES_LIGHT_PT_preview,
    CYCLES_LIGHT_PT_light,
    CYCLES_LIGHT_PT_nodes,
    CYCLES_LIGHT_PT_spot,
    CYCLES_WORLD_PT_preview,
    CYCLES_WORLD_PT_surface,
    CYCLES_WORLD_PT_volume,
    CYCLES_WORLD_PT_ambient_occlusion,
    CYCLES_WORLD_PT_mist,
    CYCLES_WORLD_PT_ray_visibility,
    CYCLES_WORLD_PT_settings,
    CYCLES_WORLD_PT_settings_surface,
    CYCLES_WORLD_PT_settings_volume,
    CYCLES_MATERIAL_PT_preview,
    CYCLES_MATERIAL_PT_surface,
    CYCLES_MATERIAL_PT_volume,
    CYCLES_MATERIAL_PT_displacement,
    CYCLES_MATERIAL_PT_settings,
    CYCLES_MATERIAL_PT_settings_surface,
    CYCLES_MATERIAL_PT_settings_volume,
    CYCLES_RENDER_PT_bake,
    CYCLES_RENDER_PT_debug,
    CYCLES_SCENE_PT_simplify,
    CYCLES_SCENE_PT_simplify_viewport,
    CYCLES_SCENE_PT_simplify_render,
    CYCLES_SCENE_PT_simplify_culling,
)


def register():
    from bpy.utils import register_class

    bpy.types.RENDER_PT_context.append(draw_device)
    bpy.types.VIEW3D_HT_header.append(draw_pause)

    for panel in get_panels():
        panel.COMPAT_ENGINES.add('CYCLES')

    for cls in classes:
        register_class(cls)


def unregister():
    from bpy.utils import unregister_class

    bpy.types.RENDER_PT_context.remove(draw_device)
    bpy.types.VIEW3D_HT_header.remove(draw_pause)

    for panel in get_panels():
        if 'CYCLES' in panel.COMPAT_ENGINES:
            panel.COMPAT_ENGINES.remove('CYCLES')

    for cls in classes:
        unregister_class(cls)<|MERGE_RESOLUTION|>--- conflicted
+++ resolved
@@ -812,71 +812,21 @@
         col = layout.column()
         col.prop(cycles_view_layer, "pass_debug_render_time")
         if _cycles.with_cycles_debug:
-<<<<<<< HEAD
             col.prop(cycles_view_layer, "pass_debug_bvh_traversed_nodes")
             col.prop(cycles_view_layer, "pass_debug_bvh_traversed_instances")
             col.prop(cycles_view_layer, "pass_debug_bvh_intersections")
             col.prop(cycles_view_layer, "pass_debug_ray_bounces")
-=======
-            col.prop(crl, "pass_debug_bvh_traversed_nodes")
-            col.prop(crl, "pass_debug_bvh_traversed_instances")
-            col.prop(crl, "pass_debug_bvh_intersections")
-            col.prop(crl, "pass_debug_ray_bounces")
-
-        crl = rl.cycles
+
         layout.label("Cryptomatte:")
         row = layout.row(align=True)
-        row.prop(crl, "use_pass_crypto_object", text="Object", toggle=True)
-        row.prop(crl, "use_pass_crypto_material", text="Material", toggle=True)
-        row.prop(crl, "use_pass_crypto_asset", text="Asset", toggle=True)
+        row.prop(cycles_view_layer, "use_pass_crypto_object", text="Object", toggle=True)
+        row.prop(cycles_view_layer, "use_pass_crypto_material", text="Material", toggle=True)
+        row.prop(cycles_view_layer, "use_pass_crypto_asset", text="Asset", toggle=True)
         row = layout.row(align=True)
-        row.prop(crl, "pass_crypto_depth")
+        row.prop(cycles_view_layer, "pass_crypto_depth")
         row = layout.row(align=True)
         row.active = use_cpu(context)
-        row.prop(crl, "pass_crypto_accurate", text="Accurate Mode")
-
-class CYCLES_RENDER_PT_views(CyclesButtonsPanel, Panel):
-    bl_label = "Views"
-    bl_context = "render_layer"
-    bl_options = {'DEFAULT_CLOSED'}
-
-    def draw_header(self, context):
-        rd = context.scene.render
-        self.layout.prop(rd, "use_multiview", text="")
-
-    def draw(self, context):
-        layout = self.layout
-
-        scene = context.scene
-        rd = scene.render
-        rv = rd.views.active
-
-        layout.active = rd.use_multiview
-        basic_stereo = (rd.views_format == 'STEREO_3D')
-
-        row = layout.row()
-        row.prop(rd, "views_format", expand=True)
-
-        if basic_stereo:
-            row = layout.row()
-            row.template_list("RENDERLAYER_UL_renderviews", "name", rd, "stereo_views", rd.views, "active_index", rows=2)
-
-            row = layout.row()
-            row.label(text="File Suffix:")
-            row.prop(rv, "file_suffix", text="")
-
-        else:
-            row = layout.row()
-            row.template_list("RENDERLAYER_UL_renderviews", "name", rd, "views", rd.views, "active_index", rows=2)
-
-            col = row.column(align=True)
-            col.operator("scene.render_view_add", icon='ZOOMIN', text="")
-            col.operator("scene.render_view_remove", icon='ZOOMOUT', text="")
-
-            row = layout.row()
-            row.label(text="Camera Suffix:")
-            row.prop(rv, "camera_suffix", text="")
->>>>>>> e3d2df03
+        row.prop(cycles_view_layer, "pass_crypto_accurate", text="Accurate Mode")
 
 
 class CYCLES_RENDER_PT_denoising(CyclesButtonsPanel, Panel):
