--- conflicted
+++ resolved
@@ -1490,12 +1490,6 @@
     def has_active_device(self):
         return self.get_num_gpu_devices() > 0
 
-<<<<<<< HEAD
-    def draw_impl(self, layout, context):
-        available_device_types = self.get_device_types(context)
-        if len(available_device_types) == 1:
-            layout.label(text="No compatible GPUs found", icon='INFO')
-=======
     def _draw_devices(self, layout, device_type, devices):
         box = layout.box()
 
@@ -1507,7 +1501,6 @@
 
         if not found_device:
             box.label(text="No compatible GPUs found", icon='INFO')
->>>>>>> 001414fb
             return
 
         for device in devices:
