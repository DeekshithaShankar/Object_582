/*
 * Copyright 2011-2013 Blender Foundation
 *
 * Licensed under the Apache License, Version 2.0 (the "License");
 * you may not use this file except in compliance with the License.
 * You may obtain a copy of the License at
 *
 * http://www.apache.org/licenses/LICENSE-2.0
 *
 * Unless required by applicable law or agreed to in writing, software
 * distributed under the License is distributed on an "AS IS" BASIS,
 * WITHOUT WARRANTIES OR CONDITIONS OF ANY KIND, either express or implied.
 * See the License for the specific language governing permissions and
 * limitations under the License.
 */

#include "render/colorspace.h"
#include "render/image.h"
#include "render/image_vdb.h"
#include "render/object.h"
#include "render/volume.h"

#include "blender/blender_sync.h"
#include "blender/blender_util.h"

#ifdef WITH_OPENVDB
#  include <openvdb/openvdb.h>
openvdb::GridBase::ConstPtr BKE_volume_grid_openvdb_for_read(const struct Volume *volume,
                                                             struct VolumeGrid *grid);
#endif

CCL_NAMESPACE_BEGIN

/* TODO: verify this is not loading unnecessary attributes. */
class BlenderSmokeLoader : public ImageLoader {
 public:
  BlenderSmokeLoader(BL::Object &b_ob, AttributeStandard attribute)
      : b_domain(object_fluid_gas_domain_find(b_ob)), attribute(attribute)
  {
    BL::Mesh b_mesh(b_ob.data());
    mesh_texture_space(b_mesh, texspace_loc, texspace_size);
  }

  bool load_metadata(ImageMetaData &metadata) override
  {
    if (!b_domain) {
      return false;
    }

    if (attribute == ATTR_STD_VOLUME_DENSITY || attribute == ATTR_STD_VOLUME_FLAME ||
        attribute == ATTR_STD_VOLUME_HEAT || attribute == ATTR_STD_VOLUME_TEMPERATURE) {
      metadata.type = IMAGE_DATA_TYPE_FLOAT;
      metadata.channels = 1;
    }
    else if (attribute == ATTR_STD_VOLUME_COLOR) {
      metadata.type = IMAGE_DATA_TYPE_FLOAT4;
      metadata.channels = 4;
    }
    else if (attribute == ATTR_STD_VOLUME_VELOCITY) {
      metadata.type = IMAGE_DATA_TYPE_FLOAT4;
      metadata.channels = 3;
    }
    else {
      return false;
    }

    int3 resolution = get_int3(b_domain.domain_resolution());
    int amplify = (b_domain.use_noise()) ? b_domain.noise_scale() : 1;

    /* Velocity and heat data is always low-resolution. */
    if (attribute == ATTR_STD_VOLUME_VELOCITY || attribute == ATTR_STD_VOLUME_HEAT) {
      amplify = 1;
    }

    metadata.width = resolution.x * amplify;
    metadata.height = resolution.y * amplify;
    metadata.depth = resolution.z * amplify;

    /* Create a matrix to transform from object space to mesh texture space.
     * This does not work with deformations but that can probably only be done
     * well with a volume grid mapping of coordinates. */
    metadata.transform_3d = transform_translate(-texspace_loc) * transform_scale(texspace_size);
    metadata.use_transform_3d = true;

    return true;
  }

  bool load_pixels(const ImageMetaData &, void *pixels, const size_t, const bool) override
  {
    if (!b_domain) {
      return false;
    }
#ifdef WITH_FLUID
    int3 resolution = get_int3(b_domain.domain_resolution());
    int length, amplify = (b_domain.use_noise()) ? b_domain.noise_scale() : 1;

    /* Velocity and heat data is always low-resolution. */
    if (attribute == ATTR_STD_VOLUME_VELOCITY || attribute == ATTR_STD_VOLUME_HEAT) {
      amplify = 1;
    }

    const int width = resolution.x * amplify;
    const int height = resolution.y * amplify;
    const int depth = resolution.z * amplify;
    const size_t num_pixels = ((size_t)width) * height * depth;

    float *fpixels = (float *)pixels;

    if (attribute == ATTR_STD_VOLUME_DENSITY) {
      FluidDomainSettings_density_grid_get_length(&b_domain.ptr, &length);
      if (length == num_pixels) {
        FluidDomainSettings_density_grid_get(&b_domain.ptr, fpixels);
        return true;
      }
    }
    else if (attribute == ATTR_STD_VOLUME_FLAME) {
      /* this is in range 0..1, and interpreted by the OpenGL smoke viewer
       * as 1500..3000 K with the first part faded to zero density */
      FluidDomainSettings_flame_grid_get_length(&b_domain.ptr, &length);
      if (length == num_pixels) {
        FluidDomainSettings_flame_grid_get(&b_domain.ptr, fpixels);
        return true;
      }
    }
    else if (attribute == ATTR_STD_VOLUME_COLOR) {
      /* the RGB is "premultiplied" by density for better interpolation results */
      FluidDomainSettings_color_grid_get_length(&b_domain.ptr, &length);
      if (length == num_pixels * 4) {
        FluidDomainSettings_color_grid_get(&b_domain.ptr, fpixels);
        return true;
      }
    }
    else if (attribute == ATTR_STD_VOLUME_VELOCITY) {
      FluidDomainSettings_velocity_grid_get_length(&b_domain.ptr, &length);
      if (length == num_pixels * 3) {
        FluidDomainSettings_velocity_grid_get(&b_domain.ptr, fpixels);
        return true;
      }
    }
    else if (attribute == ATTR_STD_VOLUME_HEAT) {
      FluidDomainSettings_heat_grid_get_length(&b_domain.ptr, &length);
      if (length == num_pixels) {
        FluidDomainSettings_heat_grid_get(&b_domain.ptr, fpixels);
        return true;
      }
    }
    else if (attribute == ATTR_STD_VOLUME_TEMPERATURE) {
      FluidDomainSettings_temperature_grid_get_length(&b_domain.ptr, &length);
      if (length == num_pixels) {
        FluidDomainSettings_temperature_grid_get(&b_domain.ptr, fpixels);
        return true;
      }
    }
    else {
      fprintf(stderr,
              "Cycles error: unknown volume attribute %s, skipping\n",
              Attribute::standard_name(attribute));
      fpixels[0] = 0.0f;
      return false;
    }
#else
    (void)pixels;
#endif
    fprintf(stderr, "Cycles error: unexpected smoke volume resolution, skipping\n");
    return false;
  }

  string name() const override
  {
    return Attribute::standard_name(attribute);
  }

  bool equals(const ImageLoader &other) const override
  {
    const BlenderSmokeLoader &other_loader = (const BlenderSmokeLoader &)other;
    return b_domain == other_loader.b_domain && attribute == other_loader.attribute;
  }

  BL::FluidDomainSettings b_domain;
  float3 texspace_loc, texspace_size;
  AttributeStandard attribute;
};

static void sync_smoke_volume(Scene *scene, BL::Object &b_ob, Volume *volume, float frame)
{
  BL::FluidDomainSettings b_domain = object_fluid_gas_domain_find(b_ob);
  if (!b_domain) {
    return;
  }

  AttributeStandard attributes[] = {ATTR_STD_VOLUME_DENSITY,
                                    ATTR_STD_VOLUME_COLOR,
                                    ATTR_STD_VOLUME_FLAME,
                                    ATTR_STD_VOLUME_HEAT,
                                    ATTR_STD_VOLUME_TEMPERATURE,
                                    ATTR_STD_VOLUME_VELOCITY,
                                    ATTR_STD_NONE};

  for (int i = 0; attributes[i] != ATTR_STD_NONE; i++) {
    AttributeStandard std = attributes[i];
    if (!volume->need_attribute(scene, std)) {
      continue;
    }

    volume->set_clipping(b_domain.clipping());

    Attribute *attr = volume->attributes.add(std);

    ImageLoader *loader = new BlenderSmokeLoader(b_ob, std);
    ImageParams params;
    params.frame = frame;

    attr->data_voxel() = scene->image_manager->add_image(loader, params);
  }
}

class BlenderVolumeLoader : public VDBImageLoader {
 public:
  BlenderVolumeLoader(BL::BlendData &b_data, BL::Volume &b_volume, const string &grid_name)
      : VDBImageLoader(grid_name), b_volume(b_volume)
  {
    b_volume.grids.load(b_data.ptr.data);

#ifdef WITH_OPENVDB
    BL::Volume::grids_iterator b_grid_iter;
    for (b_volume.grids.begin(b_grid_iter); b_grid_iter != b_volume.grids.end(); ++b_grid_iter) {
      BL::VolumeGrid b_volume_grid(*b_grid_iter);
      if (b_volume_grid.name() == grid_name) {
        const bool unload = !b_volume_grid.is_loaded();

        ::Volume *volume = (::Volume *)b_volume.ptr.data;
        VolumeGrid *volume_grid = (VolumeGrid *)b_volume_grid.ptr.data;
        grid = BKE_volume_grid_openvdb_for_read(volume, volume_grid);

        if (unload) {
          b_volume_grid.unload();
        }

        break;
      }
    }
#endif
  }

  BL::Volume b_volume;
};

static void sync_volume_object(BL::BlendData &b_data,
                               BL::Object &b_ob,
                               Scene *scene,
                               Volume *volume)
{
  BL::Volume b_volume(b_ob.data());
  b_volume.grids.load(b_data.ptr.data);

  BL::VolumeRender b_render(b_volume.render());

  volume->set_clipping(b_render.clipping());
  volume->set_step_size(b_render.step_size());
  volume->set_object_space((b_render.space() == BL::VolumeRender::space_OBJECT));

  /* Find grid with matching name. */
  BL::Volume::grids_iterator b_grid_iter;
  for (b_volume.grids.begin(b_grid_iter); b_grid_iter != b_volume.grids.end(); ++b_grid_iter) {
    BL::VolumeGrid b_grid = *b_grid_iter;
    ustring name = ustring(b_grid.name());
    AttributeStandard std = ATTR_STD_NONE;

    if (name == Attribute::standard_name(ATTR_STD_VOLUME_DENSITY)) {
      std = ATTR_STD_VOLUME_DENSITY;
    }
    else if (name == Attribute::standard_name(ATTR_STD_VOLUME_COLOR)) {
      std = ATTR_STD_VOLUME_COLOR;
    }
    else if (name == Attribute::standard_name(ATTR_STD_VOLUME_FLAME)) {
      std = ATTR_STD_VOLUME_FLAME;
    }
    else if (name == Attribute::standard_name(ATTR_STD_VOLUME_HEAT)) {
      std = ATTR_STD_VOLUME_HEAT;
    }
    else if (name == Attribute::standard_name(ATTR_STD_VOLUME_TEMPERATURE)) {
      std = ATTR_STD_VOLUME_TEMPERATURE;
    }
    else if (name == Attribute::standard_name(ATTR_STD_VOLUME_VELOCITY)) {
      std = ATTR_STD_VOLUME_VELOCITY;
    }

    if ((std != ATTR_STD_NONE && volume->need_attribute(scene, std)) ||
        volume->need_attribute(scene, name)) {
      Attribute *attr = (std != ATTR_STD_NONE) ?
                            volume->attributes.add(std) :
                            volume->attributes.add(name, TypeDesc::TypeFloat, ATTR_ELEMENT_VOXEL);

      ImageLoader *loader = new BlenderVolumeLoader(b_data, b_volume, name.string());
      ImageParams params;
      params.frame = b_volume.grids.frame();

      attr->data_voxel() = scene->image_manager->add_image(loader, params, false);
    }
  }
}

<<<<<<< HEAD
/* If the voxel attributes change, we need to rebuild the bounding mesh. */
static vector<int> get_voxel_image_slots(Mesh *mesh)
{
  vector<int> slots;
  for (const Attribute &attr : mesh->attributes.attributes) {
    if (attr.element == ATTR_ELEMENT_VOXEL) {
      slots.push_back(attr.data_voxel().svm_slot());
    }
  }

  return slots;
}

void BlenderSync::sync_volume(BL::Object &b_ob, Volume *volume)
{
  vector<int> old_voxel_slots = get_voxel_image_slots(volume);

  volume->clear(true);
=======
void BlenderSync::sync_volume(BL::Object &b_ob,
                              Volume *volume,
                              const vector<Shader *> &used_shaders)
{
  volume->clear();
  volume->used_shaders = used_shaders;
>>>>>>> d59fa12f

  if (view_layer.use_volumes) {
    if (b_ob.type() == BL::Object::type_VOLUME) {
      /* Volume object. Create only attributes, bounding mesh will then
       * be automatically generated later. */
      sync_volume_object(b_data, b_ob, scene, volume);
    }
    else {
      /* Smoke domain. */
      sync_smoke_volume(scene, b_ob, volume, b_scene.frame_current());
    }
  }

  /* Tag update. */
  volume->tag_update(scene, true);
}

CCL_NAMESPACE_END<|MERGE_RESOLUTION|>--- conflicted
+++ resolved
@@ -300,33 +300,9 @@
   }
 }
 
-<<<<<<< HEAD
-/* If the voxel attributes change, we need to rebuild the bounding mesh. */
-static vector<int> get_voxel_image_slots(Mesh *mesh)
-{
-  vector<int> slots;
-  for (const Attribute &attr : mesh->attributes.attributes) {
-    if (attr.element == ATTR_ELEMENT_VOXEL) {
-      slots.push_back(attr.data_voxel().svm_slot());
-    }
-  }
-
-  return slots;
-}
-
 void BlenderSync::sync_volume(BL::Object &b_ob, Volume *volume)
 {
-  vector<int> old_voxel_slots = get_voxel_image_slots(volume);
-
   volume->clear(true);
-=======
-void BlenderSync::sync_volume(BL::Object &b_ob,
-                              Volume *volume,
-                              const vector<Shader *> &used_shaders)
-{
-  volume->clear();
-  volume->used_shaders = used_shaders;
->>>>>>> d59fa12f
 
   if (view_layer.use_volumes) {
     if (b_ob.type() == BL::Object::type_VOLUME) {
