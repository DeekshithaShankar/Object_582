--- conflicted
+++ resolved
@@ -19,7 +19,7 @@
 
 # <pep8 compliant>
 import bpy
-from bpy.types import Menu, Panel, UIList
+from bpy.types import Menu, Panel
 
 
 class RENDER_MT_presets(Menu):
@@ -43,23 +43,6 @@
     draw = Menu.draw_preset
 
 
-class RENDER_UL_renderlayers(UIList):
-    def draw_item(self, context, layout, data, item, icon, active_data, active_propname, index):
-        # assert(isinstance(item, bpy.types.SceneRenderLayer)
-        layer = item
-        if self.layout_type in {'DEFAULT', 'COMPACT'}:
-            layout.label(layer.name, icon_value=icon)
-            layout.prop(layer, "use", text="", index=index)
-        elif self.layout_type in {'GRID'}:
-            layout.alignment = 'CENTER'
-            layout.label("", icon_value=icon)
-
-#	else if (RNA_struct_is_a(itemptr->type, &RNA_SceneRenderLayer)) {
-#		uiItemL(sub, name, icon);
-#		uiBlockSetEmboss(block, UI_EMBOSS);
-#		uiDefButR(block, OPTION, 0, "", 0, 0, UI_UNIT_X, UI_UNIT_Y, itemptr, "use", 0, 0, 0, 0, 0,  NULL);
-#	}
-
 class RenderButtonsPanel():
     bl_space_type = 'PROPERTIES'
     bl_region_type = 'WINDOW'
@@ -79,8 +62,7 @@
     def poll(cls, context):
         if not super().poll(context):
             return False
-        rd = context.scene.render
-        return 'FREESTYLE' in bpy.app.build_options
+        return bpy.app.build_options.freestyle
 
 
 class RENDER_PT_render(RenderButtonsPanel, Panel):
@@ -100,113 +82,6 @@
         layout.prop(rd, "display_mode", text="Display")
 
 
-<<<<<<< HEAD
-=======
-class RENDER_PT_layers(RenderButtonsPanel, Panel):
-    bl_label = "Layers"
-    bl_options = {'DEFAULT_CLOSED'}
-    COMPAT_ENGINES = {'BLENDER_RENDER'}
-
-    def draw(self, context):
-        layout = self.layout
-
-        scene = context.scene
-        rd = scene.render
-
-        row = layout.row()
-        row.template_list("RENDER_UL_renderlayers", "", rd, "layers", rd.layers, "active_index", rows=2)
-
-        col = row.column(align=True)
-        col.operator("scene.render_layer_add", icon='ZOOMIN', text="")
-        col.operator("scene.render_layer_remove", icon='ZOOMOUT', text="")
-
-        row = layout.row()
-        rl = rd.layers.active
-        if rl:
-            row.prop(rl, "name")
-        row.prop(rd, "use_single_layer", text="", icon_only=True)
-
-        split = layout.split()
-
-        col = split.column()
-        col.prop(scene, "layers", text="Scene")
-        col.label(text="")
-        col.prop(rl, "light_override", text="Light")
-        col.prop(rl, "material_override", text="Material")
-
-        col = split.column()
-        col.prop(rl, "layers", text="Layer")
-        col.label(text="Mask Layers:")
-        col.prop(rl, "layers_zmask", text="")
-
-        layout.separator()
-        layout.label(text="Include:")
-
-        split = layout.split()
-
-        col = split.column()
-        col.prop(rl, "use_zmask")
-        row = col.row()
-        row.prop(rl, "invert_zmask", text="Negate")
-        row.active = rl.use_zmask
-        col.prop(rl, "use_all_z")
-
-        col = split.column()
-        col.prop(rl, "use_solid")
-        col.prop(rl, "use_halo")
-        col.prop(rl, "use_ztransp")
-
-        col = split.column()
-        col.prop(rl, "use_sky")
-        col.prop(rl, "use_edge_enhance")
-        col.prop(rl, "use_strand")
-
-        layout.separator()
-
-        split = layout.split()
-
-        col = split.column()
-        col.label(text="Passes:")
-        col.prop(rl, "use_pass_combined")
-        col.prop(rl, "use_pass_z")
-        col.prop(rl, "use_pass_vector")
-        col.prop(rl, "use_pass_normal")
-        col.prop(rl, "use_pass_uv")
-        col.prop(rl, "use_pass_mist")
-        col.prop(rl, "use_pass_object_index")
-        col.prop(rl, "use_pass_material_index")
-        col.prop(rl, "use_pass_color")
-
-        col = split.column()
-        col.label()
-        col.prop(rl, "use_pass_diffuse")
-        row = col.row()
-        row.prop(rl, "use_pass_specular")
-        row.prop(rl, "exclude_specular", text="")
-        row = col.row()
-        row.prop(rl, "use_pass_shadow")
-        row.prop(rl, "exclude_shadow", text="")
-        row = col.row()
-        row.prop(rl, "use_pass_emit")
-        row.prop(rl, "exclude_emit", text="")
-        row = col.row()
-        row.prop(rl, "use_pass_ambient_occlusion")
-        row.prop(rl, "exclude_ambient_occlusion", text="")
-        row = col.row()
-        row.prop(rl, "use_pass_environment")
-        row.prop(rl, "exclude_environment", text="")
-        row = col.row()
-        row.prop(rl, "use_pass_indirect")
-        row.prop(rl, "exclude_indirect", text="")
-        row = col.row()
-        row.prop(rl, "use_pass_reflection")
-        row.prop(rl, "exclude_reflection", text="")
-        row = col.row()
-        row.prop(rl, "use_pass_refraction")
-        row.prop(rl, "exclude_refraction", text="")
-
-
->>>>>>> 37ba969c
 class RENDER_PT_dimensions(RenderButtonsPanel, Panel):
     bl_label = "Dimensions"
     COMPAT_ENGINES = {'BLENDER_RENDER'}
