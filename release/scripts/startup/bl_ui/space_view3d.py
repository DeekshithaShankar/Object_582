# ##### BEGIN GPL LICENSE BLOCK #####
#
#  This program is free software; you can redistribute it and/or
#  modify it under the terms of the GNU General Public License
#  as published by the Free Software Foundation; either version 2
#  of the License, or (at your option) any later version.
#
#  This program is distributed in the hope that it will be useful,
#  but WITHOUT ANY WARRANTY; without even the implied warranty of
#  MERCHANTABILITY or FITNESS FOR A PARTICULAR PURPOSE.  See the
#  GNU General Public License for more details.
#
#  You should have received a copy of the GNU General Public License
#  along with this program; if not, write to the Free Software Foundation,
#  Inc., 51 Franklin Street, Fifth Floor, Boston, MA 02110-1301, USA.
#
# ##### END GPL LICENSE BLOCK #####

# <pep8 compliant>
import bpy
from bpy.types import Header, Menu, Panel
from .properties_grease_pencil_common import (
    GreasePencilDataPanel,
    GreasePencilPaletteColorPanel,
)
from .properties_paint_common import UnifiedPaintPanel
from bpy.app.translations import contexts as i18n_contexts


class VIEW3D_HT_header(Header):
    bl_space_type = 'VIEW_3D'

    def draw(self, context):
        layout = self.layout

        view = context.space_data
        # mode_string = context.mode
        obj = context.active_object
        toolsettings = context.tool_settings

        row = layout.row(align=True)
        row.template_header()

        VIEW3D_MT_editor_menus.draw_collapsible(context, layout)

        # Contains buttons like Mode, Pivot, Manipulator, Layer, Mesh Select Mode...
        row = layout
        layout.template_header_3D()

        if obj:
            mode = obj.mode
            # Particle edit
            if mode == 'PARTICLE_EDIT':
                row.prop(toolsettings.particle_edit, "select_mode", text="", expand=True)

            # Occlude geometry
            if ((view.viewport_shade not in {'BOUNDBOX', 'WIREFRAME'} and (mode == 'PARTICLE_EDIT' or (mode == 'EDIT' and obj.type == 'MESH'))) or
                    (mode in {'WEIGHT_PAINT', 'VERTEX_PAINT'})):
                row.prop(view, "use_occlude_geometry", text="")

            # Proportional editing
            if context.gpencil_data and context.gpencil_data.use_stroke_edit_mode:
                row = layout.row(align=True)
                row.prop(toolsettings, "proportional_edit", icon_only=True)
                if toolsettings.proportional_edit != 'DISABLED':
                    row.prop(toolsettings, "proportional_edit_falloff", icon_only=True)
            elif mode in {'EDIT', 'PARTICLE_EDIT'}:
                row = layout.row(align=True)
                row.prop(toolsettings, "proportional_edit", icon_only=True)
                if toolsettings.proportional_edit != 'DISABLED':
                    row.prop(toolsettings, "proportional_edit_falloff", icon_only=True)
            elif mode == 'OBJECT':
                row = layout.row(align=True)
                row.prop(toolsettings, "use_proportional_edit_objects", icon_only=True)
                if toolsettings.use_proportional_edit_objects:
                    row.prop(toolsettings, "proportional_edit_falloff", icon_only=True)
        else:
            # Proportional editing
            if context.gpencil_data and context.gpencil_data.use_stroke_edit_mode:
                row = layout.row(align=True)
                row.prop(toolsettings, "proportional_edit", icon_only=True)
                if toolsettings.proportional_edit != 'DISABLED':
                    row.prop(toolsettings, "proportional_edit_falloff", icon_only=True)

        # Snap
        show_snap = False
        if obj is None:
            show_snap = True
        else:
            if mode not in {'SCULPT', 'VERTEX_PAINT', 'WEIGHT_PAINT', 'TEXTURE_PAINT'}:
                show_snap = True
            else:
                paint_settings = UnifiedPaintPanel.paint_settings(context)
                if paint_settings:
                    brush = paint_settings.brush
                    if brush and brush.stroke_method == 'CURVE':
                        show_snap = True

        if show_snap:
            snap_element = toolsettings.snap_element
            row = layout.row(align=True)
            row.prop(toolsettings, "use_snap", text="")
            row.prop(toolsettings, "snap_element", icon_only=True)
            if snap_element == 'INCREMENT':
                row.prop(toolsettings, "use_snap_grid_absolute", text="")
            else:
                row.prop(toolsettings, "snap_target", text="")
                if obj:
                    if mode == 'EDIT':
                        row.prop(toolsettings, "use_snap_self", text="")
                    if mode in {'OBJECT', 'POSE', 'EDIT'} and snap_element != 'VOLUME':
                        row.prop(toolsettings, "use_snap_align_rotation", text="")

            if snap_element == 'VOLUME':
                row.prop(toolsettings, "use_snap_peel_object", text="")
            elif snap_element == 'FACE':
                row.prop(toolsettings, "use_snap_project", text="")

        # AutoMerge editing
        if obj:
            if (mode == 'EDIT' and obj.type == 'MESH'):
                layout.prop(toolsettings, "use_mesh_automerge", text="", icon='AUTOMERGE_ON')

        # OpenGL render
        row = layout.row(align=True)
        row.operator("render.opengl", text="", icon='RENDER_STILL')
        row.operator("render.opengl", text="", icon='RENDER_ANIMATION').animation = True

        # Pose
        if obj and mode == 'POSE':
            row = layout.row(align=True)
            row.operator("pose.copy", text="", icon='COPYDOWN')
            row.operator("pose.paste", text="", icon='PASTEDOWN').flipped = False
            row.operator("pose.paste", text="", icon='PASTEFLIPDOWN').flipped = True

        # GPencil
        if context.gpencil_data and context.gpencil_data.use_stroke_edit_mode:
            row = layout.row(align=True)
            row.operator("gpencil.copy", text="", icon='COPYDOWN')
            row.operator("gpencil.paste", text="", icon='PASTEDOWN')

            # XXX: icon
            layout.prop(context.gpencil_data, "use_onion_skinning", text="Onion Skins", icon='PARTICLE_PATH')

            row = layout.row(align=True)
            row.prop(context.tool_settings.gpencil_sculpt, "use_select_mask")
            row.prop(context.tool_settings.gpencil_sculpt, "selection_alpha", slider=True)


class VIEW3D_MT_editor_menus(Menu):
    bl_space_type = 'VIEW3D_MT_editor_menus'
    bl_label = ""

    def draw(self, context):
        self.draw_menus(self.layout, context)

    @staticmethod
    def draw_menus(layout, context):
        obj = context.active_object
        mode_string = context.mode
        edit_object = context.edit_object
        gp_edit = context.gpencil_data and context.gpencil_data.use_stroke_edit_mode

        layout.menu("VIEW3D_MT_view")

        # Select Menu
        if gp_edit:
            layout.menu("VIEW3D_MT_select_gpencil")
        elif mode_string in {'PAINT_WEIGHT', 'PAINT_VERTEX', 'PAINT_TEXTURE'}:
            mesh = obj.data
            if mesh.use_paint_mask:
                layout.menu("VIEW3D_MT_select_paint_mask")
            elif mesh.use_paint_mask_vertex and mode_string in {'PAINT_WEIGHT', 'PAINT_VERTEX'}:
                layout.menu("VIEW3D_MT_select_paint_mask_vertex")
        elif mode_string != 'SCULPT':
            layout.menu("VIEW3D_MT_select_%s" % mode_string.lower())

        if gp_edit:
            pass
        elif mode_string == 'OBJECT':
            layout.menu("INFO_MT_add", text="Add")
        elif mode_string == 'EDIT_MESH':
            layout.menu("INFO_MT_mesh_add", text="Add")
        elif mode_string == 'EDIT_CURVE':
            layout.menu("INFO_MT_curve_add", text="Add")
        elif mode_string == 'EDIT_SURFACE':
            layout.menu("INFO_MT_surface_add", text="Add")
        elif mode_string == 'EDIT_METABALL':
            layout.menu("INFO_MT_metaball_add", text="Add")
        elif mode_string == 'EDIT_ARMATURE':
            layout.menu("INFO_MT_edit_armature_add", text="Add")

        if gp_edit:
            layout.menu("VIEW3D_MT_edit_gpencil")
        elif edit_object:
            layout.menu("VIEW3D_MT_edit_%s" % edit_object.type.lower())
        elif obj:
            if mode_string != 'PAINT_TEXTURE':
                layout.menu("VIEW3D_MT_%s" % mode_string.lower())
            if mode_string in {'SCULPT', 'PAINT_VERTEX', 'PAINT_WEIGHT', 'PAINT_TEXTURE'}:
                layout.menu("VIEW3D_MT_brush")
            if mode_string == 'SCULPT':
                layout.menu("VIEW3D_MT_hide_mask")
        else:
            layout.menu("VIEW3D_MT_object")


# ********** Menu **********


# ********** Utilities **********


class ShowHideMenu:
    bl_label = "Show/Hide"
    _operator_name = ""

    def draw(self, context):
        layout = self.layout

        layout.operator("%s.reveal" % self._operator_name, text="Show Hidden")
        layout.operator("%s.hide" % self._operator_name, text="Hide Selected").unselected = False
        layout.operator("%s.hide" % self._operator_name, text="Hide Unselected").unselected = True


# Standard transforms which apply to all cases
# NOTE: this doesn't seem to be able to be used directly
class VIEW3D_MT_transform_base(Menu):
    bl_label = "Transform"

    # TODO: get rid of the custom text strings?
    def draw(self, context):
        layout = self.layout

        layout.operator("transform.translate", text="Grab/Move")
        # TODO: sub-menu for grab per axis
        layout.operator("transform.rotate", text="Rotate")
        # TODO: sub-menu for rot per axis
        layout.operator("transform.resize", text="Scale")
        # TODO: sub-menu for scale per axis

        layout.separator()

        layout.operator("transform.tosphere", text="To Sphere")
        layout.operator("transform.shear", text="Shear")
        layout.operator("transform.bend", text="Bend")
        layout.operator("transform.push_pull", text="Push/Pull")

        if context.mode != 'OBJECT':
            layout.operator("transform.vertex_warp", text="Warp")
            layout.operator("transform.vertex_random", text="Randomize")


# Generic transform menu - geometry types
class VIEW3D_MT_transform(VIEW3D_MT_transform_base):
    def draw(self, context):
        # base menu
        VIEW3D_MT_transform_base.draw(self, context)

        # generic...
        layout = self.layout
        layout.operator("transform.shrink_fatten", text="Shrink Fatten")

        layout.separator()

        layout.operator("transform.translate", text="Move Texture Space").texture_space = True
        layout.operator("transform.resize", text="Scale Texture Space").texture_space = True


# Object-specific extensions to Transform menu
class VIEW3D_MT_transform_object(VIEW3D_MT_transform_base):
    def draw(self, context):
        layout = self.layout

        # base menu
        VIEW3D_MT_transform_base.draw(self, context)

        # object-specific option follow...
        layout.separator()

        layout.operator("transform.translate", text="Move Texture Space").texture_space = True
        layout.operator("transform.resize", text="Scale Texture Space").texture_space = True

        layout.separator()

        layout.operator_context = 'EXEC_REGION_WIN'
        # XXX see alignmenu() in edit.c of b2.4x to get this working
        layout.operator("transform.transform", text="Align to Transform Orientation").mode = 'ALIGN'

        layout.separator()

        layout.operator_context = 'EXEC_AREA'

        layout.operator("object.origin_set", text="Geometry to Origin").type = 'GEOMETRY_ORIGIN'
        layout.operator("object.origin_set", text="Origin to Geometry").type = 'ORIGIN_GEOMETRY'
        layout.operator("object.origin_set", text="Origin to 3D Cursor").type = 'ORIGIN_CURSOR'
        layout.operator("object.origin_set", text="Origin to Center of Mass (Surface)").type = 'ORIGIN_CENTER_OF_MASS'
        layout.operator("object.origin_set", text="Origin to Center of Mass (Volume)").type = 'ORIGIN_CENTER_OF_VOLUME'
        layout.separator()

        layout.operator("object.randomize_transform")
        layout.operator("object.align")

        # TODO: there is a strange context bug here.
        """
        layout.operator_context = 'INVOKE_REGION_WIN'
        layout.operator("object.transform_axis_target")
        """


# Armature EditMode extensions to Transform menu
class VIEW3D_MT_transform_armature(VIEW3D_MT_transform_base):
    def draw(self, context):
        layout = self.layout

        # base menu
        VIEW3D_MT_transform_base.draw(self, context)

        # armature specific extensions follow...
        obj = context.object
        if obj.type == 'ARMATURE' and obj.mode in {'EDIT', 'POSE'}:
            if obj.data.draw_type == 'BBONE':
                layout.separator()

                layout.operator("transform.transform", text="Scale BBone").mode = 'BONE_SIZE'
            elif obj.data.draw_type == 'ENVELOPE':
                layout.separator()

                layout.operator("transform.transform", text="Scale Envelope Distance").mode = 'BONE_SIZE'
                layout.operator("transform.transform", text="Scale Radius").mode = 'BONE_ENVELOPE'

        if context.edit_object and context.edit_object.type == 'ARMATURE':
            layout.separator()

            layout.operator("armature.align")


class VIEW3D_MT_mirror(Menu):
    bl_label = "Mirror"

    def draw(self, context):
        layout = self.layout

        layout.operator("transform.mirror", text="Interactive Mirror")

        layout.separator()

        layout.operator_context = 'INVOKE_REGION_WIN'

        props = layout.operator("transform.mirror", text="X Global")
        props.constraint_axis = (True, False, False)
        props.constraint_orientation = 'GLOBAL'
        props = layout.operator("transform.mirror", text="Y Global")
        props.constraint_axis = (False, True, False)
        props.constraint_orientation = 'GLOBAL'
        props = layout.operator("transform.mirror", text="Z Global")
        props.constraint_axis = (False, False, True)
        props.constraint_orientation = 'GLOBAL'

        if context.edit_object:
            layout.separator()

            props = layout.operator("transform.mirror", text="X Local")
            props.constraint_axis = (True, False, False)
            props.constraint_orientation = 'LOCAL'
            props = layout.operator("transform.mirror", text="Y Local")
            props.constraint_axis = (False, True, False)
            props.constraint_orientation = 'LOCAL'
            props = layout.operator("transform.mirror", text="Z Local")
            props.constraint_axis = (False, False, True)
            props.constraint_orientation = 'LOCAL'

            layout.operator("object.vertex_group_mirror")


class VIEW3D_MT_snap(Menu):
    bl_label = "Snap"

    def draw(self, context):
        layout = self.layout

        layout.operator("view3d.snap_selected_to_grid", text="Selection to Grid")
        layout.operator("view3d.snap_selected_to_cursor", text="Selection to Cursor").use_offset = False
        layout.operator("view3d.snap_selected_to_cursor", text="Selection to Cursor (Offset)").use_offset = True
        layout.operator("view3d.snap_selected_to_active", text="Selection to Active")

        layout.separator()

        layout.operator("view3d.snap_cursor_to_selected", text="Cursor to Selected")
        layout.operator("view3d.snap_cursor_to_center", text="Cursor to Center")
        layout.operator("view3d.snap_cursor_to_grid", text="Cursor to Grid")
        layout.operator("view3d.snap_cursor_to_active", text="Cursor to Active")


class VIEW3D_MT_uv_map(Menu):
    bl_label = "UV Mapping"

    def draw(self, context):
        layout = self.layout

        layout.operator("uv.unwrap")

        layout.operator_context = 'INVOKE_DEFAULT'
        layout.operator("uv.smart_project")
        layout.operator("uv.lightmap_pack")
        layout.operator("uv.follow_active_quads")

        layout.separator()

        layout.operator_context = 'EXEC_REGION_WIN'
        layout.operator("uv.cube_project")
        layout.operator("uv.cylinder_project")
        layout.operator("uv.sphere_project")

        layout.separator()

        layout.operator_context = 'INVOKE_REGION_WIN'
        layout.operator("uv.project_from_view").scale_to_bounds = False
        layout.operator("uv.project_from_view", text="Project from View (Bounds)").scale_to_bounds = True

        layout.separator()

        layout.operator("uv.reset")


class VIEW3D_MT_edit_proportional(Menu):
    bl_label = "Proportional Editing"

    def draw(self, context):
        layout = self.layout

        layout.props_enum(context.tool_settings, "proportional_edit")

        layout.separator()

        layout.label("Falloff:")
        layout.props_enum(context.tool_settings, "proportional_edit_falloff")


# ********** View menus **********


class VIEW3D_MT_view(Menu):
    bl_label = "View"

    def draw(self, context):
        layout = self.layout
        view = context.space_data

        layout.operator("view3d.properties", icon='MENU_PANEL')
        layout.operator("view3d.toolshelf", icon='MENU_PANEL')

        layout.separator()

        layout.operator("view3d.view_selected").use_all_regions = False
        if view.region_quadviews:
            layout.operator("view3d.view_selected", text="View Selected (Quad View)").use_all_regions = True

        layout.operator("view3d.view_all").center = False
        layout.operator("view3d.view_persportho")

        layout.separator()

        layout.menu("VIEW3D_MT_view_cameras", text="Cameras")

        layout.separator()
        layout.menu("VIEW3D_MT_view_viewpoint")
        layout.menu("VIEW3D_MT_view_navigation")
        layout.menu("VIEW3D_MT_view_align")

        layout.separator()

        layout.operator_context = 'INVOKE_REGION_WIN'
        layout.menu("VIEW3D_MT_view_borders", text="View Borders")

        layout.separator()

        layout.operator("view3d.layers", text="Show All Layers").nr = 0

        layout.separator()

        layout.operator("screen.animation_play", text="Playback Animation")

        layout.separator()

        layout.operator("screen.area_dupli")
        layout.operator("screen.region_quadview")
        layout.operator("screen.screen_full_area")
        layout.operator("screen.screen_full_area", text="Toggle Fullscreen Area").use_hide_panels = True


class VIEW3D_MT_view_cameras(Menu):
    bl_label = "Cameras"

    def draw(self, context):
        layout = self.layout

        layout.operator("view3d.object_as_camera")
        layout.operator("view3d.viewnumpad", text="Active Camera").type = 'CAMERA'


class VIEW3D_MT_view_viewpoint(Menu):
    bl_label = "Viewpoint"

    def draw(self, context):
        layout = self.layout

        layout.operator("view3d.viewnumpad", text="Camera").type = 'CAMERA'

        layout.separator()

        layout.operator("view3d.viewnumpad", text="Top").type = 'TOP'
        layout.operator("view3d.viewnumpad", text="Bottom").type = 'BOTTOM'

        layout.separator()

        layout.operator("view3d.viewnumpad", text="Front").type = 'FRONT'
        layout.operator("view3d.viewnumpad", text="Back").type = 'BACK'

        layout.separator()

        layout.operator("view3d.viewnumpad", text="Right").type = 'RIGHT'
        layout.operator("view3d.viewnumpad", text="Left").type = 'LEFT'


class VIEW3D_MT_view_navigation(Menu):
    bl_label = "Navigation"

    def draw(self, context):
        from math import pi
        layout = self.layout

        layout.operator_enum("view3d.view_orbit", "type")
        props = layout.operator("view3d.view_orbit", "Orbit Opposite")
        props.type = 'ORBITRIGHT'
        props.angle = pi

        layout.separator()

        layout.operator("view3d.view_roll", text="Roll Left").type = 'LEFT'
        layout.operator("view3d.view_roll", text="Roll Right").type = 'RIGHT'

        layout.separator()

        layout.operator_enum("view3d.view_pan", "type")

        layout.separator()

        layout.operator("view3d.zoom", text="Zoom In").delta = 1
        layout.operator("view3d.zoom", text="Zoom Out").delta = -1
        layout.operator("view3d.zoom_border", text="Zoom Border...")
        layout.operator("view3d.zoom_camera_1_to_1", text="Zoom Camera 1:1")

        layout.separator()

        layout.operator("view3d.fly")
        layout.operator("view3d.walk")


class VIEW3D_MT_view_align(Menu):
    bl_label = "Align View"

    def draw(self, context):
        layout = self.layout

        layout.menu("VIEW3D_MT_view_align_selected")

        layout.separator()

        layout.operator("view3d.view_all", text="Center Cursor and View All").center = True
        layout.operator("view3d.camera_to_view", text="Align Active Camera to View")
        layout.operator("view3d.camera_to_view_selected", text="Align Active Camera to Selected")
        layout.operator("view3d.view_center_cursor")

        layout.separator()

        layout.operator("view3d.view_lock_to_active")
        layout.operator("view3d.view_lock_clear")


class VIEW3D_MT_view_align_selected(Menu):
    bl_label = "Align View to Active"

    def draw(self, context):
        layout = self.layout

        props = layout.operator("view3d.viewnumpad", text="Top")
        props.align_active = True
        props.type = 'TOP'

        props = layout.operator("view3d.viewnumpad", text="Bottom")
        props.align_active = True
        props.type = 'BOTTOM'

        props = layout.operator("view3d.viewnumpad", text="Front")
        props.align_active = True
        props.type = 'FRONT'

        props = layout.operator("view3d.viewnumpad", text="Back")
        props.align_active = True
        props.type = 'BACK'

        props = layout.operator("view3d.viewnumpad", text="Right")
        props.align_active = True
        props.type = 'RIGHT'

        props = layout.operator("view3d.viewnumpad", text="Left")
        props.align_active = True
        props.type = 'LEFT'


class VIEW3D_MT_view_borders(Menu):
    bl_label = "View Borders"

    def draw(self, context):
        layout = self.layout
        layout.operator("view3d.clip_border", text="Clipping Border...")
        layout.operator("view3d.render_border", text="Render Border...").camera_only = False

        layout.separator()

        layout.operator("view3d.clear_render_border")


# ********** Select menus, suffix from context.mode **********

class VIEW3D_MT_select_object_more_less(Menu):
    bl_label = "Select More/Less"

    def draw(self, context):
        layout = self.layout

        layout = self.layout

        layout.operator("object.select_more", text="More")
        layout.operator("object.select_less", text="Less")

        layout.separator()

        props = layout.operator("object.select_hierarchy", text="Parent")
        props.extend = False
        props.direction = 'PARENT'

        props = layout.operator("object.select_hierarchy", text="Child")
        props.extend = False
        props.direction = 'CHILD'

        layout.separator()

        props = layout.operator("object.select_hierarchy", text="Extend Parent")
        props.extend = True
        props.direction = 'PARENT'

        props = layout.operator("object.select_hierarchy", text="Extend Child")
        props.extend = True
        props.direction = 'CHILD'


class VIEW3D_MT_select_object(Menu):
    bl_label = "Select"

    def draw(self, context):
        layout = self.layout

        layout.operator("view3d.select_border")
        layout.operator("view3d.select_circle")

        layout.separator()

        layout.operator("object.select_all").action = 'TOGGLE'
        layout.operator("object.select_all", text="Inverse").action = 'INVERT'
        layout.operator("object.select_random", text="Random")
        layout.operator("object.select_mirror", text="Mirror")
        layout.operator_menu_enum("object.select_by_type", "type", text="Select All by Type...")
        layout.operator("object.select_camera", text="Select Camera")

        layout.separator()

        layout.menu("VIEW3D_MT_select_object_more_less")

        layout.separator()

        layout.operator_menu_enum("object.select_grouped", "type", text="Grouped")
        layout.operator_menu_enum("object.select_linked", "type", text="Linked")
        layout.operator("object.select_pattern", text="Select Pattern...")


class VIEW3D_MT_select_pose_more_less(Menu):
    bl_label = "Select More/Less"

    def draw(self, context):
        layout = self.layout

        layout = self.layout

        props = layout.operator("pose.select_hierarchy", text="Parent")
        props.extend = False
        props.direction = 'PARENT'

        props = layout.operator("pose.select_hierarchy", text="Child")
        props.extend = False
        props.direction = 'CHILD'

        layout.separator()

        props = layout.operator("pose.select_hierarchy", text="Extend Parent")
        props.extend = True
        props.direction = 'PARENT'

        props = layout.operator("pose.select_hierarchy", text="Extend Child")
        props.extend = True
        props.direction = 'CHILD'


class VIEW3D_MT_select_pose(Menu):
    bl_label = "Select"

    def draw(self, context):
        layout = self.layout

        layout.operator("view3d.select_border")
        layout.operator("view3d.select_circle")

        layout.separator()

        layout.operator("pose.select_all").action = 'TOGGLE'
        layout.operator("pose.select_all", text="Inverse").action = 'INVERT'
        layout.operator("pose.select_mirror", text="Flip Active")

        layout.separator()

        layout.operator("pose.select_constraint_target", text="Constraint Target")
        layout.operator("pose.select_linked", text="Linked")

        layout.separator()

        layout.menu("VIEW3D_MT_select_pose_more_less")

        layout.separator()

        layout.operator_menu_enum("pose.select_grouped", "type", text="Grouped")
        layout.operator("object.select_pattern", text="Select Pattern...")


class VIEW3D_MT_select_particle(Menu):
    bl_label = "Select"

    def draw(self, context):
        layout = self.layout

        layout.operator("view3d.select_border")
        layout.operator("view3d.select_circle")

        layout.separator()

        layout.operator("particle.select_all").action = 'TOGGLE'
        layout.operator("particle.select_linked")
        layout.operator("particle.select_all", text="Inverse").action = 'INVERT'

        layout.separator()

        layout.operator("particle.select_more")
        layout.operator("particle.select_less")

        layout.separator()

        layout.operator("particle.select_random")

        layout.separator()

        layout.operator("particle.select_roots", text="Roots")
        layout.operator("particle.select_tips", text="Tips")


class VIEW3D_MT_edit_mesh_select_similar(Menu):
    bl_label = "Select Similar"

    def draw(self, context):
        layout = self.layout

        layout.operator_enum("mesh.select_similar", "type")

        layout.separator()

        layout.operator("mesh.select_similar_region", text="Face Regions")


class VIEW3D_MT_edit_mesh_select_by_trait(Menu):
    bl_label = "Select All by Trait"

    def draw(self, context):
        layout = self.layout
        if context.scene.tool_settings.mesh_select_mode[2] is False:
            layout.operator("mesh.select_non_manifold", text="Non Manifold")
        layout.operator("mesh.select_loose", text="Loose Geometry")
        layout.operator("mesh.select_interior_faces", text="Interior Faces")
        layout.operator("mesh.select_face_by_sides", text="Faces by Sides")

        layout.separator()

        layout.operator("mesh.select_ungrouped", text="Ungrouped Verts")


class VIEW3D_MT_edit_mesh_select_more_less(Menu):
    bl_label = "Select More/Less"

    def draw(self, context):
        layout = self.layout

        layout.operator("mesh.select_more", text="More")
        layout.operator("mesh.select_less", text="Less")

        layout.separator()

        layout.operator("mesh.select_next_item", text="Next Active")
        layout.operator("mesh.select_prev_item", text="Previous Active")


class VIEW3D_MT_edit_mesh_select_linked(Menu):
    bl_label = "Select Linked"

    def draw(self, context):
        layout = self.layout

        layout.operator("mesh.select_linked", text="Linked")
        layout.operator("mesh.shortest_path_select", text="Shortest Path")
        layout.operator("mesh.faces_select_linked_flat", text="Linked Flat Faces")


class VIEW3D_MT_edit_mesh_select_loops(Menu):
    bl_label = "Select Loops"

    def draw(self, context):
        layout = self.layout

        layout.operator("mesh.loop_multi_select", text="Edge Loops").ring = False
        layout.operator("mesh.loop_multi_select", text="Edge Rings").ring = True

        layout.separator()

        layout.operator("mesh.loop_to_region")
        layout.operator("mesh.region_to_loop")


class VIEW3D_MT_select_edit_mesh(Menu):
    bl_label = "Select"

    def draw(self, context):
        layout = self.layout

        layout.operator("view3d.select_border")
        layout.operator("view3d.select_circle")

        layout.separator()

        # primitive
        layout.operator("mesh.select_all").action = 'TOGGLE'
        layout.operator("mesh.select_all", text="Inverse").action = 'INVERT'

        layout.separator()

        # numeric
        layout.operator("mesh.select_random", text="Random")
        layout.operator("mesh.select_nth")

        layout.separator()

        # geometric
        layout.operator("mesh.edges_select_sharp", text="Sharp Edges")

        layout.separator()

        # other ...
        layout.menu("VIEW3D_MT_edit_mesh_select_similar")

        layout.separator()

        layout.menu("VIEW3D_MT_edit_mesh_select_by_trait")

        layout.separator()

        layout.menu("VIEW3D_MT_edit_mesh_select_more_less")

        layout.separator()

        layout.menu("VIEW3D_MT_edit_mesh_select_loops")

        layout.separator()

        layout.menu("VIEW3D_MT_edit_mesh_select_linked")

        layout.separator()

        layout.operator("mesh.select_axis", text="Side of Active")
        layout.operator("mesh.select_mirror", text="Mirror")


class VIEW3D_MT_select_edit_curve(Menu):
    bl_label = "Select"

    def draw(self, context):
        layout = self.layout

        layout.operator("view3d.select_border")
        layout.operator("view3d.select_circle")

        layout.separator()

        layout.operator("curve.select_all").action = 'TOGGLE'
        layout.operator("curve.select_all", text="Inverse").action = 'INVERT'

        layout.separator()

        layout.operator("curve.select_random")
        layout.operator("curve.select_nth")
        layout.operator("curve.select_linked", text="Select Linked")
        layout.operator("curve.select_similar", text="Select Similar")

        layout.separator()

        layout.operator("curve.de_select_first")
        layout.operator("curve.de_select_last")
        layout.operator("curve.select_next")
        layout.operator("curve.select_previous")

        layout.separator()

        layout.operator("curve.select_more")
        layout.operator("curve.select_less")


class VIEW3D_MT_select_edit_surface(Menu):
    bl_label = "Select"

    def draw(self, context):
        layout = self.layout

        layout.operator("view3d.select_border")
        layout.operator("view3d.select_circle")

        layout.separator()

        layout.operator("curve.select_all").action = 'TOGGLE'
        layout.operator("curve.select_all", text="Inverse").action = 'INVERT'

        layout.separator()

        layout.operator("curve.select_random")
        layout.operator("curve.select_nth")
        layout.operator("curve.select_linked", text="Select Linked")
        layout.operator("curve.select_similar", text="Select Similar")

        layout.separator()

        layout.operator("curve.select_row")

        layout.separator()

        layout.operator("curve.select_more")
        layout.operator("curve.select_less")


class VIEW3D_MT_select_edit_text(Menu):
    # intentional name mis-match
    # select menu for 3d-text doesn't make sense
    bl_label = "Edit"

    def draw(self, context):
        layout = self.layout

        layout.menu("VIEW3D_MT_undo_redo")

        layout.separator()

        layout.operator("font.text_paste", text="Paste")
        layout.operator("font.text_cut", text="Cut")
        layout.operator("font.text_copy", text="Copy")

        layout.separator()

        layout.operator("font.text_paste_from_file")

        layout.separator()

        layout.operator("font.select_all")


class VIEW3D_MT_select_edit_metaball(Menu):
    bl_label = "Select"

    def draw(self, context):
        layout = self.layout

        layout.operator("view3d.select_border")
        layout.operator("view3d.select_circle")

        layout.separator()

        layout.operator("mball.select_all").action = 'TOGGLE'
        layout.operator("mball.select_all", text="Inverse").action = 'INVERT'

        layout.separator()

        layout.operator("mball.select_random_metaelems")

        layout.separator()

        layout.operator_menu_enum("mball.select_similar", "type", text="Similar")


class VIEW3D_MT_select_edit_lattice(Menu):
    bl_label = "Select"

    def draw(self, context):
        layout = self.layout

        layout.operator("view3d.select_border")
        layout.operator("view3d.select_circle")

        layout.separator()

        layout.operator("lattice.select_all").action = 'TOGGLE'
        layout.operator("lattice.select_all", text="Inverse").action = 'INVERT'

        layout.separator()

        layout.operator("lattice.select_mirror")
        layout.operator("lattice.select_random")

        layout.separator()

        layout.operator("lattice.select_ungrouped", text="Ungrouped Verts")


class VIEW3D_MT_select_edit_armature(Menu):
    bl_label = "Select"

    def draw(self, context):
        layout = self.layout

        layout.operator("view3d.select_border")
        layout.operator("view3d.select_circle")

        layout.separator()

        layout.operator("armature.select_all").action = 'TOGGLE'
        layout.operator("armature.select_all", text="Inverse").action = 'INVERT'
        layout.operator("armature.select_mirror", text="Mirror").extend = False

        layout.separator()

        layout.operator("armature.select_more", text="More")
        layout.operator("armature.select_less", text="Less")

        layout.separator()

        props = layout.operator("armature.select_hierarchy", text="Parent")
        props.extend = False
        props.direction = 'PARENT'

        props = layout.operator("armature.select_hierarchy", text="Child")
        props.extend = False
        props.direction = 'CHILD'

        layout.separator()

        props = layout.operator("armature.select_hierarchy", text="Extend Parent")
        props.extend = True
        props.direction = 'PARENT'

        props = layout.operator("armature.select_hierarchy", text="Extend Child")
        props.extend = True
        props.direction = 'CHILD'

        layout.operator_menu_enum("armature.select_similar", "type", text="Similar")
        layout.operator("object.select_pattern", text="Select Pattern...")


class VIEW3D_MT_select_gpencil(Menu):
    bl_label = "Select"

    def draw(self, context):
        layout = self.layout

        layout.operator("gpencil.select_border")
        layout.operator("gpencil.select_circle")

        layout.separator()

        layout.operator("gpencil.select_all", text="(De)select All").action = 'TOGGLE'
        layout.operator("gpencil.select_all", text="Inverse").action = 'INVERT'

        layout.separator()

        layout.operator("gpencil.select_linked", text="Linked")
        layout.operator_menu_enum("gpencil.select_grouped", "type", text="Grouped")

        layout.separator()

        layout.operator("gpencil.select_first")
        layout.operator("gpencil.select_last")

        layout.separator()

        layout.operator("gpencil.select_more")
        layout.operator("gpencil.select_less")


class VIEW3D_MT_select_paint_mask(Menu):
    bl_label = "Select"

    def draw(self, context):
        layout = self.layout

        layout.operator("view3d.select_border")
        layout.operator("view3d.select_circle")

        layout.separator()

        layout.operator("paint.face_select_all").action = 'TOGGLE'
        layout.operator("paint.face_select_all", text="Inverse").action = 'INVERT'

        layout.separator()

        layout.operator("paint.face_select_linked", text="Linked")


class VIEW3D_MT_select_paint_mask_vertex(Menu):
    bl_label = "Select"

    def draw(self, context):
        layout = self.layout

        layout.operator("view3d.select_border")
        layout.operator("view3d.select_circle")

        layout.separator()

        layout.operator("paint.vert_select_all").action = 'TOGGLE'
        layout.operator("paint.vert_select_all", text="Inverse").action = 'INVERT'

        layout.separator()

        layout.operator("paint.vert_select_ungrouped", text="Ungrouped Verts")


class VIEW3D_MT_angle_control(Menu):
    bl_label = "Angle Control"

    @classmethod
    def poll(cls, context):
        settings = UnifiedPaintPanel.paint_settings(context)
        if not settings:
            return False

        brush = settings.brush
        tex_slot = brush.texture_slot

        return tex_slot.has_texture_angle and tex_slot.has_texture_angle_source

    def draw(self, context):
        layout = self.layout

        settings = UnifiedPaintPanel.paint_settings(context)
        brush = settings.brush

        sculpt = (context.sculpt_object is not None)

        tex_slot = brush.texture_slot

        layout.prop(tex_slot, "use_rake", text="Rake")

        if brush.brush_capabilities.has_random_texture_angle and tex_slot.has_random_texture_angle:
            if sculpt:
                if brush.sculpt_capabilities.has_random_texture_angle:
                    layout.prop(tex_slot, "use_random", text="Random")
            else:
                layout.prop(tex_slot, "use_random", text="Random")


# XXX: INFO_MT_ names used to keep backwards compatibility (Add-ons etc. that hook into the menu)
class INFO_MT_mesh_add(Menu):
    bl_idname = "INFO_MT_mesh_add"
    bl_label = "Mesh"

    def draw(self, context):
        from .space_view3d_toolbar import VIEW3D_PT_tools_add_object

        layout = self.layout

        layout.operator_context = 'INVOKE_REGION_WIN'

        VIEW3D_PT_tools_add_object.draw_add_mesh(layout)


class INFO_MT_curve_add(Menu):
    bl_idname = "INFO_MT_curve_add"
    bl_label = "Curve"

    def draw(self, context):
        from .space_view3d_toolbar import VIEW3D_PT_tools_add_object
        layout = self.layout

        layout.operator_context = 'INVOKE_REGION_WIN'

        VIEW3D_PT_tools_add_object.draw_add_curve(layout)


class INFO_MT_surface_add(Menu):
    bl_idname = "INFO_MT_surface_add"
    bl_label = "Surface"

    def draw(self, context):
        from .space_view3d_toolbar import VIEW3D_PT_tools_add_object
        layout = self.layout

        layout.operator_context = 'INVOKE_REGION_WIN'

        VIEW3D_PT_tools_add_object.draw_add_surface(layout)


class INFO_MT_metaball_add(Menu):
    bl_idname = "INFO_MT_metaball_add"
    bl_label = "Metaball"

    def draw(self, context):
        layout = self.layout

        layout.operator_context = 'INVOKE_REGION_WIN'
        layout.operator_enum("object.metaball_add", "type")


class INFO_MT_edit_curve_add(Menu):
    bl_idname = "INFO_MT_edit_curve_add"
    bl_label = "Add"

    def draw(self, context):
        is_surf = context.active_object.type == 'SURFACE'

        layout = self.layout
        layout.operator_context = 'EXEC_REGION_WIN'

        if is_surf:
            INFO_MT_surface_add.draw(self, context)
        else:
            INFO_MT_curve_add.draw(self, context)


class INFO_MT_edit_armature_add(Menu):
    bl_idname = "INFO_MT_edit_armature_add"
    bl_label = "Armature"

    def draw(self, context):
        layout = self.layout

        layout.operator_context = 'EXEC_REGION_WIN'
        layout.operator("armature.bone_primitive_add", text="Single Bone", icon='BONE_DATA')


class INFO_MT_armature_add(Menu):
    bl_idname = "INFO_MT_armature_add"
    bl_label = "Armature"

    def draw(self, context):
        layout = self.layout

        layout.operator_context = 'EXEC_REGION_WIN'
        layout.operator("object.armature_add", text="Single Bone", icon='BONE_DATA')


class INFO_MT_lamp_add(Menu):
    bl_idname = "INFO_MT_lamp_add"
    bl_label = "Lamp"

    def draw(self, context):
        layout = self.layout

        layout.operator_context = 'INVOKE_REGION_WIN'
        layout.operator_enum("object.lamp_add", "type")


class INFO_MT_lightprobe_add(Menu):
    bl_idname = "INFO_MT_lightprobe_add"
    bl_label = "Light Probe"

    def draw(self, context):
        layout = self.layout

        layout.operator_context = 'INVOKE_REGION_WIN'
        layout.operator_enum("object.lightprobe_add", "type")


class INFO_MT_camera_add(Menu):
    bl_idname = "INFO_MT_camera_add"
    bl_label = "Camera"

    def draw(self, context):
        layout = self.layout
        layout.operator_context = 'EXEC_REGION_WIN'
        layout.operator("object.camera_add", text="Camera", icon='OUTLINER_OB_CAMERA')


class INFO_MT_add(Menu):
    bl_label = "Add"

    def draw(self, context):
        layout = self.layout

        # note, don't use 'EXEC_SCREEN' or operators wont get the 'v3d' context.

        # Note: was EXEC_AREA, but this context does not have the 'rv3d', which prevents
        #       "align_view" to work on first call (see [#32719]).
        layout.operator_context = 'EXEC_REGION_WIN'

        # layout.operator_menu_enum("object.mesh_add", "type", text="Mesh", icon='OUTLINER_OB_MESH')
        layout.menu("INFO_MT_mesh_add", icon='OUTLINER_OB_MESH')

        # layout.operator_menu_enum("object.curve_add", "type", text="Curve", icon='OUTLINER_OB_CURVE')
        layout.menu("INFO_MT_curve_add", icon='OUTLINER_OB_CURVE')
        # layout.operator_menu_enum("object.surface_add", "type", text="Surface", icon='OUTLINER_OB_SURFACE')
        layout.menu("INFO_MT_surface_add", icon='OUTLINER_OB_SURFACE')
        layout.menu("INFO_MT_metaball_add", text="Metaball", icon='OUTLINER_OB_META')
        layout.operator("object.text_add", text="Text", icon='OUTLINER_OB_FONT')
        layout.separator()

        layout.menu("INFO_MT_armature_add", icon='OUTLINER_OB_ARMATURE')
        layout.operator("object.add", text="Lattice", icon='OUTLINER_OB_LATTICE').type = 'LATTICE'
        layout.operator_menu_enum("object.empty_add", "type", text="Empty", icon='OUTLINER_OB_EMPTY')
        layout.separator()

        layout.operator("object.speaker_add", text="Speaker", icon='OUTLINER_OB_SPEAKER')
        layout.separator()

        if INFO_MT_camera_add.is_extended():
            layout.menu("INFO_MT_camera_add", icon='OUTLINER_OB_CAMERA')
        else:
            INFO_MT_camera_add.draw(self, context)

        layout.menu("INFO_MT_lamp_add", icon='OUTLINER_OB_LAMP')
        layout.separator()
        layout.menu("INFO_MT_lightprobe_add")
        layout.separator()

        layout.operator_menu_enum("object.effector_add", "type", text="Force Field", icon='OUTLINER_OB_FORCE_FIELD')
        layout.separator()

        if len(bpy.data.groups) > 10:
            layout.operator_context = 'INVOKE_REGION_WIN'
            layout.operator("object.group_instance_add", text="Group Instance...", icon='OUTLINER_OB_GROUP_INSTANCE')
        else:
            layout.operator_menu_enum(
                "object.group_instance_add",
                "group",
                text="Group Instance",
                icon='OUTLINER_OB_GROUP_INSTANCE',
            )


class VIEW3D_MT_undo_redo(Menu):
    bl_label = "Undo/Redo"
    _operator_name = ""

    def draw(self, context):
        layout = self.layout

        layout.operator("ed.undo")
        layout.operator("ed.redo")

        layout.separator()

        layout.operator("ed.undo_history")


class VIEW3D_MT_object_relations(Menu):
    bl_label = "Relations"

    def draw(self, context):
        layout = self.layout

        layout.operator("object.proxy_make", text="Make Proxy...")

        layout.operator("object.make_dupli_face")

        layout.separator()

        layout.operator_menu_enum("object.make_local", "type", text="Make Local...")
        layout.menu("VIEW3D_MT_make_single_user")

        layout.separator()

        layout.operator("object.data_transfer")
        layout.operator("object.datalayout_transfer")


class VIEW3D_MT_object(Menu):
    bl_context = "objectmode"
    bl_label = "Object"

    def draw(self, context):
        layout = self.layout

        layout.menu("VIEW3D_MT_undo_redo")

        layout.separator()

        layout.operator("object.delete", text="Delete...").use_global = False

        layout.separator()

        layout.menu("VIEW3D_MT_transform_object")
        layout.menu("VIEW3D_MT_mirror")
        layout.menu("VIEW3D_MT_object_clear")
        layout.menu("VIEW3D_MT_object_apply")

        layout.separator()

        layout.menu("VIEW3D_MT_object_parent")
        layout.menu("VIEW3D_MT_object_group")
        layout.menu("VIEW3D_MT_snap")

        layout.separator()

        layout.operator("object.duplicate_move")
        layout.operator("object.duplicate_move_linked")
        layout.operator("object.join")
        layout.separator()
        layout.menu("VIEW3D_MT_make_links", text="Make Links...")
        layout.menu("VIEW3D_MT_object_relations")
        layout.menu("VIEW3D_MT_object_constraints")
        layout.menu("VIEW3D_MT_object_track")

        layout.separator()

        layout.menu("VIEW3D_MT_object_animation")

        layout.separator()

        layout.menu("VIEW3D_MT_object_quick_effects")

        layout.separator()

        layout.menu("VIEW3D_MT_object_game")

        layout.separator()

        layout.operator_menu_enum("object.convert", "target")


class VIEW3D_MT_object_animation(Menu):
    bl_label = "Animation"

    def draw(self, context):
        layout = self.layout

        layout.operator("anim.keyframe_insert_menu", text="Insert Keyframe...")
        layout.operator("anim.keyframe_delete_v3d", text="Delete Keyframes...")
        layout.operator("anim.keyframe_clear_v3d", text="Clear Keyframes...")
        layout.operator("anim.keying_set_active_set", text="Change Keying Set...")

        layout.separator()

        layout.operator("nla.bake", text="Bake Action...")


class VIEW3D_MT_object_clear(Menu):
    bl_label = "Clear"

    def draw(self, context):
        layout = self.layout

        layout.operator("object.location_clear", text="Location").clear_delta = False
        layout.operator("object.rotation_clear", text="Rotation").clear_delta = False
        layout.operator("object.scale_clear", text="Scale").clear_delta = False

        layout.separator()

        layout.operator("object.origin_clear", text="Origin")


class VIEW3D_MT_object_specials(Menu):
    bl_label = "Specials"

    @classmethod
    def poll(cls, context):
        # add more special types
        return context.object

    def draw(self, context):
        layout = self.layout

        scene = context.scene
        obj = context.object

        if obj.type == 'CAMERA':
            layout.operator_context = 'INVOKE_REGION_WIN'

            if obj.data.type == 'PERSP':
                props = layout.operator("wm.context_modal_mouse", text="Camera Lens Angle")
                props.data_path_iter = "selected_editable_objects"
                props.data_path_item = "data.lens"
                props.input_scale = 0.1
                if obj.data.lens_unit == 'MILLIMETERS':
                    props.header_text = "Camera Lens Angle: %.1fmm"
                else:
                    props.header_text = "Camera Lens Angle: %.1f\u00B0"

            else:
                props = layout.operator("wm.context_modal_mouse", text="Camera Lens Scale")
                props.data_path_iter = "selected_editable_objects"
                props.data_path_item = "data.ortho_scale"
                props.input_scale = 0.01
                props.header_text = "Camera Lens Scale: %.3f"

            if not obj.data.dof_object:
                view = context.space_data
                if view and view.camera == obj and view.region_3d.view_perspective == 'CAMERA':
                    props = layout.operator("ui.eyedropper_depth", text="DOF Distance (Pick)")
                else:
                    props = layout.operator("wm.context_modal_mouse", text="DOF Distance")
                    props.data_path_iter = "selected_editable_objects"
                    props.data_path_item = "data.dof_distance"
                    props.input_scale = 0.02
                    props.header_text = "DOF Distance: %.3f"
                del view

        if obj.type in {'CURVE', 'FONT'}:
            layout.operator_context = 'INVOKE_REGION_WIN'

            props = layout.operator("wm.context_modal_mouse", text="Extrude Size")
            props.data_path_iter = "selected_editable_objects"
            props.data_path_item = "data.extrude"
            props.input_scale = 0.01
            props.header_text = "Extrude Size: %.3f"

            props = layout.operator("wm.context_modal_mouse", text="Width Size")
            props.data_path_iter = "selected_editable_objects"
            props.data_path_item = "data.offset"
            props.input_scale = 0.01
            props.header_text = "Width Size: %.3f"

        if obj.type == 'EMPTY':
            layout.operator_context = 'INVOKE_REGION_WIN'

            props = layout.operator("wm.context_modal_mouse", text="Empty Draw Size")
            props.data_path_iter = "selected_editable_objects"
            props.data_path_item = "empty_draw_size"
            props.input_scale = 0.01
            props.header_text = "Empty Draw Size: %.3f"

        if obj.type == 'LAMP':
            lamp = obj.data

            layout.operator_context = 'INVOKE_REGION_WIN'
            use_shading_nodes = context.view_render.use_shading_nodes

<<<<<<< HEAD
            if use_shading_nodes:
                try:
                    value = lamp.node_tree.nodes["Emission"].inputs["Strength"].default_value
                except AttributeError:
                    value = None

                if value is not None:
=======
            if scene.render.use_shading_nodes:
                emission_node = None
                if lamp.node_tree:
                    for node in lamp.node_tree.nodes:
                        if getattr(node, "type", None) == 'EMISSION':
                            emission_node = node
                            break

                if emission_node is not None:
>>>>>>> debd9f6e
                    props = layout.operator("wm.context_modal_mouse", text="Strength")
                    props.data_path_iter = "selected_editable_objects"
                    props.data_path_item = "data.node_tree" \
                                           ".nodes[\"" + emission_node.name + "\"]" \
                                           ".inputs[\"Strength\"].default_value"
                    props.header_text = "Lamp Strength: %.3f"
                    props.input_scale = 0.1

                if lamp.type == 'AREA':
                    props = layout.operator("wm.context_modal_mouse", text="Size X")
                    props.data_path_iter = "selected_editable_objects"
                    props.data_path_item = "data.size"
                    props.header_text = "Lamp Size X: %.3f"

                    if lamp.shape == 'RECTANGLE':
                        props = layout.operator("wm.context_modal_mouse", text="Size Y")
                        props.data_path_iter = "selected_editable_objects"
                        props.data_path_item = "data.size_y"
                        props.header_text = "Lamp Size Y: %.3f"

                elif lamp.type in {'SPOT', 'POINT', 'SUN'}:
                    props = layout.operator("wm.context_modal_mouse", text="Size")
                    props.data_path_iter = "selected_editable_objects"
                    props.data_path_item = "data.shadow_soft_size"
                    props.header_text = "Lamp Size: %.3f"
            else:
                props = layout.operator("wm.context_modal_mouse", text="Energy")
                props.data_path_iter = "selected_editable_objects"
                props.data_path_item = "data.energy"
                props.header_text = "Lamp Energy: %.3f"

                if lamp.type in {'SPOT', 'AREA', 'POINT'}:
                    props = layout.operator("wm.context_modal_mouse", text="Falloff Distance")
                    props.data_path_iter = "selected_editable_objects"
                    props.data_path_item = "data.distance"
                    props.input_scale = 0.1
                    props.header_text = "Lamp Falloff Distance: %.1f"

            if lamp.type == 'SPOT':
                layout.separator()
                props = layout.operator("wm.context_modal_mouse", text="Spot Size")
                props.data_path_iter = "selected_editable_objects"
                props.data_path_item = "data.spot_size"
                props.input_scale = 0.01
                props.header_text = "Spot Size: %.2f"

                props = layout.operator("wm.context_modal_mouse", text="Spot Blend")
                props.data_path_iter = "selected_editable_objects"
                props.data_path_item = "data.spot_blend"
                props.input_scale = -0.01
                props.header_text = "Spot Blend: %.2f"

                if not use_shading_nodes:
                    props = layout.operator("wm.context_modal_mouse", text="Clip Start")
                    props.data_path_iter = "selected_editable_objects"
                    props.data_path_item = "data.shadow_buffer_clip_start"
                    props.input_scale = 0.05
                    props.header_text = "Clip Start: %.2f"

                    props = layout.operator("wm.context_modal_mouse", text="Clip End")
                    props.data_path_iter = "selected_editable_objects"
                    props.data_path_item = "data.shadow_buffer_clip_end"
                    props.input_scale = 0.05
                    props.header_text = "Clip End: %.2f"

        layout.separator()

        props = layout.operator("object.isolate_type_render")
        props = layout.operator("object.hide_render_clear_all")


class VIEW3D_MT_object_apply(Menu):
    bl_label = "Apply"

    def draw(self, context):
        layout = self.layout

        props = layout.operator("object.transform_apply", text="Location", text_ctxt=i18n_contexts.default)
        props.location, props.rotation, props.scale = True, False, False

        props = layout.operator("object.transform_apply", text="Rotation", text_ctxt=i18n_contexts.default)
        props.location, props.rotation, props.scale = False, True, False

        props = layout.operator("object.transform_apply", text="Scale", text_ctxt=i18n_contexts.default)
        props.location, props.rotation, props.scale = False, False, True
        props = layout.operator("object.transform_apply", text="Rotation & Scale", text_ctxt=i18n_contexts.default)
        props.location, props.rotation, props.scale = False, True, True

        layout.separator()

        layout.operator(
            "object.transforms_to_deltas",
            text="Location to Deltas",
            text_ctxt=i18n_contexts.default,
        ).mode = 'LOC'
        layout.operator(
            "object.transforms_to_deltas",
            text="Rotation to Deltas",
            text_ctxt=i18n_contexts.default,
        ).mode = 'ROT'
        layout.operator(
            "object.transforms_to_deltas",
            text="Scale to Deltas",
            text_ctxt=i18n_contexts.default,
        ).mode = 'SCALE'

        layout.operator(
            "object.transforms_to_deltas",
            text="All Transforms to Deltas",
            text_ctxt=i18n_contexts.default,
        ).mode = 'ALL'
        layout.operator("object.anim_transforms_to_deltas")

        layout.separator()

        layout.operator(
            "object.visual_transform_apply",
            text="Visual Transform",
            text_ctxt=i18n_contexts.default,
        )
        layout.operator(
            "object.convert",
            text="Visual Geometry to Mesh",
            text_ctxt=i18n_contexts.default,
        ).target = 'MESH'
        layout.operator("object.duplicates_make_real")


class VIEW3D_MT_object_parent(Menu):
    bl_label = "Parent"

    def draw(self, context):
        layout = self.layout

        layout.operator_enum("object.parent_set", "type")

        layout.separator()

        layout.operator_enum("object.parent_clear", "type")


class VIEW3D_MT_object_track(Menu):
    bl_label = "Track"

    def draw(self, context):
        layout = self.layout

        layout.operator_enum("object.track_set", "type")

        layout.separator()

        layout.operator_enum("object.track_clear", "type")


class VIEW3D_MT_object_group(Menu):
    bl_label = "Group"

    def draw(self, context):
        layout = self.layout

        layout.operator("group.create")
        # layout.operator_menu_enum("group.objects_remove", "group")  # BUGGY
        layout.operator("group.objects_remove")
        layout.operator("group.objects_remove_all")

        layout.separator()

        layout.operator("group.objects_add_active")
        layout.operator("group.objects_remove_active")


class VIEW3D_MT_object_constraints(Menu):
    bl_label = "Constraints"

    def draw(self, context):
        layout = self.layout

        layout.operator("object.constraint_add_with_targets")
        layout.operator("object.constraints_copy")

        layout.separator()

        layout.operator("object.constraints_clear")


class VIEW3D_MT_object_quick_effects(Menu):
    bl_label = "Quick Effects"

    def draw(self, context):
        layout = self.layout

        layout.operator("object.quick_fur")
        layout.operator("object.quick_explode")
        layout.operator("object.quick_smoke")
        layout.operator("object.quick_fluid")


class VIEW3D_MT_make_single_user(Menu):
    bl_label = "Make Single User"

    def draw(self, context):
        layout = self.layout

        props = layout.operator("object.make_single_user", text="Object")
        props.object = True
        props.obdata = props.material = props.texture = props.animation = False

        props = layout.operator("object.make_single_user", text="Object & Data")
        props.object = props.obdata = True
        props.material = props.texture = props.animation = False

        props = layout.operator("object.make_single_user", text="Object & Data & Materials+Tex")
        props.object = props.obdata = props.material = props.texture = True
        props.animation = False

        props = layout.operator("object.make_single_user", text="Materials+Tex")
        props.material = props.texture = True
        props.object = props.obdata = props.animation = False

        props = layout.operator("object.make_single_user", text="Object Animation")
        props.animation = True
        props.object = props.obdata = props.material = props.texture = False


class VIEW3D_MT_make_links(Menu):
    bl_label = "Make Links"

    def draw(self, context):
        layout = self.layout
        operator_context_default = layout.operator_context

        if len(bpy.data.scenes) > 10:
            layout.operator_context = 'INVOKE_REGION_WIN'
            layout.operator("object.make_links_scene", text="Objects to Scene...", icon='OUTLINER_OB_EMPTY')
        else:
            layout.operator_context = 'EXEC_REGION_WIN'
            layout.operator_menu_enum("object.make_links_scene", "scene", text="Objects to Scene")

        layout.separator()

        layout.operator_context = operator_context_default

        layout.operator_enum("object.make_links_data", "type")  # inline

        layout.operator("object.join_uvs")  # stupid place to add this!


class VIEW3D_MT_object_game(Menu):
    bl_label = "Game"

    def draw(self, context):
        layout = self.layout

        layout.operator("object.logic_bricks_copy", text="Copy Logic Bricks")
        layout.operator("object.game_physics_copy", text="Copy Physics Properties")

        layout.separator()

        layout.operator("object.game_property_copy", text="Replace Properties").operation = 'REPLACE'
        layout.operator("object.game_property_copy", text="Merge Properties").operation = 'MERGE'
        layout.operator_menu_enum("object.game_property_copy", "property", text="Copy Properties...")

        layout.separator()

        layout.operator("object.game_property_clear")


class VIEW3D_MT_brush(Menu):
    bl_label = "Brush"

    def draw(self, context):
        layout = self.layout

        settings = UnifiedPaintPanel.paint_settings(context)
        brush = getattr(settings, "brush", None)

        ups = context.tool_settings.unified_paint_settings
        layout.prop(ups, "use_unified_size", text="Unified Size")
        layout.prop(ups, "use_unified_strength", text="Unified Strength")
        if context.image_paint_object or context.vertex_paint_object:
            layout.prop(ups, "use_unified_color", text="Unified Color")
        layout.separator()

        # skip if no active brush
        if not brush:
            layout.label(text="No Brushes currently available", icon='INFO')
            return

        # brush paint modes
        layout.menu("VIEW3D_MT_brush_paint_modes")

        # brush tool
        if context.sculpt_object:
            layout.operator("brush.reset")
            layout.prop_menu_enum(brush, "sculpt_tool")
        elif context.image_paint_object:
            layout.prop_menu_enum(brush, "image_tool")
        elif context.vertex_paint_object or context.weight_paint_object:
            layout.prop_menu_enum(brush, "vertex_tool")

        # TODO: still missing a lot of brush options here

        # sculpt options
        if context.sculpt_object:

            sculpt_tool = brush.sculpt_tool

            layout.separator()
            layout.operator_menu_enum("brush.curve_preset", "shape", text="Curve Preset")
            layout.separator()

            if sculpt_tool != 'GRAB':
                layout.prop_menu_enum(brush, "stroke_method")

                if sculpt_tool in {'DRAW', 'PINCH', 'INFLATE', 'LAYER', 'CLAY'}:
                    layout.prop_menu_enum(brush, "direction")

                if sculpt_tool == 'LAYER':
                    layout.prop(brush, "use_persistent")
                    layout.operator("sculpt.set_persistent_base")


class VIEW3D_MT_brush_paint_modes(Menu):
    bl_label = "Enabled Modes"

    def draw(self, context):
        layout = self.layout

        settings = UnifiedPaintPanel.paint_settings(context)
        brush = settings.brush

        layout.prop(brush, "use_paint_sculpt", text="Sculpt")
        layout.prop(brush, "use_paint_vertex", text="Vertex Paint")
        layout.prop(brush, "use_paint_weight", text="Weight Paint")
        layout.prop(brush, "use_paint_image", text="Texture Paint")


class VIEW3D_MT_paint_vertex(Menu):
    bl_label = "Paint"

    def draw(self, context):
        layout = self.layout

        layout.menu("VIEW3D_MT_undo_redo")

        layout.separator()

        layout.operator("paint.vertex_color_set")
        layout.operator("paint.vertex_color_smooth")
        layout.operator("paint.vertex_color_dirt")
        layout.operator("paint.vertex_color_from_weight")

        layout.separator()

        layout.operator("paint.vertex_color_invert", text="Invert")
        layout.operator("paint.vertex_color_levels", text="Levels")
        layout.operator("paint.vertex_color_hsv", text="Hue Saturation Value")
        layout.operator("paint.vertex_color_brightness_contrast", text="Bright/Contrast")


class VIEW3D_MT_hook(Menu):
    bl_label = "Hooks"

    def draw(self, context):
        layout = self.layout
        layout.operator_context = 'EXEC_AREA'
        layout.operator("object.hook_add_newob")
        layout.operator("object.hook_add_selob").use_bone = False
        layout.operator("object.hook_add_selob", text="Hook to Selected Object Bone").use_bone = True

        if [mod.type == 'HOOK' for mod in context.active_object.modifiers]:
            layout.separator()

            layout.operator_menu_enum("object.hook_assign", "modifier")
            layout.operator_menu_enum("object.hook_remove", "modifier")

            layout.separator()

            layout.operator_menu_enum("object.hook_select", "modifier")
            layout.operator_menu_enum("object.hook_reset", "modifier")
            layout.operator_menu_enum("object.hook_recenter", "modifier")


class VIEW3D_MT_vertex_group(Menu):
    bl_label = "Vertex Groups"

    def draw(self, context):
        layout = self.layout

        layout.operator_context = 'EXEC_AREA'
        layout.operator("object.vertex_group_assign_new")

        ob = context.active_object
        if ob.mode == 'EDIT' or (ob.mode == 'WEIGHT_PAINT' and ob.type == 'MESH' and ob.data.use_paint_mask_vertex):
            if ob.vertex_groups.active:
                layout.separator()

                layout.operator("object.vertex_group_assign", text="Assign to Active Group")
                layout.operator(
                    "object.vertex_group_remove_from",
                    text="Remove from Active Group",
                ).use_all_groups = False
                layout.operator("object.vertex_group_remove_from", text="Remove from All").use_all_groups = True

        if ob.vertex_groups.active:
            layout.separator()

            layout.operator_menu_enum("object.vertex_group_set_active", "group", text="Set Active Group")
            layout.operator("object.vertex_group_remove", text="Remove Active Group").all = False
            layout.operator("object.vertex_group_remove", text="Remove All Groups").all = True


class VIEW3D_MT_paint_weight(Menu):
    bl_label = "Weights"

    def draw(self, context):
        layout = self.layout

        layout.menu("VIEW3D_MT_undo_redo")

        layout.separator()

        layout.operator("paint.weight_from_bones", text="Assign Automatic From Bones").type = 'AUTOMATIC'
        layout.operator("paint.weight_from_bones", text="Assign From Bone Envelopes").type = 'ENVELOPES'

        layout.separator()

        layout.operator("object.vertex_group_normalize_all", text="Normalize All")
        layout.operator("object.vertex_group_normalize", text="Normalize")

        layout.separator()

        layout.operator("object.vertex_group_mirror", text="Mirror")
        layout.operator("object.vertex_group_invert", text="Invert")
        layout.operator("object.vertex_group_clean", text="Clean")

        layout.separator()

        layout.operator("object.vertex_group_quantize", text="Quantize")
        layout.operator("object.vertex_group_levels", text="Levels")
        layout.operator("object.vertex_group_smooth", text="Smooth")

        props = layout.operator("object.data_transfer", text="Transfer Weights")
        props.use_reverse_transfer = True
        props.data_type = 'VGROUP_WEIGHTS'

        layout.operator("object.vertex_group_limit_total", text="Limit Total")
        layout.operator("object.vertex_group_fix", text="Fix Deforms")

        layout.separator()

        layout.operator("paint.weight_set")


class VIEW3D_MT_sculpt(Menu):
    bl_label = "Sculpt"

    def draw(self, context):
        layout = self.layout

        toolsettings = context.tool_settings
        sculpt = toolsettings.sculpt

        layout.menu("VIEW3D_MT_undo_redo")

        layout.separator()

        layout.prop(sculpt, "use_symmetry_x")
        layout.prop(sculpt, "use_symmetry_y")
        layout.prop(sculpt, "use_symmetry_z")

        layout.separator()

        layout.prop(sculpt, "lock_x")
        layout.prop(sculpt, "lock_y")
        layout.prop(sculpt, "lock_z")

        layout.separator()

        layout.prop(sculpt, "use_threaded", text="Threaded Sculpt")
        layout.prop(sculpt, "show_low_resolution")
        layout.prop(sculpt, "show_brush")
        layout.prop(sculpt, "use_deform_only")
        layout.prop(sculpt, "show_diffuse_color")


class VIEW3D_MT_hide_mask(Menu):
    bl_label = "Hide/Mask"

    def draw(self, context):
        layout = self.layout

        props = layout.operator("paint.hide_show", text="Show All")
        props.action = 'SHOW'
        props.area = 'ALL'

        props = layout.operator("paint.hide_show", text="Hide Bounding Box")
        props.action = 'HIDE'
        props.area = 'INSIDE'

        props = layout.operator("paint.hide_show", text="Show Bounding Box")
        props.action = 'SHOW'
        props.area = 'INSIDE'

        props = layout.operator("paint.hide_show", text="Hide Masked")
        props.area = 'MASKED'
        props.action = 'HIDE'

        layout.separator()

        props = layout.operator("paint.mask_flood_fill", text="Invert Mask")
        props.mode = 'INVERT'

        props = layout.operator("paint.mask_flood_fill", text="Fill Mask")
        props.mode = 'VALUE'
        props.value = 1

        props = layout.operator("paint.mask_flood_fill", text="Clear Mask")
        props.mode = 'VALUE'
        props.value = 0

        props = layout.operator("view3d.select_border", text="Box Mask")
        props = layout.operator("paint.mask_lasso_gesture", text="Lasso Mask")


class VIEW3D_MT_particle(Menu):
    bl_label = "Particle"

    def draw(self, context):
        layout = self.layout

        particle_edit = context.tool_settings.particle_edit

        layout.menu("VIEW3D_MT_undo_redo")

        layout.separator()

        layout.operator("particle.delete")

        layout.separator()

        layout.operator("particle.mirror")

        layout.operator("particle.remove_doubles")

        layout.separator()

        if particle_edit.select_mode == 'POINT':
            layout.operator("particle.subdivide")

        layout.operator("particle.unify_length")
        layout.operator("particle.rekey")
        layout.operator("particle.weight_set")

        layout.separator()

        layout.menu("VIEW3D_MT_particle_showhide")


class VIEW3D_MT_particle_specials(Menu):
    bl_label = "Specials"

    def draw(self, context):
        layout = self.layout

        particle_edit = context.tool_settings.particle_edit

        layout.operator("particle.rekey")

        layout.separator()

        layout.operator("particle.delete")

        layout.separator()

        layout.operator("particle.remove_doubles")
        layout.operator("particle.unify_length")

        if particle_edit.select_mode == 'POINT':
            layout.operator("particle.subdivide")

        layout.operator("particle.weight_set")

        layout.separator()

        layout.operator("particle.mirror")

        if particle_edit.select_mode == 'POINT':
            layout.separator()
            layout.operator("particle.select_roots")
            layout.operator("particle.select_tips")

            layout.separator()

            layout.operator("particle.select_random")

            layout.separator()

            layout.operator("particle.select_more")
            layout.operator("particle.select_less")

            layout.separator()

            layout.operator("particle.select_all").action = 'TOGGLE'
            layout.operator("particle.select_linked")
            layout.operator("particle.select_all", text="Inverse").action = 'INVERT'


class VIEW3D_MT_particle_showhide(ShowHideMenu, Menu):
    _operator_name = "particle"


class VIEW3D_MT_pose(Menu):
    bl_label = "Pose"

    def draw(self, context):
        layout = self.layout

        layout.menu("VIEW3D_MT_undo_redo")

        layout.separator()

        layout.menu("VIEW3D_MT_transform_armature")

        layout.menu("VIEW3D_MT_pose_transform")
        layout.menu("VIEW3D_MT_pose_apply")

        layout.menu("VIEW3D_MT_snap")

        layout.separator()

        layout.menu("VIEW3D_MT_object_animation")

        layout.separator()

        layout.menu("VIEW3D_MT_pose_slide")
        layout.menu("VIEW3D_MT_pose_propagate")

        layout.separator()

        layout.operator("pose.copy")
        layout.operator("pose.paste").flipped = False
        layout.operator("pose.paste", text="Paste X-Flipped Pose").flipped = True

        layout.separator()

        layout.menu("VIEW3D_MT_pose_library")
        layout.menu("VIEW3D_MT_pose_motion")
        layout.menu("VIEW3D_MT_pose_group")

        layout.separator()

        layout.menu("VIEW3D_MT_object_parent")
        layout.menu("VIEW3D_MT_pose_ik")
        layout.menu("VIEW3D_MT_pose_constraints")

        layout.separator()

        layout.operator_context = 'EXEC_AREA'
        layout.operator("pose.autoside_names", text="AutoName Left/Right").axis = 'XAXIS'
        layout.operator("pose.autoside_names", text="AutoName Front/Back").axis = 'YAXIS'
        layout.operator("pose.autoside_names", text="AutoName Top/Bottom").axis = 'ZAXIS'

        layout.operator("pose.flip_names")

        layout.operator("pose.quaternions_flip")

        layout.separator()

        layout.operator_context = 'INVOKE_AREA'
        layout.operator("armature.armature_layers", text="Change Armature Layers...")
        layout.operator("pose.bone_layers", text="Change Bone Layers...")

        layout.separator()

        layout.menu("VIEW3D_MT_pose_showhide")
        layout.menu("VIEW3D_MT_bone_options_toggle", text="Bone Settings")


class VIEW3D_MT_pose_transform(Menu):
    bl_label = "Clear Transform"

    def draw(self, context):
        layout = self.layout

        layout.operator("pose.transforms_clear", text="All")

        layout.separator()

        layout.operator("pose.loc_clear", text="Location")
        layout.operator("pose.rot_clear", text="Rotation")
        layout.operator("pose.scale_clear", text="Scale")

        layout.separator()

        layout.operator("pose.user_transforms_clear", text="Reset Unkeyed")


class VIEW3D_MT_pose_slide(Menu):
    bl_label = "In-Betweens"

    def draw(self, context):
        layout = self.layout

        layout.operator("pose.push")
        layout.operator("pose.relax")
        layout.operator("pose.breakdown")


class VIEW3D_MT_pose_propagate(Menu):
    bl_label = "Propagate"

    def draw(self, context):
        layout = self.layout

        layout.operator("pose.propagate").mode = 'WHILE_HELD'

        layout.separator()

        layout.operator("pose.propagate", text="To Next Keyframe").mode = 'NEXT_KEY'
        layout.operator("pose.propagate", text="To Last Keyframe (Make Cyclic)").mode = 'LAST_KEY'

        layout.separator()

        layout.operator("pose.propagate", text="On Selected Keyframes").mode = 'SELECTED_KEYS'

        layout.separator()

        layout.operator("pose.propagate", text="On Selected Markers").mode = 'SELECTED_MARKERS'


class VIEW3D_MT_pose_library(Menu):
    bl_label = "Pose Library"

    def draw(self, context):
        layout = self.layout

        layout.operator("poselib.browse_interactive", text="Browse Poses...")

        layout.separator()

        layout.operator("poselib.pose_add", text="Add Pose...")
        layout.operator("poselib.pose_rename", text="Rename Pose...")
        layout.operator("poselib.pose_remove", text="Remove Pose...")


class VIEW3D_MT_pose_motion(Menu):
    bl_label = "Motion Paths"

    def draw(self, context):
        layout = self.layout

        layout.operator("pose.paths_calculate", text="Calculate")
        layout.operator("pose.paths_clear", text="Clear")


class VIEW3D_MT_pose_group(Menu):
    bl_label = "Bone Groups"

    def draw(self, context):
        layout = self.layout

        pose = context.active_object.pose

        layout.operator_context = 'EXEC_AREA'
        layout.operator("pose.group_assign", text="Assign to New Group").type = 0

        if pose.bone_groups:
            active_group = pose.bone_groups.active_index + 1
            layout.operator("pose.group_assign", text="Assign to Group").type = active_group

            layout.separator()

            # layout.operator_context = 'INVOKE_AREA'
            layout.operator("pose.group_unassign")
            layout.operator("pose.group_remove")


class VIEW3D_MT_pose_ik(Menu):
    bl_label = "Inverse Kinematics"

    def draw(self, context):
        layout = self.layout

        layout.operator("pose.ik_add")
        layout.operator("pose.ik_clear")


class VIEW3D_MT_pose_constraints(Menu):
    bl_label = "Constraints"

    def draw(self, context):
        layout = self.layout

        layout.operator("pose.constraint_add_with_targets", text="Add (With Targets)...")
        layout.operator("pose.constraints_copy")
        layout.operator("pose.constraints_clear")


class VIEW3D_MT_pose_showhide(ShowHideMenu, Menu):
    _operator_name = "pose"


class VIEW3D_MT_pose_apply(Menu):
    bl_label = "Apply"

    def draw(self, context):
        layout = self.layout

        layout.operator("pose.armature_apply")
        layout.operator("pose.visual_transform_apply")


class VIEW3D_MT_pose_specials(Menu):
    bl_label = "Specials"

    def draw(self, context):
        layout = self.layout

        layout.operator("paint.weight_from_bones", text="Assign Automatic from Bones").type = 'AUTOMATIC'
        layout.operator("paint.weight_from_bones", text="Assign from Bone Envelopes").type = 'ENVELOPES'

        layout.separator()

        layout.operator("pose.select_constraint_target")
        layout.operator("pose.flip_names")

        layout.separator()

        layout.operator("pose.paths_calculate")
        layout.operator("pose.paths_clear")
        layout.operator("pose.user_transforms_clear")
        layout.operator("pose.user_transforms_clear", text="Clear User Transforms (All)").only_selected = False
        layout.operator("pose.relax")

        layout.separator()

        layout.operator_menu_enum("pose.autoside_names", "axis")


class BoneOptions:
    def draw(self, context):
        layout = self.layout

        options = [
            "show_wire",
            "use_deform",
            "use_envelope_multiply",
            "use_inherit_rotation",
            "use_inherit_scale",
        ]

        if context.mode == 'EDIT_ARMATURE':
            bone_props = bpy.types.EditBone.bl_rna.properties
            data_path_iter = "selected_bones"
            opt_suffix = ""
            options.append("lock")
        else:  # pose-mode
            bone_props = bpy.types.Bone.bl_rna.properties
            data_path_iter = "selected_pose_bones"
            opt_suffix = "bone."

        for opt in options:
            props = layout.operator("wm.context_collection_boolean_set", text=bone_props[opt].name,
                                    text_ctxt=i18n_contexts.default)
            props.data_path_iter = data_path_iter
            props.data_path_item = opt_suffix + opt
            props.type = self.type


class VIEW3D_MT_bone_options_toggle(Menu, BoneOptions):
    bl_label = "Toggle Bone Options"
    type = 'TOGGLE'


class VIEW3D_MT_bone_options_enable(Menu, BoneOptions):
    bl_label = "Enable Bone Options"
    type = 'ENABLE'


class VIEW3D_MT_bone_options_disable(Menu, BoneOptions):
    bl_label = "Disable Bone Options"
    type = 'DISABLE'


# ********** Edit Menus, suffix from ob.type **********


class VIEW3D_MT_edit_mesh(Menu):
    bl_label = "Mesh"

    def draw(self, context):
        layout = self.layout

        toolsettings = context.tool_settings

        layout.menu("VIEW3D_MT_undo_redo")

        layout.separator()

        layout.menu("VIEW3D_MT_edit_mesh_delete")

        layout.separator()

        layout.menu("VIEW3D_MT_transform")
        layout.menu("VIEW3D_MT_mirror")
        layout.menu("VIEW3D_MT_snap")

        layout.separator()

        layout.menu("VIEW3D_MT_uv_map", text="UV Unwrap...")

        layout.separator()

        layout.operator("mesh.duplicate_move")
        layout.menu("VIEW3D_MT_edit_mesh_extrude")

        layout.separator()

        layout.menu("VIEW3D_MT_edit_mesh_vertices")
        layout.menu("VIEW3D_MT_edit_mesh_edges")
        layout.menu("VIEW3D_MT_edit_mesh_faces")

        layout.separator()

        layout.menu("VIEW3D_MT_edit_mesh_normals")
        layout.menu("VIEW3D_MT_edit_mesh_clean")

        layout.separator()

        layout.operator("mesh.symmetrize")
        layout.operator("mesh.symmetry_snap")
        layout.operator("mesh.bisect")
        layout.operator_menu_enum("mesh.sort_elements", "type", text="Sort Elements...")

        layout.separator()

        layout.prop(toolsettings, "use_mesh_automerge")
        layout.menu("VIEW3D_MT_edit_proportional")

        layout.separator()

        layout.menu("VIEW3D_MT_edit_mesh_showhide")


class VIEW3D_MT_edit_mesh_specials(Menu):
    bl_label = "Specials"

    def draw(self, context):
        layout = self.layout

        layout.operator_context = 'INVOKE_REGION_WIN'

        layout.operator("mesh.subdivide", text="Subdivide").smoothness = 0.0
        layout.operator("mesh.subdivide", text="Subdivide Smooth").smoothness = 1.0

        layout.separator()

        layout.operator("mesh.merge", text="Merge...")
        layout.operator("mesh.remove_doubles")

        layout.separator()

        layout.operator("mesh.hide", text="Hide").unselected = False
        layout.operator("mesh.reveal", text="Reveal")
        layout.operator("mesh.select_all", text="Select Inverse").action = 'INVERT'

        layout.separator()

        layout.operator("mesh.flip_normals")
        layout.operator("mesh.vertices_smooth", text="Smooth")
        layout.operator("mesh.vertices_smooth_laplacian", text="Laplacian Smooth")

        layout.separator()

        layout.operator("mesh.inset")
        layout.operator("mesh.bevel", text="Bevel")
        layout.operator("mesh.bridge_edge_loops")

        layout.separator()

        layout.operator("mesh.faces_shade_smooth")
        layout.operator("mesh.faces_shade_flat")

        layout.separator()

        layout.operator("mesh.blend_from_shape")
        layout.operator("mesh.shape_propagate_to_all")
        layout.operator("mesh.shortest_path_select")
        layout.operator("mesh.sort_elements")
        layout.operator("mesh.symmetrize")
        layout.operator("mesh.symmetry_snap")


class VIEW3D_MT_edit_mesh_select_mode(Menu):
    bl_label = "Mesh Select Mode"

    def draw(self, context):
        layout = self.layout

        layout.operator_context = 'INVOKE_REGION_WIN'
        layout.operator("mesh.select_mode", text="Vertex", icon='VERTEXSEL').type = 'VERT'
        layout.operator("mesh.select_mode", text="Edge", icon='EDGESEL').type = 'EDGE'
        layout.operator("mesh.select_mode", text="Face", icon='FACESEL').type = 'FACE'


class VIEW3D_MT_edit_mesh_extrude(Menu):
    bl_label = "Extrude"

    _extrude_funcs = {
        'VERT': lambda layout:
            layout.operator("mesh.extrude_vertices_move", text="Vertices Only"),
        'EDGE': lambda layout:
            layout.operator("mesh.extrude_edges_move", text="Edges Only"),
        'FACE': lambda layout:
            layout.operator("mesh.extrude_faces_move", text="Individual Faces"),
        'REGION': lambda layout:
            layout.operator("view3d.edit_mesh_extrude_move_normal", text="Region"),
        'REGION_VERT_NORMAL': lambda layout:
            layout.operator("view3d.edit_mesh_extrude_move_shrink_fatten", text="Region (Vertex Normals)"),
    }

    @staticmethod
    def extrude_options(context):
        mesh = context.object.data
        select_mode = context.tool_settings.mesh_select_mode

        menu = []
        if mesh.total_face_sel:
            menu += ['REGION', 'REGION_VERT_NORMAL', 'FACE']
        if mesh.total_edge_sel and (select_mode[0] or select_mode[1]):
            menu += ['EDGE']
        if mesh.total_vert_sel and select_mode[0]:
            menu += ['VERT']

        # should never get here
        return menu

    def draw(self, context):
        layout = self.layout
        layout.operator_context = 'INVOKE_REGION_WIN'

        for menu_id in self.extrude_options(context):
            self._extrude_funcs[menu_id](layout)


class VIEW3D_MT_edit_mesh_vertices(Menu):
    bl_label = "Vertices"

    def draw(self, context):
        layout = self.layout
        layout.operator_context = 'INVOKE_REGION_WIN'

        with_bullet = bpy.app.build_options.bullet

        layout.operator("mesh.merge")
        layout.operator("mesh.remove_doubles")
        layout.operator("mesh.rip_move")
        layout.operator("mesh.rip_move_fill")
        layout.operator("mesh.rip_edge_move")
        layout.operator("mesh.split")
        layout.operator_menu_enum("mesh.separate", "type")
        layout.operator("mesh.vert_connect_path", text="Connect Vertex Path")
        layout.operator("mesh.vert_connect", text="Connect Vertices")
        layout.operator("transform.vert_slide", text="Slide")

        layout.separator()

        layout.operator("mesh.mark_sharp", text="Mark Sharp Edges").use_verts = True
        props = layout.operator("mesh.mark_sharp", text="Clear Sharp Edges")
        props.use_verts = True
        props.clear = True

        layout.separator()

        layout.operator("mesh.bevel").vertex_only = True
        if with_bullet:
            layout.operator("mesh.convex_hull")
        layout.operator("mesh.vertices_smooth")

        layout.operator("mesh.blend_from_shape")

        layout.operator("object.vertex_group_smooth")
        layout.operator("mesh.shape_propagate_to_all")

        layout.separator()

        layout.menu("VIEW3D_MT_vertex_group")
        layout.menu("VIEW3D_MT_hook")

        layout.separator()

        layout.operator("object.vertex_parent_set")


class VIEW3D_MT_edit_mesh_edges(Menu):
    bl_label = "Edges"

    def draw(self, context):
        layout = self.layout

        with_freestyle = bpy.app.build_options.freestyle

        layout.operator_context = 'INVOKE_REGION_WIN'

        layout.operator("mesh.edge_face_add")
        layout.operator("mesh.subdivide")
        layout.operator("mesh.subdivide_edgering")
        layout.operator("mesh.unsubdivide")

        layout.separator()

        layout.operator("transform.edge_crease")
        layout.operator("transform.edge_bevelweight")

        layout.separator()

        layout.operator("mesh.mark_seam").clear = False
        layout.operator("mesh.mark_seam", text="Clear Seam").clear = True

        layout.separator()

        layout.operator("mesh.mark_sharp")
        layout.operator("mesh.mark_sharp", text="Clear Sharp").clear = True

        layout.separator()

        if with_freestyle:
            layout.operator("mesh.mark_freestyle_edge").clear = False
            layout.operator("mesh.mark_freestyle_edge", text="Clear Freestyle Edge").clear = True
            layout.separator()

        layout.operator("mesh.edge_rotate", text="Rotate Edge CW").use_ccw = False
        layout.operator("mesh.edge_rotate", text="Rotate Edge CCW").use_ccw = True

        layout.separator()

        layout.operator("mesh.bevel").vertex_only = False
        layout.operator("mesh.edge_split")
        layout.operator("mesh.bridge_edge_loops")

        layout.separator()

        layout.operator("transform.edge_slide")
        layout.operator("mesh.loop_multi_select", text="Edge Loops").ring = False
        layout.operator("mesh.loop_multi_select", text="Edge Rings").ring = True
        layout.operator("mesh.loop_to_region")
        layout.operator("mesh.region_to_loop")


class VIEW3D_MT_edit_mesh_faces(Menu):
    bl_label = "Faces"
    bl_idname = "VIEW3D_MT_edit_mesh_faces"

    def draw(self, context):
        layout = self.layout

        with_freestyle = bpy.app.build_options.freestyle

        layout.operator_context = 'INVOKE_REGION_WIN'

        layout.operator("mesh.flip_normals")
        layout.operator("mesh.edge_face_add")
        layout.operator("mesh.fill")
        layout.operator("mesh.fill_grid")
        layout.operator("mesh.beautify_fill")
        layout.operator("mesh.inset")
        layout.operator("mesh.bevel").vertex_only = False
        layout.operator("mesh.solidify")
        layout.operator("mesh.intersect")
        layout.operator("mesh.intersect_boolean")
        layout.operator("mesh.wireframe")

        layout.separator()

        if with_freestyle:
            layout.operator("mesh.mark_freestyle_face").clear = False
            layout.operator("mesh.mark_freestyle_face", text="Clear Freestyle Face").clear = True
            layout.separator()

        layout.operator("mesh.poke")
        props = layout.operator("mesh.quads_convert_to_tris")
        props.quad_method = props.ngon_method = 'BEAUTY'
        layout.operator("mesh.tris_convert_to_quads")
        layout.operator("mesh.face_split_by_edges")

        layout.separator()

        layout.operator("mesh.faces_shade_smooth")
        layout.operator("mesh.faces_shade_flat")

        layout.operator("mesh.normals_make_consistent", text="Recalculate Normals").inside = False

        layout.separator()

        layout.operator("mesh.edge_rotate", text="Rotate Edge CW").use_ccw = False

        layout.separator()

        layout.operator("mesh.uvs_rotate")
        layout.operator("mesh.uvs_reverse")
        layout.operator("mesh.colors_rotate")
        layout.operator("mesh.colors_reverse")


class VIEW3D_MT_edit_mesh_normals(Menu):
    bl_label = "Normals"

    def draw(self, context):
        layout = self.layout

        layout.operator("mesh.normals_make_consistent", text="Recalculate Outside").inside = False
        layout.operator("mesh.normals_make_consistent", text="Recalculate Inside").inside = True

        layout.separator()

        layout.operator("mesh.flip_normals")


class VIEW3D_MT_edit_mesh_clean(Menu):
    bl_label = "Clean Up"

    def draw(self, context):
        layout = self.layout

        layout.operator("mesh.delete_loose")

        layout.separator()

        layout.operator("mesh.decimate")
        layout.operator("mesh.dissolve_degenerate")
        layout.operator("mesh.dissolve_limited")
        layout.operator("mesh.face_make_planar")

        layout.separator()

        layout.operator("mesh.vert_connect_nonplanar")
        layout.operator("mesh.vert_connect_concave")
        layout.operator("mesh.remove_doubles")
        layout.operator("mesh.fill_holes")


class VIEW3D_MT_edit_mesh_delete(Menu):
    bl_label = "Delete"

    def draw(self, context):
        layout = self.layout

        layout.operator_enum("mesh.delete", "type")

        layout.separator()

        layout.operator("mesh.dissolve_verts")
        layout.operator("mesh.dissolve_edges")
        layout.operator("mesh.dissolve_faces")

        layout.separator()

        layout.operator("mesh.dissolve_limited")

        layout.separator()

        layout.operator("mesh.edge_collapse")
        layout.operator("mesh.delete_edgeloop", text="Edge Loops")


class VIEW3D_MT_edit_mesh_showhide(ShowHideMenu, Menu):
    _operator_name = "mesh"


class VIEW3D_MT_edit_gpencil_delete(Menu):
    bl_label = "Delete"

    def draw(self, context):
        layout = self.layout

        layout.operator_enum("gpencil.delete", "type")

        layout.separator()

        layout.operator("gpencil.dissolve")

        layout.separator()

        layout.operator("gpencil.active_frames_delete_all")


# Edit Curve
# draw_curve is used by VIEW3D_MT_edit_curve and VIEW3D_MT_edit_surface


def draw_curve(self, context):
    layout = self.layout

    layout.menu("VIEW3D_MT_undo_redo")

    layout.separator()

    layout.menu("VIEW3D_MT_edit_curve_delete")

    layout.separator()

    layout.menu("VIEW3D_MT_transform")
    layout.menu("VIEW3D_MT_mirror")
    layout.menu("VIEW3D_MT_snap")

    layout.separator()

    layout.operator("curve.extrude_move")
    layout.operator("curve.spin")
    layout.operator("curve.duplicate_move")

    layout.separator()

    layout.operator("curve.split")
    layout.operator("curve.separate")
    layout.operator("curve.make_segment")
    layout.operator("curve.cyclic_toggle")

    layout.separator()

    layout.menu("VIEW3D_MT_edit_curve_ctrlpoints")
    layout.menu("VIEW3D_MT_edit_curve_segments")

    layout.separator()

    layout.menu("VIEW3D_MT_edit_curve_clean")

    layout.separator()

    layout.menu("VIEW3D_MT_edit_proportional")

    layout.separator()

    layout.menu("VIEW3D_MT_edit_curve_showhide")


class VIEW3D_MT_edit_curve(Menu):
    bl_label = "Curve"

    draw = draw_curve


class VIEW3D_MT_edit_curve_ctrlpoints(Menu):
    bl_label = "Control Points"

    def draw(self, context):
        layout = self.layout

        edit_object = context.edit_object

        if edit_object.type == 'CURVE':
            layout.operator("transform.tilt")
            layout.operator("curve.tilt_clear")

            layout.separator()

            layout.operator_menu_enum("curve.handle_type_set", "type")
            layout.operator("curve.normals_make_consistent")

            layout.separator()

        layout.menu("VIEW3D_MT_hook")

        layout.separator()

        layout.operator("object.vertex_parent_set")


class VIEW3D_MT_edit_curve_segments(Menu):
    bl_label = "Segments"

    def draw(self, context):
        layout = self.layout

        layout.operator("curve.subdivide")
        layout.operator("curve.switch_direction")

class VIEW3D_MT_edit_curve_clean(Menu):
    bl_label = "Clean Up"

    def draw(self, context):
        layout = self.layout

        layout.operator("curve.decimate")


class VIEW3D_MT_edit_curve_specials(Menu):
    bl_label = "Specials"

    def draw(self, context):
        layout = self.layout

        layout.operator("curve.subdivide")
        layout.operator("curve.switch_direction")
        layout.operator("curve.spline_weight_set")
        layout.operator("curve.radius_set")

        layout.separator()

        layout.operator("curve.smooth")
        layout.operator("curve.smooth_weight")
        layout.operator("curve.smooth_radius")
        layout.operator("curve.smooth_tilt")


class VIEW3D_MT_edit_curve_delete(Menu):
    bl_label = "Delete"

    def draw(self, context):
        layout = self.layout

        layout.operator_enum("curve.delete", "type")

        layout.separator()

        layout.operator("curve.dissolve_verts")


class VIEW3D_MT_edit_curve_showhide(ShowHideMenu, Menu):
    _operator_name = "curve"


class VIEW3D_MT_edit_surface(Menu):
    bl_label = "Surface"

    draw = draw_curve


class VIEW3D_MT_edit_font(Menu):
    bl_label = "Text"

    def draw(self, context):
        layout = self.layout

        # Break convention of having undo menu here,
        # instead place in "Edit" menu, matching the text menu.

        layout.menu("VIEW3D_MT_edit_text_chars")

        layout.separator()

        layout.operator("font.style_toggle", text="Toggle Bold").style = 'BOLD'
        layout.operator("font.style_toggle", text="Toggle Italic").style = 'ITALIC'

        layout.separator()

        layout.operator("font.style_toggle", text="Toggle Underline").style = 'UNDERLINE'
        layout.operator("font.style_toggle", text="Toggle Small Caps").style = 'SMALL_CAPS'


class VIEW3D_MT_edit_text_chars(Menu):
    bl_label = "Special Characters"

    def draw(self, context):
        layout = self.layout

        layout.operator("font.text_insert", text="Copyright").text = "\u00A9"
        layout.operator("font.text_insert", text="Registered Trademark").text = "\u00AE"

        layout.separator()

        layout.operator("font.text_insert", text="Degree Sign").text = "\u00B0"
        layout.operator("font.text_insert", text="Multiplication Sign").text = "\u00D7"
        layout.operator("font.text_insert", text="Circle").text = "\u008A"

        layout.separator()

        layout.operator("font.text_insert", text="Superscript 1").text = "\u00B9"
        layout.operator("font.text_insert", text="Superscript 2").text = "\u00B2"
        layout.operator("font.text_insert", text="Superscript 3").text = "\u00B3"

        layout.separator()

        layout.operator("font.text_insert", text="Double >>").text = "\u00BB"
        layout.operator("font.text_insert", text="Double <<").text = "\u00AB"
        layout.operator("font.text_insert", text="Promillage").text = "\u2030"

        layout.separator()

        layout.operator("font.text_insert", text="Dutch Florin").text = "\u00A4"
        layout.operator("font.text_insert", text="British Pound").text = "\u00A3"
        layout.operator("font.text_insert", text="Japanese Yen").text = "\u00A5"

        layout.separator()

        layout.operator("font.text_insert", text="German S").text = "\u00DF"
        layout.operator("font.text_insert", text="Spanish Question Mark").text = "\u00BF"
        layout.operator("font.text_insert", text="Spanish Exclamation Mark").text = "\u00A1"


class VIEW3D_MT_edit_meta(Menu):
    bl_label = "Metaball"

    def draw(self, context):
        layout = self.layout

        layout.menu("VIEW3D_MT_undo_redo")

        layout.separator()

        layout.operator("mball.delete_metaelems", text="Delete...")

        layout.separator()

        layout.menu("VIEW3D_MT_transform")
        layout.menu("VIEW3D_MT_mirror")
        layout.menu("VIEW3D_MT_snap")

        layout.separator()

        layout.operator("mball.duplicate_metaelems")

        layout.separator()

        layout.menu("VIEW3D_MT_edit_proportional")

        layout.separator()

        layout.menu("VIEW3D_MT_edit_meta_showhide")


class VIEW3D_MT_edit_meta_showhide(Menu):
    bl_label = "Show/Hide"

    def draw(self, context):
        layout = self.layout

        layout.operator("mball.reveal_metaelems", text="Show Hidden")
        layout.operator("mball.hide_metaelems", text="Hide Selected").unselected = False
        layout.operator("mball.hide_metaelems", text="Hide Unselected").unselected = True


class VIEW3D_MT_edit_lattice(Menu):
    bl_label = "Lattice"

    def draw(self, context):
        layout = self.layout

        layout.menu("VIEW3D_MT_undo_redo")

        layout.separator()

        layout.menu("VIEW3D_MT_transform")
        layout.menu("VIEW3D_MT_mirror")
        layout.menu("VIEW3D_MT_snap")
        layout.operator_menu_enum("lattice.flip", "axis")

        layout.separator()

        layout.operator("lattice.make_regular")

        layout.separator()

        layout.operator("object.vertex_parent_set")

        layout.separator()

        layout.menu("VIEW3D_MT_edit_proportional")


class VIEW3D_MT_edit_armature(Menu):
    bl_label = "Armature"

    def draw(self, context):
        layout = self.layout

        edit_object = context.edit_object
        arm = edit_object.data

        layout.menu("VIEW3D_MT_undo_redo")

        layout.separator()

        layout.operator("armature.delete")

        layout.separator()

        layout.menu("VIEW3D_MT_transform_armature")
        layout.menu("VIEW3D_MT_mirror")
        layout.menu("VIEW3D_MT_snap")
        layout.menu("VIEW3D_MT_edit_armature_roll")

        layout.separator()

        layout.operator("armature.extrude_move")

        if arm.use_mirror_x:
            layout.operator("armature.extrude_forked")

        layout.operator("armature.duplicate_move")
        layout.operator("armature.merge")
        layout.operator("armature.fill")
        layout.operator("armature.split")
        layout.operator("armature.separate")

        layout.separator()

        layout.operator("armature.subdivide", text="Subdivide")
        layout.operator("armature.switch_direction", text="Switch Direction")

        layout.separator()

        layout.operator_context = 'EXEC_AREA'
        layout.operator("armature.symmetrize")
        layout.operator("armature.autoside_names", text="AutoName Left/Right").type = 'XAXIS'
        layout.operator("armature.autoside_names", text="AutoName Front/Back").type = 'YAXIS'
        layout.operator("armature.autoside_names", text="AutoName Top/Bottom").type = 'ZAXIS'
        layout.operator("armature.flip_names")

        layout.separator()

        layout.operator_context = 'INVOKE_DEFAULT'
        layout.operator("armature.armature_layers")
        layout.operator("armature.bone_layers")

        layout.separator()

        layout.menu("VIEW3D_MT_edit_armature_parent")

        layout.separator()

        layout.menu("VIEW3D_MT_bone_options_toggle", text="Bone Settings")


class VIEW3D_MT_armature_specials(Menu):
    bl_label = "Specials"

    def draw(self, context):
        layout = self.layout

        layout.operator_context = 'INVOKE_REGION_WIN'

        layout.operator("armature.subdivide", text="Subdivide")
        layout.operator("armature.switch_direction", text="Switch Direction")

        layout.separator()

        layout.operator_context = 'EXEC_REGION_WIN'
        layout.operator("armature.autoside_names", text="AutoName Left/Right").type = 'XAXIS'
        layout.operator("armature.autoside_names", text="AutoName Front/Back").type = 'YAXIS'
        layout.operator("armature.autoside_names", text="AutoName Top/Bottom").type = 'ZAXIS'
        layout.operator("armature.flip_names", text="Flip Names")
        layout.operator("armature.symmetrize")


class VIEW3D_MT_edit_armature_parent(Menu):
    bl_label = "Parent"

    def draw(self, context):
        layout = self.layout

        layout.operator("armature.parent_set", text="Make")
        layout.operator("armature.parent_clear", text="Clear")


class VIEW3D_MT_edit_armature_roll(Menu):
    bl_label = "Bone Roll"

    def draw(self, context):
        layout = self.layout

        layout.operator_menu_enum("armature.calculate_roll", "type")

        layout.separator()

        layout.operator("transform.transform", text="Set Roll").mode = 'BONE_ROLL'
        layout.operator("armature.roll_clear")


class VIEW3D_MT_edit_armature_delete(Menu):
    bl_label = "Delete"

    def draw(self, context):
        layout = self.layout

        layout.operator("armature.delete", text="Delete Bones")

        layout.separator()

        layout.operator("armature.dissolve", text="Dissolve")


# ********** GPencil Stroke Edit menu **********


class VIEW3D_MT_edit_gpencil(Menu):
    bl_label = "GPencil"

    def draw(self, context):
        toolsettings = context.tool_settings

        layout = self.layout

        layout.menu("VIEW3D_MT_undo_redo")

        layout.separator()

        layout.menu("VIEW3D_MT_edit_gpencil_delete")

        layout.separator()

        layout.menu("VIEW3D_MT_edit_gpencil_transform")
        layout.operator("transform.mirror", text="Mirror")
        layout.menu("GPENCIL_MT_snap")

        layout.separator()

        layout.operator("gpencil.brush_paint", text="Sculpt Strokes").wait_for_input = True
        layout.prop_menu_enum(toolsettings.gpencil_sculpt, "tool", text="Sculpt Brush")

        layout.separator()

        layout.menu("VIEW3D_MT_object_animation")   # NOTE: provides keyingset access...
        layout.menu("VIEW3D_MT_edit_gpencil_interpolate")

        layout.separator()

        layout.operator("gpencil.duplicate_move", text="Duplicate")
        layout.operator("gpencil.stroke_subdivide", text="Subdivide")

        layout.separator()

        layout.operator_menu_enum("gpencil.stroke_join", "type", text="Join...")
        layout.operator("gpencil.stroke_flip", text="Flip Direction")

        layout.separator()

        layout.operator("gpencil.copy", text="Copy")
        layout.operator("gpencil.paste", text="Paste")

        layout.separator()

        layout.menu("VIEW3D_MT_edit_proportional")

        layout.separator()

        layout.operator("gpencil.reveal")
        layout.operator("gpencil.hide", text="Show Active Layer Only").unselected = True
        layout.operator("gpencil.hide", text="Hide Active Layer").unselected = False

        layout.separator()

        layout.operator_menu_enum("gpencil.move_to_layer", "layer", text="Move to Layer")
        layout.operator("gpencil.stroke_change_color", text="Move to Color")
        layout.operator_menu_enum("gpencil.stroke_arrange", "direction", text="Arrange Strokes...")

        layout.separator()

        layout.operator_menu_enum("gpencil.convert", "type", text="Convert to Geometry...")


class VIEW3D_MT_edit_gpencil_transform(Menu):
    bl_label = "Transform"

    def draw(self, context):
        layout = self.layout

        layout.operator("transform.translate")
        layout.operator("transform.rotate")
        layout.operator("transform.resize", text="Scale")

        layout.separator()

        layout.operator("transform.bend", text="Bend")
        layout.operator("transform.shear", text="Shear")
        layout.operator("transform.tosphere", text="To Sphere")
        layout.operator("transform.transform", text="Shrink Fatten").mode = 'GPENCIL_SHRINKFATTEN'

        layout.separator()

        layout.operator("gpencil.reproject")


class VIEW3D_MT_edit_gpencil_interpolate(Menu):
    bl_label = "Interpolate"

    def draw(self, context):
        layout = self.layout

        layout.operator("gpencil.interpolate", text="Interpolate")
        layout.operator("gpencil.interpolate_sequence", text="Sequence")


# ********** Panel **********


class VIEW3D_PT_grease_pencil(GreasePencilDataPanel, Panel):
    bl_space_type = 'VIEW_3D'
    bl_region_type = 'UI'

    # NOTE: this is just a wrapper around the generic GP Panel


class VIEW3D_PT_grease_pencil_palettecolor(GreasePencilPaletteColorPanel, Panel):
    bl_space_type = 'VIEW_3D'
    bl_region_type = 'UI'

    # NOTE: this is just a wrapper around the generic GP Panel


class VIEW3D_PT_view3d_properties(Panel):
    bl_space_type = 'VIEW_3D'
    bl_region_type = 'UI'
    bl_label = "View"

    @classmethod
    def poll(cls, context):
        view = context.space_data
        return (view)

    def draw(self, context):
        layout = self.layout

        view = context.space_data

        col = layout.column()
        col.active = bool(view.region_3d.view_perspective != 'CAMERA' or view.region_quadviews)
        col.prop(view, "lens")
        col.label(text="Lock to Object:")
        col.prop(view, "lock_object", text="")
        lock_object = view.lock_object
        if lock_object:
            if lock_object.type == 'ARMATURE':
                col.prop_search(view, "lock_bone", lock_object.data,
                                "edit_bones" if lock_object.mode == 'EDIT'
                                else "bones",
                                text="")
        else:
            col.prop(view, "lock_cursor", text="Lock to Cursor")

        col = layout.column()
        col.prop(view, "lock_camera")

        col = layout.column(align=True)
        col.label(text="Clip:")
        col.prop(view, "clip_start", text="Start")
        col.prop(view, "clip_end", text="End")

        subcol = col.column(align=True)
        subcol.enabled = not view.lock_camera_and_layers
        subcol.label(text="Local Camera:")
        subcol.prop(view, "camera", text="")

        col = layout.column(align=True)
        col.prop(view, "use_render_border")
        col.active = view.region_3d.view_perspective != 'CAMERA'


class VIEW3D_PT_view3d_cursor(Panel):
    bl_space_type = 'VIEW_3D'
    bl_region_type = 'UI'
    bl_label = "3D Cursor"

    @classmethod
    def poll(cls, context):
        view = context.space_data
        return (view is not None)

    def draw(self, context):
        layout = self.layout

        view = context.space_data
        layout.column().prop(view, "cursor_location", text="Location")


class VIEW3D_PT_view3d_name(Panel):
    bl_space_type = 'VIEW_3D'
    bl_region_type = 'UI'
    bl_label = "Item"

    @classmethod
    def poll(cls, context):
        return (context.space_data and context.active_object)

    def draw(self, context):
        layout = self.layout

        ob = context.active_object
        row = layout.row()
        row.label(text="", icon='OBJECT_DATA')
        row.prop(ob, "name", text="")

        if ob.type == 'ARMATURE' and ob.mode in {'EDIT', 'POSE'}:
            bone = context.active_bone
            if bone:
                row = layout.row()
                row.label(text="", icon='BONE_DATA')
                row.prop(bone, "name", text="")


class VIEW3D_PT_view3d_display(Panel):
    bl_space_type = 'VIEW_3D'
    bl_region_type = 'UI'
    bl_label = "Display"
    bl_options = {'DEFAULT_CLOSED'}

    @classmethod
    def poll(cls, context):
        view = context.space_data
        return (view)

    def draw(self, context):
        layout = self.layout

        view = context.space_data
        scene = context.scene

        col = layout.column()
        col.prop(view, "show_only_render")
        col.prop(view, "show_world")

        if context.mode in {'PAINT_WEIGHT', 'PAINT_VERTEX', 'PAINT_TEXTURE'}:
            col.prop(view, "show_mode_shade_override")

        col = layout.column()
        display_all = not view.show_only_render
        col.active = display_all
        col.prop(view, "show_outline_selected")
        col.prop(view, "show_all_objects_origin")
        col.prop(view, "show_relationship_lines")

        col = layout.column()
        col.active = display_all
        split = col.split(percentage=0.55)
        split.prop(view, "show_floor", text="Grid Floor")

        row = split.row(align=True)
        row.prop(view, "show_axis_x", text="X", toggle=True)
        row.prop(view, "show_axis_y", text="Y", toggle=True)
        row.prop(view, "show_axis_z", text="Z", toggle=True)

        sub = col.column(align=True)
        sub.active = bool(view.show_floor or view.region_quadviews or not view.region_3d.is_perspective)
        subsub = sub.column(align=True)
        subsub.active = view.show_floor
        subsub.prop(view, "grid_lines", text="Lines")
        sub.prop(view, "grid_scale", text="Scale")
        subsub = sub.column(align=True)
        subsub.active = scene.unit_settings.system == 'NONE'
        subsub.prop(view, "grid_subdivisions", text="Subdivisions")

        layout.separator()

        layout.operator("screen.region_quadview", text="Toggle Quad View")

        if view.region_quadviews:
            region = view.region_quadviews[2]
            col = layout.column()
            col.prop(region, "lock_rotation")
            row = col.row()
            row.enabled = region.lock_rotation
            row.prop(region, "show_sync_view")
            row = col.row()
            row.enabled = region.lock_rotation and region.show_sync_view
            row.prop(region, "use_box_clip")


class VIEW3D_PT_view3d_stereo(Panel):
    bl_space_type = 'VIEW_3D'
    bl_region_type = 'UI'
    bl_label = "Stereoscopy"
    bl_options = {'DEFAULT_CLOSED'}

    @classmethod
    def poll(cls, context):
        scene = context.scene

        multiview = scene.render.use_multiview
        return context.space_data and multiview

    def draw(self, context):
        layout = self.layout
        view = context.space_data

        basic_stereo = context.scene.render.views_format == 'STEREO_3D'

        col = layout.column()
        col.row().prop(view, "stereo_3d_camera", expand=True)

        col.label(text="Display:")
        row = col.row()
        row.active = basic_stereo
        row.prop(view, "show_stereo_3d_cameras")
        row = col.row()
        row.active = basic_stereo
        split = row.split()
        split.prop(view, "show_stereo_3d_convergence_plane")
        split = row.split()
        split.prop(view, "stereo_3d_convergence_plane_alpha", text="Alpha")
        split.active = view.show_stereo_3d_convergence_plane
        row = col.row()
        split = row.split()
        split.prop(view, "show_stereo_3d_volume")
        split = row.split()
        split.prop(view, "stereo_3d_volume_alpha", text="Alpha")


class VIEW3D_PT_view3d_motion_tracking(Panel):
    bl_space_type = 'VIEW_3D'
    bl_region_type = 'UI'
    bl_label = "Motion Tracking"
    bl_options = {'DEFAULT_CLOSED'}

    @classmethod
    def poll(cls, context):
        view = context.space_data
        return (view)

    def draw_header(self, context):
        view = context.space_data

        self.layout.prop(view, "show_reconstruction", text="")

    def draw(self, context):
        layout = self.layout

        view = context.space_data

        col = layout.column()
        col.active = view.show_reconstruction
        col.prop(view, "show_camera_path", text="Camera Path")
        col.prop(view, "show_bundle_names", text="3D Marker Names")
        col.label(text="Track Type and Size:")
        row = col.row(align=True)
        row.prop(view, "tracks_draw_type", text="")
        row.prop(view, "tracks_draw_size", text="")


class VIEW3D_PT_view3d_meshdisplay(Panel):
    bl_space_type = 'VIEW_3D'
    bl_region_type = 'UI'
    bl_label = "Mesh Display"

    @classmethod
    def poll(cls, context):
        # The active object check is needed because of local-mode
        return (context.active_object and (context.mode == 'EDIT_MESH'))

    def draw(self, context):
        layout = self.layout
        with_freestyle = bpy.app.build_options.freestyle

        mesh = context.active_object.data
        scene = context.scene

        split = layout.split()

        col = split.column()
        col.label(text="Overlays:")
        col.prop(mesh, "show_faces", text="Faces")
        col.prop(mesh, "show_edges", text="Edges")
        col.prop(mesh, "show_edge_crease", text="Creases")
        if with_freestyle:
            col.prop(mesh, "show_edge_seams", text="Seams")

        layout.prop(mesh, "show_weight")

        col = split.column()
        col.label()
        if not with_freestyle:
            col.prop(mesh, "show_edge_seams", text="Seams")
        col.prop(mesh, "show_edge_sharp", text="Sharp", text_ctxt=i18n_contexts.plural)
        col.prop(mesh, "show_edge_bevel_weight", text="Bevel")
        if with_freestyle:
            col.prop(mesh, "show_freestyle_edge_marks", text="Edge Marks")
            col.prop(mesh, "show_freestyle_face_marks", text="Face Marks")

        col = layout.column()

        col.separator()
        col.label(text="Normals:")
        row = col.row(align=True)

        row.prop(mesh, "show_normal_vertex", text="", icon='VERTEXSEL')
        row.prop(mesh, "show_normal_loop", text="", icon='LOOPSEL')
        row.prop(mesh, "show_normal_face", text="", icon='FACESEL')

        sub = row.row(align=True)
        sub.active = mesh.show_normal_vertex or mesh.show_normal_face or mesh.show_normal_loop
        sub.prop(scene.tool_settings, "normal_size", text="Size")

        col.separator()
        split = layout.split()
        col = split.column()
        col.label(text="Edge Info:")
        col.prop(mesh, "show_extra_edge_length", text="Length")
        col.prop(mesh, "show_extra_edge_angle", text="Angle")
        col = split.column()
        col.label(text="Face Info:")
        col.prop(mesh, "show_extra_face_area", text="Area")
        col.prop(mesh, "show_extra_face_angle", text="Angle")
        if bpy.app.debug:
            layout.prop(mesh, "show_extra_indices")


class VIEW3D_PT_view3d_meshstatvis(Panel):
    bl_space_type = 'VIEW_3D'
    bl_region_type = 'UI'
    bl_label = "Mesh Analysis"

    @classmethod
    def poll(cls, context):
        # The active object check is needed because of local-mode
        return (context.active_object and (context.mode == 'EDIT_MESH'))

    def draw_header(self, context):
        mesh = context.active_object.data

        self.layout.prop(mesh, "show_statvis", text="")

    def draw(self, context):
        layout = self.layout

        mesh = context.active_object.data
        statvis = context.tool_settings.statvis
        layout.active = mesh.show_statvis

        layout.prop(statvis, "type")
        statvis_type = statvis.type
        if statvis_type == 'OVERHANG':
            row = layout.row(align=True)
            row.prop(statvis, "overhang_min", text="")
            row.prop(statvis, "overhang_max", text="")
            layout.row().prop(statvis, "overhang_axis", expand=True)
        elif statvis_type == 'THICKNESS':
            row = layout.row(align=True)
            row.prop(statvis, "thickness_min", text="")
            row.prop(statvis, "thickness_max", text="")
            layout.prop(statvis, "thickness_samples")
        elif statvis_type == 'INTERSECT':
            pass
        elif statvis_type == 'DISTORT':
            row = layout.row(align=True)
            row.prop(statvis, "distort_min", text="")
            row.prop(statvis, "distort_max", text="")
        elif statvis_type == 'SHARP':
            row = layout.row(align=True)
            row.prop(statvis, "sharp_min", text="")
            row.prop(statvis, "sharp_max", text="")


class VIEW3D_PT_view3d_curvedisplay(Panel):
    bl_space_type = 'VIEW_3D'
    bl_region_type = 'UI'
    bl_label = "Curve Display"

    @classmethod
    def poll(cls, context):
        editmesh = context.mode == 'EDIT_CURVE'
        return (editmesh)

    def draw(self, context):
        layout = self.layout

        curve = context.active_object.data

        col = layout.column()
        row = col.row()
        row.prop(curve, "show_handles", text="Handles")
        row.prop(curve, "show_normal_face", text="Normals")
        col.prop(context.scene.tool_settings, "normal_size", text="Normal Size")


class VIEW3D_PT_transform_orientations(Panel):
    bl_space_type = 'VIEW_3D'
    bl_region_type = 'UI'
    bl_label = "Transform Orientations"
    bl_options = {'DEFAULT_CLOSED'}

    @classmethod
    def poll(cls, context):
        view = context.space_data
        return (view)

    def draw(self, context):
        layout = self.layout

        view = context.space_data
        orientation = view.current_orientation

        row = layout.row(align=True)
        row.prop(view, "transform_orientation", text="")
        row.operator("transform.create_orientation", text="", icon='ZOOMIN')

        if orientation:
            row = layout.row(align=True)
            row.prop(orientation, "name", text="")
            row.operator("transform.delete_orientation", text="", icon='X')


class VIEW3D_PT_etch_a_ton(Panel):
    bl_space_type = 'VIEW_3D'
    bl_region_type = 'UI'
    bl_label = "Skeleton Sketching"
    bl_options = {'DEFAULT_CLOSED'}

    @classmethod
    def poll(cls, context):
        scene = context.space_data
        ob = context.active_object
        return scene and ob and ob.type == 'ARMATURE' and ob.mode == 'EDIT'

    def draw_header(self, context):
        layout = self.layout
        toolsettings = context.scene.tool_settings

        layout.prop(toolsettings, "use_bone_sketching", text="")

    def draw(self, context):
        layout = self.layout

        toolsettings = context.scene.tool_settings

        col = layout.column()

        col.prop(toolsettings, "use_etch_quick")
        col.prop(toolsettings, "use_etch_overdraw")

        col.separator()

        col.prop(toolsettings, "etch_convert_mode")

        if toolsettings.etch_convert_mode == 'LENGTH':
            col.prop(toolsettings, "etch_length_limit")
        elif toolsettings.etch_convert_mode == 'ADAPTIVE':
            col.prop(toolsettings, "etch_adaptive_limit")
        elif toolsettings.etch_convert_mode == 'FIXED':
            col.prop(toolsettings, "etch_subdivision_number")
        elif toolsettings.etch_convert_mode == 'RETARGET':
            col.prop(toolsettings, "etch_template")
            col.prop(toolsettings, "etch_roll_mode")

            col.separator()

            colsub = col.column(align=True)
            colsub.prop(toolsettings, "use_etch_autoname")
            sub = colsub.column(align=True)
            sub.enabled = not toolsettings.use_etch_autoname
            sub.prop(toolsettings, "etch_number")
            sub.prop(toolsettings, "etch_side")

        col.separator()

        col.operator("sketch.convert", text="Convert to Bones")
        col.operator("sketch.delete", text="Delete Strokes")


class VIEW3D_PT_context_properties(Panel):
    bl_space_type = 'VIEW_3D'
    bl_region_type = 'UI'
    bl_label = "Properties"
    bl_options = {'DEFAULT_CLOSED'}

    def _active_context_member(context):
        obj = context.object
        if obj:
            mode = obj.mode
            if mode == 'POSE':
                return "active_pose_bone"
            elif mode == 'EDIT' and obj.type == 'ARMATURE':
                return "active_bone"
            else:
                return "object"

        return ""

    @classmethod
    def poll(cls, context):
        import rna_prop_ui
        member = cls._active_context_member(context)

        if member:
            context_member, member = rna_prop_ui.rna_idprop_context_value(context, member, object)
            return context_member and rna_prop_ui.rna_idprop_has_properties(context_member)

        return False

    def draw(self, context):
        import rna_prop_ui
        member = VIEW3D_PT_context_properties._active_context_member(context)

        if member:
            # Draw with no edit button
            rna_prop_ui.draw(self.layout, context, member, object, False)


classes = (
    VIEW3D_HT_header,
    VIEW3D_MT_editor_menus,
    VIEW3D_MT_transform,
    VIEW3D_MT_transform_base,
    VIEW3D_MT_transform_object,
    VIEW3D_MT_transform_armature,
    VIEW3D_MT_mirror,
    VIEW3D_MT_snap,
    VIEW3D_MT_uv_map,
    VIEW3D_MT_edit_proportional,
    VIEW3D_MT_view,
    VIEW3D_MT_view_cameras,
    VIEW3D_MT_view_navigation,
    VIEW3D_MT_view_align,
    VIEW3D_MT_view_align_selected,
    VIEW3D_MT_view_viewpoint,
    VIEW3D_MT_view_borders,
    VIEW3D_MT_select_object,
    VIEW3D_MT_select_object_more_less,
    VIEW3D_MT_select_pose,
    VIEW3D_MT_select_pose_more_less,
    VIEW3D_MT_select_particle,
    VIEW3D_MT_edit_mesh,
    VIEW3D_MT_edit_mesh_select_similar,
    VIEW3D_MT_edit_mesh_select_by_trait,
    VIEW3D_MT_edit_mesh_select_more_less,
    VIEW3D_MT_select_edit_mesh,
    VIEW3D_MT_select_edit_curve,
    VIEW3D_MT_select_edit_surface,
    VIEW3D_MT_select_edit_text,
    VIEW3D_MT_select_edit_metaball,
    VIEW3D_MT_select_edit_lattice,
    VIEW3D_MT_select_edit_armature,
    VIEW3D_MT_select_gpencil,
    VIEW3D_MT_select_paint_mask,
    VIEW3D_MT_select_paint_mask_vertex,
    VIEW3D_MT_angle_control,
    INFO_MT_mesh_add,
    INFO_MT_curve_add,
    INFO_MT_surface_add,
    INFO_MT_metaball_add,
    INFO_MT_edit_curve_add,
    INFO_MT_edit_armature_add,
    INFO_MT_armature_add,
    INFO_MT_lamp_add,
    INFO_MT_lightprobe_add,
    INFO_MT_camera_add,
    INFO_MT_add,
    VIEW3D_MT_undo_redo,
    VIEW3D_MT_object_relations,
    VIEW3D_MT_object,
    VIEW3D_MT_object_animation,
    VIEW3D_MT_object_clear,
    VIEW3D_MT_object_specials,
    VIEW3D_MT_object_apply,
    VIEW3D_MT_object_parent,
    VIEW3D_MT_object_track,
    VIEW3D_MT_object_group,
    VIEW3D_MT_object_constraints,
    VIEW3D_MT_object_quick_effects,
    VIEW3D_MT_make_single_user,
    VIEW3D_MT_make_links,
    VIEW3D_MT_object_game,
    VIEW3D_MT_brush,
    VIEW3D_MT_brush_paint_modes,
    VIEW3D_MT_paint_vertex,
    VIEW3D_MT_hook,
    VIEW3D_MT_vertex_group,
    VIEW3D_MT_paint_weight,
    VIEW3D_MT_sculpt,
    VIEW3D_MT_hide_mask,
    VIEW3D_MT_particle,
    VIEW3D_MT_particle_specials,
    VIEW3D_MT_particle_showhide,
    VIEW3D_MT_pose,
    VIEW3D_MT_pose_transform,
    VIEW3D_MT_pose_slide,
    VIEW3D_MT_pose_propagate,
    VIEW3D_MT_pose_library,
    VIEW3D_MT_pose_motion,
    VIEW3D_MT_pose_group,
    VIEW3D_MT_pose_ik,
    VIEW3D_MT_pose_constraints,
    VIEW3D_MT_pose_showhide,
    VIEW3D_MT_pose_apply,
    VIEW3D_MT_pose_specials,
    VIEW3D_MT_bone_options_toggle,
    VIEW3D_MT_bone_options_enable,
    VIEW3D_MT_bone_options_disable,
    VIEW3D_MT_edit_mesh_specials,
    VIEW3D_MT_edit_mesh_select_mode,
    VIEW3D_MT_edit_mesh_select_linked,
    VIEW3D_MT_edit_mesh_select_loops,
    VIEW3D_MT_edit_mesh_extrude,
    VIEW3D_MT_edit_mesh_vertices,
    VIEW3D_MT_edit_mesh_edges,
    VIEW3D_MT_edit_mesh_faces,
    VIEW3D_MT_edit_mesh_normals,
    VIEW3D_MT_edit_mesh_clean,
    VIEW3D_MT_edit_mesh_delete,
    VIEW3D_MT_edit_mesh_showhide,
    VIEW3D_MT_edit_gpencil,
    VIEW3D_MT_edit_gpencil_delete,
    VIEW3D_MT_edit_curve,
    VIEW3D_MT_edit_curve_ctrlpoints,
    VIEW3D_MT_edit_curve_segments,
    VIEW3D_MT_edit_curve_clean,
    VIEW3D_MT_edit_curve_specials,
    VIEW3D_MT_edit_curve_delete,
    VIEW3D_MT_edit_curve_showhide,
    VIEW3D_MT_edit_surface,
    VIEW3D_MT_edit_font,
    VIEW3D_MT_edit_text_chars,
    VIEW3D_MT_edit_meta,
    VIEW3D_MT_edit_meta_showhide,
    VIEW3D_MT_edit_lattice,
    VIEW3D_MT_edit_armature,
    VIEW3D_MT_armature_specials,
    VIEW3D_MT_edit_armature_parent,
    VIEW3D_MT_edit_armature_roll,
    VIEW3D_MT_edit_armature_delete,
    VIEW3D_MT_edit_gpencil_transform,
    VIEW3D_MT_edit_gpencil_interpolate,
    VIEW3D_PT_grease_pencil,
    VIEW3D_PT_grease_pencil_palettecolor,
    VIEW3D_PT_view3d_properties,
    VIEW3D_PT_view3d_cursor,
    VIEW3D_PT_view3d_name,
    VIEW3D_PT_view3d_display,
    VIEW3D_PT_view3d_stereo,
    VIEW3D_PT_view3d_motion_tracking,
    VIEW3D_PT_view3d_meshdisplay,
    VIEW3D_PT_view3d_meshstatvis,
    VIEW3D_PT_view3d_curvedisplay,
    VIEW3D_PT_transform_orientations,
    VIEW3D_PT_etch_a_ton,
    VIEW3D_PT_context_properties,
)


if __name__ == "__main__":  # only for live edit.
    from bpy.utils import register_class
    for cls in classes:
        register_class(cls)<|MERGE_RESOLUTION|>--- conflicted
+++ resolved
@@ -1553,16 +1553,7 @@
             layout.operator_context = 'INVOKE_REGION_WIN'
             use_shading_nodes = context.view_render.use_shading_nodes
 
-<<<<<<< HEAD
             if use_shading_nodes:
-                try:
-                    value = lamp.node_tree.nodes["Emission"].inputs["Strength"].default_value
-                except AttributeError:
-                    value = None
-
-                if value is not None:
-=======
-            if scene.render.use_shading_nodes:
                 emission_node = None
                 if lamp.node_tree:
                     for node in lamp.node_tree.nodes:
@@ -1571,7 +1562,6 @@
                             break
 
                 if emission_node is not None:
->>>>>>> debd9f6e
                     props = layout.operator("wm.context_modal_mouse", text="Strength")
                     props.data_path_iter = "selected_editable_objects"
                     props.data_path_item = "data.node_tree" \
