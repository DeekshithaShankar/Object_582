# ##### BEGIN GPL LICENSE BLOCK #####
#
#  This program is free software; you can redistribute it and/or
#  modify it under the terms of the GNU General Public License
#  as published by the Free Software Foundation; either version 2
#  of the License, or (at your option) any later version.
#
#  This program is distributed in the hope that it will be useful,
#  but WITHOUT ANY WARRANTY; without even the implied warranty of
#  MERCHANTABILITY or FITNESS FOR A PARTICULAR PURPOSE.  See the
#  GNU General Public License for more details.
#
#  You should have received a copy of the GNU General Public License
#  along with this program; if not, write to the Free Software Foundation,
#  Inc., 51 Franklin Street, Fifth Floor, Boston, MA 02110-1301, USA.
#
# ##### END GPL LICENSE BLOCK #####

# <pep8 compliant>
import bpy
from bpy.types import Header, Menu, Panel
from .properties_grease_pencil_common import (
    GreasePencilDataPanel,
    GreasePencilPaletteColorPanel,
)
from .properties_paint_common import UnifiedPaintPanel
from bpy.app.translations import contexts as i18n_contexts


class VIEW3D_HT_header(Header):
    bl_space_type = 'VIEW_3D'

    def draw(self, context):
        layout = self.layout

        view = context.space_data
        shading = view.shading
        # mode_string = context.mode
        obj = context.active_object
        overlay = view.overlay
        tool_settings = context.tool_settings

        row = layout.row(align=True)
        row.template_header()

        object_mode = 'OBJECT' if obj is None else obj.mode

        act_mode_item = bpy.types.Object.bl_rna.properties["mode"].enum_items[object_mode]
        layout.operator_menu_enum("object.mode_set", "mode", text=act_mode_item.name, icon=act_mode_item.icon)
        del act_mode_item

        layout.template_header_3D_mode()

        # Contains buttons like Mode, Pivot, Manipulator, Layer, Mesh Select Mode...
        shading_type = view.shading.type
        shading_item = bpy.types.View3DShading.bl_rna.properties["type"].enum_items[shading_type]

        if obj:
            # Set above:
            # object_mode = obj.mode

            # Particle edit
            if object_mode == 'PARTICLE_EDIT':
                row = layout.row()
                row.prop(tool_settings.particle_edit, "select_mode", text="", expand=True)

            # Occlude geometry
            if (
                    (((shading.type not in {'SOLID', 'TEXTURED'}) or not shading.show_xray) and
                     (object_mode == 'PARTICLE_EDIT' or (object_mode == 'EDIT' and obj.type == 'MESH'))) or
                    (object_mode in {'WEIGHT_PAINT', 'VERTEX_PAINT'})
            ):
                row = layout.row()
                row.prop(view, "use_occlude_geometry", text="")

        # Pose
        if obj and object_mode == 'POSE':
            row = layout.row(align=True)
            row.operator("pose.copy", text="", icon='COPYDOWN')
            row.operator("pose.paste", text="", icon='PASTEDOWN').flipped = False
            row.operator("pose.paste", text="", icon='PASTEFLIPDOWN').flipped = True

        # GPencil
        if context.gpencil_data and context.gpencil_data.use_stroke_edit_mode:
            row = layout.row(align=True)
            row.operator("gpencil.copy", text="", icon='COPYDOWN')
            row.operator("gpencil.paste", text="", icon='PASTEDOWN')

            # XXX: icon
            layout.prop(context.gpencil_data, "use_onion_skinning", text="Onion Skins", icon='PARTICLE_PATH')

            row = layout.row(align=True)
            row.prop(tool_settings.gpencil_sculpt, "use_select_mask")
            row.prop(tool_settings.gpencil_sculpt, "selection_alpha", slider=True)

        VIEW3D_MT_editor_menus.draw_collapsible(context, layout)

        layout.separator_spacer()

        # Mode & Transform Settings
        scene = context.scene

        # Orientation & Pivot
        if object_mode in {'OBJECT', 'EDIT', 'POSE'}:
            layout.prop(scene, "transform_orientation", text="")

            pivot_point = tool_settings.transform_pivot_point
            act_pivot_point = bpy.types.ToolSettings.bl_rna.properties["transform_pivot_point"].enum_items[pivot_point]
            row = layout.row(align=True)
            row.popover(
                space_type='TOPBAR',
                region_type='HEADER',
                panel_type="TOPBAR_PT_pivot_point",
                icon=act_pivot_point.icon,
                text="",
            )

        if obj:
            # Proportional editing
            if context.gpencil_data and context.gpencil_data.use_stroke_edit_mode:
                row = layout.row(align=True)
                row.prop(tool_settings, "proportional_edit", icon_only=True)

                sub = row.row(align=True)
                sub.active = tool_settings.proportional_edit != 'DISABLED'
                sub.prop(tool_settings, "proportional_edit_falloff", icon_only=True)

            elif object_mode in {'EDIT', 'PARTICLE_EDIT'}:
                row = layout.row(align=True)
                row.prop(tool_settings, "proportional_edit", icon_only=True)
                sub = row.row(align=True)
                sub.active = tool_settings.proportional_edit != 'DISABLED'
                sub.prop(tool_settings, "proportional_edit_falloff", icon_only=True)

            elif object_mode == 'OBJECT':
                row = layout.row(align=True)
                row.prop(tool_settings, "use_proportional_edit_objects", icon_only=True)
                sub = row.row(align=True)
                sub.active = tool_settings.use_proportional_edit_objects
                sub.prop(tool_settings, "proportional_edit_falloff", icon_only=True)
        else:
            # Proportional editing
            if context.gpencil_data and context.gpencil_data.use_stroke_edit_mode:
                row = layout.row(align=True)
                row.prop(tool_settings, "proportional_edit", icon_only=True)
                sub = row.row(align=True)
                sub.active = tool_settings.proportional_edit != 'DISABLED'
                sub.prop(tool_settings, "proportional_edit_falloff", icon_only=True)

        # Snap
        show_snap = False
        if obj is None:
            show_snap = True
        else:
            if object_mode not in {'SCULPT', 'VERTEX_PAINT', 'WEIGHT_PAINT', 'TEXTURE_PAINT'}:
                show_snap = True
            else:

                from .properties_paint_common import UnifiedPaintPanel
                paint_settings = UnifiedPaintPanel.paint_settings(context)

                if paint_settings:
                    brush = paint_settings.brush
                    if brush and brush.stroke_method == 'CURVE':
                        show_snap = True

        if show_snap:
            snap_items = bpy.types.ToolSettings.bl_rna.properties['snap_elements'].enum_items
            for elem in tool_settings.snap_elements:
                # TODO: Display multiple icons.
                # (Currently only one of the enabled modes icons is displayed)
                icon = snap_items[elem].icon
                break
            else:
                icon = 'NONE'

            row = layout.row(align=True)
            row.prop(tool_settings, "use_snap", text="")

            sub = row.row(align=True)
            sub.popover(
                space_type='TOPBAR',
                region_type='HEADER',
                panel_type="TOPBAR_PT_snapping",
                icon=icon,
                text=""
            )

        layout.separator_spacer()

        # Viewport Settings
        row = layout.row(align=True)
        row.prop(shading, "type", text="", expand=True)

        sub = row.row(align=True)
        sub.enabled = shading.type != 'RENDERED'
        sub.popover(space_type='VIEW_3D', region_type='HEADER', panel_type="VIEW3D_PT_shading")

        row = layout.row(align=True)
        row.prop(overlay, "show_overlays", icon='WIRE', text="")

        sub = row.row(align=True)
        sub.active = overlay.show_overlays
        sub.popover(space_type='VIEW_3D', region_type='HEADER', panel_type="VIEW3D_PT_overlay")


class VIEW3D_MT_editor_menus(Menu):
    bl_space_type = 'VIEW3D_MT_editor_menus'
    bl_label = ""

    def draw(self, context):
        self.draw_menus(self.layout, context)

    @staticmethod
    def draw_menus(layout, context):
        obj = context.active_object
        mode_string = context.mode
        edit_object = context.edit_object
        gp_edit = context.gpencil_data and context.gpencil_data.use_stroke_edit_mode

        # Use aligned row to squeeze out a bit more space.
        row = layout.row(align=True)
        row.menu("VIEW3D_MT_view")

        # Select Menu
        if gp_edit:
            row.menu("VIEW3D_MT_select_gpencil")
        elif mode_string in {'PAINT_WEIGHT', 'PAINT_VERTEX', 'PAINT_TEXTURE'}:
            mesh = obj.data
            if mesh.use_paint_mask:
                row.menu("VIEW3D_MT_select_paint_mask")
            elif mesh.use_paint_mask_vertex and mode_string in {'PAINT_WEIGHT', 'PAINT_VERTEX'}:
                row.menu("VIEW3D_MT_select_paint_mask_vertex")
        elif mode_string != 'SCULPT':
            row.menu("VIEW3D_MT_select_%s" % mode_string.lower())

        if gp_edit:
            pass
        elif mode_string == 'OBJECT':
            row.menu("INFO_MT_add", text="Add")
        elif mode_string == 'EDIT_MESH':
            row.menu("INFO_MT_mesh_add", text="Add")
        elif mode_string == 'EDIT_CURVE':
            row.menu("INFO_MT_curve_add", text="Add")
        elif mode_string == 'EDIT_SURFACE':
            row.menu("INFO_MT_surface_add", text="Add")
        elif mode_string == 'EDIT_METABALL':
            row.menu("INFO_MT_metaball_add", text="Add")
        elif mode_string == 'EDIT_ARMATURE':
            row.menu("INFO_MT_edit_armature_add", text="Add")

        if gp_edit:
            row.menu("VIEW3D_MT_edit_gpencil")
        elif edit_object:
            row.menu("VIEW3D_MT_edit_%s" % edit_object.type.lower())

            if mode_string == 'EDIT_MESH':
                row.menu("VIEW3D_MT_edit_mesh_vertices")
                row.menu("VIEW3D_MT_edit_mesh_edges")
                row.menu("VIEW3D_MT_edit_mesh_faces")

        elif obj:
            if mode_string != 'PAINT_TEXTURE':
                row.menu("VIEW3D_MT_%s" % mode_string.lower())
            if mode_string in {'SCULPT', 'PAINT_VERTEX', 'PAINT_WEIGHT', 'PAINT_TEXTURE'}:
                row.menu("VIEW3D_MT_brush")
            if mode_string == 'SCULPT':
                row.menu("VIEW3D_MT_hide_mask")
        else:
            row.menu("VIEW3D_MT_object")


# ********** Menu **********


# ********** Utilities **********


class ShowHideMenu:
    bl_label = "Show/Hide"
    _operator_name = ""

    def draw(self, context):
        layout = self.layout

        layout.operator("%s.reveal" % self._operator_name, text="Show Hidden")
        layout.operator("%s.hide" % self._operator_name, text="Hide Selected").unselected = False
        layout.operator("%s.hide" % self._operator_name, text="Hide Unselected").unselected = True


# Standard transforms which apply to all cases
# NOTE: this doesn't seem to be able to be used directly
class VIEW3D_MT_transform_base(Menu):
    bl_label = "Transform"

    # TODO: get rid of the custom text strings?
    def draw(self, context):
        layout = self.layout

        layout.operator("transform.tosphere", text="To Sphere")
        layout.operator("transform.shear", text="Shear")
        layout.operator("transform.bend", text="Bend")
        layout.operator("transform.push_pull", text="Push/Pull")

        if context.mode != 'OBJECT':
            layout.operator("transform.vertex_warp", text="Warp")
            layout.operator("transform.vertex_random", text="Randomize")


# Generic transform menu - geometry types
class VIEW3D_MT_transform(VIEW3D_MT_transform_base):
    def draw(self, context):
        # base menu
        VIEW3D_MT_transform_base.draw(self, context)

        # generic...
        layout = self.layout
        layout.operator("transform.shrink_fatten", text="Shrink Fatten")

        layout.separator()

        layout.operator("transform.translate", text="Move Texture Space").texture_space = True
        layout.operator("transform.resize", text="Scale Texture Space").texture_space = True


# Object-specific extensions to Transform menu
class VIEW3D_MT_transform_object(VIEW3D_MT_transform_base):
    def draw(self, context):
        layout = self.layout

        # base menu
        VIEW3D_MT_transform_base.draw(self, context)

        # object-specific option follow...
        layout.separator()

        layout.operator("transform.translate", text="Move Texture Space").texture_space = True
        layout.operator("transform.resize", text="Scale Texture Space").texture_space = True

        layout.separator()

        layout.operator_context = 'EXEC_REGION_WIN'
        # XXX see alignmenu() in edit.c of b2.4x to get this working
        layout.operator("transform.transform", text="Align to Transform Orientation").mode = 'ALIGN'

        layout.separator()

        layout.operator_context = 'EXEC_AREA'

        layout.operator("object.origin_set", text="Geometry to Origin").type = 'GEOMETRY_ORIGIN'
        layout.operator("object.origin_set", text="Origin to Geometry").type = 'ORIGIN_GEOMETRY'
        layout.operator("object.origin_set", text="Origin to 3D Cursor").type = 'ORIGIN_CURSOR'
        layout.operator("object.origin_set", text="Origin to Center of Mass (Surface)").type = 'ORIGIN_CENTER_OF_MASS'
        layout.operator("object.origin_set", text="Origin to Center of Mass (Volume)").type = 'ORIGIN_CENTER_OF_VOLUME'
        layout.separator()

        layout.operator("object.randomize_transform")
        layout.operator("object.align")

        # TODO: there is a strange context bug here.
        """
        layout.operator_context = 'INVOKE_REGION_WIN'
        layout.operator("object.transform_axis_target")
        """


# Armature EditMode extensions to Transform menu
class VIEW3D_MT_transform_armature(VIEW3D_MT_transform_base):
    def draw(self, context):
        layout = self.layout

        # base menu
        VIEW3D_MT_transform_base.draw(self, context)

        # armature specific extensions follow...
        obj = context.object
        if obj.type == 'ARMATURE' and obj.mode in {'EDIT', 'POSE'}:
            if obj.data.draw_type == 'BBONE':
                layout.separator()

                layout.operator("transform.transform", text="Scale BBone").mode = 'BONE_SIZE'
            elif obj.data.draw_type == 'ENVELOPE':
                layout.separator()

                layout.operator("transform.transform", text="Scale Envelope Distance").mode = 'BONE_SIZE'
                layout.operator("transform.transform", text="Scale Radius").mode = 'BONE_ENVELOPE'

        if context.edit_object and context.edit_object.type == 'ARMATURE':
            layout.separator()

            layout.operator("armature.align")


class VIEW3D_MT_mirror(Menu):
    bl_label = "Mirror"

    def draw(self, context):
        layout = self.layout

        layout.operator("transform.mirror", text="Interactive Mirror")

        layout.separator()

        layout.operator_context = 'INVOKE_REGION_WIN'

        props = layout.operator("transform.mirror", text="X Global")
        props.constraint_axis = (True, False, False)
        props.constraint_orientation = 'GLOBAL'
        props = layout.operator("transform.mirror", text="Y Global")
        props.constraint_axis = (False, True, False)
        props.constraint_orientation = 'GLOBAL'
        props = layout.operator("transform.mirror", text="Z Global")
        props.constraint_axis = (False, False, True)
        props.constraint_orientation = 'GLOBAL'

        if context.edit_object:
            layout.separator()

            props = layout.operator("transform.mirror", text="X Local")
            props.constraint_axis = (True, False, False)
            props.constraint_orientation = 'LOCAL'
            props = layout.operator("transform.mirror", text="Y Local")
            props.constraint_axis = (False, True, False)
            props.constraint_orientation = 'LOCAL'
            props = layout.operator("transform.mirror", text="Z Local")
            props.constraint_axis = (False, False, True)
            props.constraint_orientation = 'LOCAL'

            layout.operator("object.vertex_group_mirror")


class VIEW3D_MT_snap(Menu):
    bl_label = "Snap"

    def draw(self, context):
        layout = self.layout

        layout.operator("view3d.snap_selected_to_grid", text="Selection to Grid")
        layout.operator("view3d.snap_selected_to_cursor", text="Selection to Cursor").use_offset = False
        layout.operator("view3d.snap_selected_to_cursor", text="Selection to Cursor (Offset)").use_offset = True
        layout.operator("view3d.snap_selected_to_active", text="Selection to Active")

        layout.separator()

        layout.operator("view3d.snap_cursor_to_selected", text="Cursor to Selected")
        layout.operator("view3d.snap_cursor_to_center", text="Cursor to Center")
        layout.operator("view3d.snap_cursor_to_grid", text="Cursor to Grid")
        layout.operator("view3d.snap_cursor_to_active", text="Cursor to Active")


class VIEW3D_MT_uv_map(Menu):
    bl_label = "UV Mapping"

    def draw(self, context):
        layout = self.layout

        layout.operator("uv.unwrap")

        layout.operator_context = 'INVOKE_DEFAULT'
        layout.operator("uv.smart_project")
        layout.operator("uv.lightmap_pack")
        layout.operator("uv.follow_active_quads")

        layout.separator()

        layout.operator_context = 'EXEC_REGION_WIN'
        layout.operator("uv.cube_project")
        layout.operator("uv.cylinder_project")
        layout.operator("uv.sphere_project")

        layout.separator()

        layout.operator_context = 'INVOKE_REGION_WIN'
        layout.operator("uv.project_from_view").scale_to_bounds = False
        layout.operator("uv.project_from_view", text="Project from View (Bounds)").scale_to_bounds = True

        layout.separator()

        layout.operator("uv.reset")

        layout.separator()

        layout.operator("mesh.uvs_rotate")
        layout.operator("mesh.uvs_reverse")


class VIEW3D_MT_edit_proportional(Menu):
    bl_label = "Proportional Editing"

    def draw(self, context):
        layout = self.layout

        layout.props_enum(tool_settings, "proportional_edit")

        layout.separator()

        layout.label("Falloff:")
        layout.props_enum(tool_settings, "proportional_edit_falloff")


# ********** View menus **********


class VIEW3D_MT_view(Menu):
    bl_label = "View"

    def draw(self, context):
        layout = self.layout
        view = context.space_data

        layout.operator("view3d.toolshelf", icon='MENU_PANEL')
        layout.operator("view3d.properties", icon='MENU_PANEL')

        layout.separator()

        layout.operator("view3d.view_selected", text="Frame Selected").use_all_regions = False
        if view.region_quadviews:
            layout.operator("view3d.view_selected", text="Frame Selected (Quad View)").use_all_regions = True

        layout.operator("view3d.view_all", text="Frame All").center = False
        layout.operator("view3d.view_persportho", text="Perspective/Orthographic")

        layout.separator()

        layout.menu("VIEW3D_MT_view_cameras", text="Cameras")

        layout.separator()
        layout.menu("VIEW3D_MT_view_viewpoint")
        layout.menu("VIEW3D_MT_view_navigation")
        layout.menu("VIEW3D_MT_view_align")

        layout.separator()

        layout.operator_context = 'INVOKE_REGION_WIN'
        layout.menu("VIEW3D_MT_view_borders", text="View Borders")

        layout.separator()

        layout.operator("screen.animation_play", text="Play Animation")

        layout.separator()

        layout.operator("render.opengl", icon='RENDER_STILL')
        layout.operator("render.opengl", text="OpenGL Render Animation", icon='RENDER_ANIMATION').animation = True

        layout.separator()

        layout.menu("INFO_MT_area")


class VIEW3D_MT_view_cameras(Menu):
    bl_label = "Cameras"

    def draw(self, context):
        layout = self.layout

        layout.operator("view3d.object_as_camera")
        layout.operator("view3d.viewnumpad", text="Active Camera").type = 'CAMERA'


class VIEW3D_MT_view_viewpoint(Menu):
    bl_label = "Viewpoint"

    def draw(self, context):
        layout = self.layout

        layout.operator("view3d.viewnumpad", text="Camera").type = 'CAMERA'

        layout.separator()

        layout.operator("view3d.viewnumpad", text="Top").type = 'TOP'
        layout.operator("view3d.viewnumpad", text="Bottom").type = 'BOTTOM'

        layout.separator()

        layout.operator("view3d.viewnumpad", text="Front").type = 'FRONT'
        layout.operator("view3d.viewnumpad", text="Back").type = 'BACK'

        layout.separator()

        layout.operator("view3d.viewnumpad", text="Right").type = 'RIGHT'
        layout.operator("view3d.viewnumpad", text="Left").type = 'LEFT'


class VIEW3D_MT_view_navigation(Menu):
    bl_label = "Navigation"

    def draw(self, context):
        from math import pi
        layout = self.layout

        layout.operator_enum("view3d.view_orbit", "type")
        props = layout.operator("view3d.view_orbit", "Orbit Opposite")
        props.type = 'ORBITRIGHT'
        props.angle = pi

        layout.separator()

        layout.operator("view3d.view_roll", text="Roll Left").type = 'LEFT'
        layout.operator("view3d.view_roll", text="Roll Right").type = 'RIGHT'

        layout.separator()

        layout.operator_enum("view3d.view_pan", "type")

        layout.separator()

        layout.operator("view3d.zoom", text="Zoom In").delta = 1
        layout.operator("view3d.zoom", text="Zoom Out").delta = -1
        layout.operator("view3d.zoom_border", text="Zoom Border...")
        layout.operator("view3d.zoom_camera_1_to_1", text="Zoom Camera 1:1")

        layout.separator()

        layout.operator("view3d.fly")
        layout.operator("view3d.walk")


class VIEW3D_MT_view_align(Menu):
    bl_label = "Align View"

    def draw(self, context):
        layout = self.layout

        layout.menu("VIEW3D_MT_view_align_selected")

        layout.separator()

        layout.operator("view3d.view_all", text="Center Cursor and View All").center = True
        layout.operator("view3d.camera_to_view", text="Align Active Camera to View")
        layout.operator("view3d.camera_to_view_selected", text="Align Active Camera to Selected")
        layout.operator("view3d.view_center_cursor")

        layout.separator()

        layout.operator("view3d.view_lock_to_active")
        layout.operator("view3d.view_lock_clear")


class VIEW3D_MT_view_align_selected(Menu):
    bl_label = "Align View to Active"

    def draw(self, context):
        layout = self.layout

        props = layout.operator("view3d.viewnumpad", text="Top")
        props.align_active = True
        props.type = 'TOP'

        props = layout.operator("view3d.viewnumpad", text="Bottom")
        props.align_active = True
        props.type = 'BOTTOM'

        props = layout.operator("view3d.viewnumpad", text="Front")
        props.align_active = True
        props.type = 'FRONT'

        props = layout.operator("view3d.viewnumpad", text="Back")
        props.align_active = True
        props.type = 'BACK'

        props = layout.operator("view3d.viewnumpad", text="Right")
        props.align_active = True
        props.type = 'RIGHT'

        props = layout.operator("view3d.viewnumpad", text="Left")
        props.align_active = True
        props.type = 'LEFT'


class VIEW3D_MT_view_borders(Menu):
    bl_label = "View Borders"

    def draw(self, context):
        layout = self.layout
        layout.operator("view3d.clip_border", text="Clipping Border...")
        layout.operator("view3d.render_border", text="Render Border...").camera_only = False

        layout.separator()

        layout.operator("view3d.clear_render_border")


# ********** Select menus, suffix from context.mode **********

class VIEW3D_MT_select_object_more_less(Menu):
    bl_label = "Select More/Less"

    def draw(self, context):
        layout = self.layout

        layout = self.layout

        layout.operator("object.select_more", text="More")
        layout.operator("object.select_less", text="Less")

        layout.separator()

        props = layout.operator("object.select_hierarchy", text="Parent")
        props.extend = False
        props.direction = 'PARENT'

        props = layout.operator("object.select_hierarchy", text="Child")
        props.extend = False
        props.direction = 'CHILD'

        layout.separator()

        props = layout.operator("object.select_hierarchy", text="Extend Parent")
        props.extend = True
        props.direction = 'PARENT'

        props = layout.operator("object.select_hierarchy", text="Extend Child")
        props.extend = True
        props.direction = 'CHILD'


class VIEW3D_MT_select_object(Menu):
    bl_label = "Select"

    def draw(self, context):
        layout = self.layout

        layout.operator("view3d.select_border")
        layout.operator("view3d.select_circle")

        layout.separator()

        layout.operator("object.select_all", text="Select/Deselect All").action = 'TOGGLE'
        layout.operator_menu_enum("object.select_by_type", "type", text="Select All by Type...")
        layout.operator("object.select_camera", text="Select Active Camera")
        layout.operator("object.select_all", text="Inverse Selection").action = 'INVERT'
        layout.operator("object.select_mirror", text="Mirror Selection")
        layout.operator("object.select_random", text="Select Random")

        layout.separator()

        layout.menu("VIEW3D_MT_select_object_more_less")

        layout.separator()

        layout.operator_menu_enum("object.select_grouped", "type", text="Select Grouped")
        layout.operator_menu_enum("object.select_linked", "type", text="Select Linked")
        layout.operator("object.select_pattern", text="Select Pattern...")


class VIEW3D_MT_select_pose_more_less(Menu):
    bl_label = "Select More/Less"

    def draw(self, context):
        layout = self.layout

        layout = self.layout

        props = layout.operator("pose.select_hierarchy", text="Parent")
        props.extend = False
        props.direction = 'PARENT'

        props = layout.operator("pose.select_hierarchy", text="Child")
        props.extend = False
        props.direction = 'CHILD'

        layout.separator()

        props = layout.operator("pose.select_hierarchy", text="Extend Parent")
        props.extend = True
        props.direction = 'PARENT'

        props = layout.operator("pose.select_hierarchy", text="Extend Child")
        props.extend = True
        props.direction = 'CHILD'


class VIEW3D_MT_select_pose(Menu):
    bl_label = "Select"

    def draw(self, context):
        layout = self.layout

        layout.operator("view3d.select_border")
        layout.operator("view3d.select_circle")

        layout.separator()

        layout.operator("pose.select_all").action = 'TOGGLE'
        layout.operator("pose.select_all", text="Inverse").action = 'INVERT'
        layout.operator("pose.select_mirror", text="Flip Active")

        layout.separator()

        layout.operator("pose.select_constraint_target", text="Constraint Target")
        layout.operator("pose.select_linked", text="Linked")

        layout.separator()

        layout.menu("VIEW3D_MT_select_pose_more_less")

        layout.separator()

        layout.operator_menu_enum("pose.select_grouped", "type", text="Grouped")
        layout.operator("object.select_pattern", text="Select Pattern...")


class VIEW3D_MT_select_particle(Menu):
    bl_label = "Select"

    def draw(self, context):
        layout = self.layout

        layout.operator("view3d.select_border")
        layout.operator("view3d.select_circle")

        layout.separator()

        layout.operator("particle.select_all").action = 'TOGGLE'
        layout.operator("particle.select_linked")
        layout.operator("particle.select_all", text="Inverse").action = 'INVERT'

        layout.separator()

        layout.operator("particle.select_more")
        layout.operator("particle.select_less")

        layout.separator()

        layout.operator("particle.select_random")

        layout.separator()

        layout.operator("particle.select_roots", text="Roots")
        layout.operator("particle.select_tips", text="Tips")


class VIEW3D_MT_edit_mesh_select_similar(Menu):
    bl_label = "Select Similar"

    def draw(self, context):
        layout = self.layout

        layout.operator_enum("mesh.select_similar", "type")

        layout.separator()

        layout.operator("mesh.select_similar_region", text="Face Regions")


class VIEW3D_MT_edit_mesh_select_by_trait(Menu):
    bl_label = "Select All by Trait"

    def draw(self, context):
        layout = self.layout
        tool_settings = context.tool_settings
        if tool_settings.mesh_select_mode[2] is False:
            layout.operator("mesh.select_non_manifold", text="Non Manifold")
        layout.operator("mesh.select_loose", text="Loose Geometry")
        layout.operator("mesh.select_interior_faces", text="Interior Faces")
        layout.operator("mesh.select_face_by_sides", text="Faces by Sides")

        layout.separator()

        layout.operator("mesh.select_ungrouped", text="Ungrouped Verts")


class VIEW3D_MT_edit_mesh_select_more_less(Menu):
    bl_label = "Select More/Less"

    def draw(self, context):
        layout = self.layout

        layout.operator("mesh.select_more", text="More")
        layout.operator("mesh.select_less", text="Less")

        layout.separator()

        layout.operator("mesh.select_next_item", text="Next Active")
        layout.operator("mesh.select_prev_item", text="Previous Active")


class VIEW3D_MT_edit_mesh_select_linked(Menu):
    bl_label = "Select Linked"

    def draw(self, context):
        layout = self.layout

        layout.operator("mesh.select_linked", text="Linked")
        layout.operator("mesh.shortest_path_select", text="Shortest Path")
        layout.operator("mesh.faces_select_linked_flat", text="Linked Flat Faces")


class VIEW3D_MT_edit_mesh_select_loops(Menu):
    bl_label = "Select Loops"

    def draw(self, context):
        layout = self.layout

        layout.operator("mesh.loop_multi_select", text="Edge Loops").ring = False
        layout.operator("mesh.loop_multi_select", text="Edge Rings").ring = True

        layout.separator()

        layout.operator("mesh.loop_to_region")
        layout.operator("mesh.region_to_loop")


class VIEW3D_MT_select_edit_mesh(Menu):
    bl_label = "Select"

    def draw(self, context):
        layout = self.layout

        layout.operator("view3d.select_border")
        layout.operator("view3d.select_circle")

        layout.separator()

        # primitive
        layout.operator("mesh.select_all", text="Select/Deselect All").action = 'TOGGLE'
        layout.operator("mesh.select_all", text="Inverse Selection").action = 'INVERT'

        layout.separator()

        # numeric
        layout.operator("mesh.select_random", text="Select Random")
        layout.operator("mesh.select_nth")

        layout.separator()

        # geometric
        layout.operator("mesh.edges_select_sharp", text="Select Sharp Edges")

        layout.separator()

        # other ...
        layout.menu("VIEW3D_MT_edit_mesh_select_similar")

        layout.separator()

        layout.menu("VIEW3D_MT_edit_mesh_select_by_trait")

        layout.separator()

        layout.menu("VIEW3D_MT_edit_mesh_select_more_less")

        layout.separator()

        layout.menu("VIEW3D_MT_edit_mesh_select_loops")

        layout.separator()

        layout.menu("VIEW3D_MT_edit_mesh_select_linked")

        layout.separator()

        layout.operator("mesh.select_axis", text="Side of Active")
        layout.operator("mesh.select_mirror", text="Mirror Selection")


class VIEW3D_MT_select_edit_curve(Menu):
    bl_label = "Select"

    def draw(self, context):
        layout = self.layout

        layout.operator("view3d.select_border")
        layout.operator("view3d.select_circle")

        layout.separator()

        layout.operator("curve.select_all").action = 'TOGGLE'
        layout.operator("curve.select_all", text="Inverse").action = 'INVERT'

        layout.separator()

        layout.operator("curve.select_random")
        layout.operator("curve.select_nth")
        layout.operator("curve.select_linked", text="Select Linked")
        layout.operator("curve.select_similar", text="Select Similar")

        layout.separator()

        layout.operator("curve.de_select_first")
        layout.operator("curve.de_select_last")
        layout.operator("curve.select_next")
        layout.operator("curve.select_previous")

        layout.separator()

        layout.operator("curve.select_more")
        layout.operator("curve.select_less")


class VIEW3D_MT_select_edit_surface(Menu):
    bl_label = "Select"

    def draw(self, context):
        layout = self.layout

        layout.operator("view3d.select_border")
        layout.operator("view3d.select_circle")

        layout.separator()

        layout.operator("curve.select_all").action = 'TOGGLE'
        layout.operator("curve.select_all", text="Inverse").action = 'INVERT'

        layout.separator()

        layout.operator("curve.select_random")
        layout.operator("curve.select_nth")
        layout.operator("curve.select_linked", text="Select Linked")
        layout.operator("curve.select_similar", text="Select Similar")

        layout.separator()

        layout.operator("curve.select_row")

        layout.separator()

        layout.operator("curve.select_more")
        layout.operator("curve.select_less")


class VIEW3D_MT_select_edit_text(Menu):
    # intentional name mis-match
    # select menu for 3d-text doesn't make sense
    bl_label = "Edit"

    def draw(self, context):
        layout = self.layout

        layout.operator("font.text_paste", text="Paste")
        layout.operator("font.text_cut", text="Cut")
        layout.operator("font.text_copy", text="Copy")

        layout.separator()

        layout.operator("font.text_paste_from_file")

        layout.separator()

        layout.operator("font.select_all")


class VIEW3D_MT_select_edit_metaball(Menu):
    bl_label = "Select"

    def draw(self, context):
        layout = self.layout

        layout.operator("view3d.select_border")
        layout.operator("view3d.select_circle")

        layout.separator()

        layout.operator("mball.select_all").action = 'TOGGLE'
        layout.operator("mball.select_all", text="Inverse").action = 'INVERT'

        layout.separator()

        layout.operator("mball.select_random_metaelems")

        layout.separator()

        layout.operator_menu_enum("mball.select_similar", "type", text="Similar")


class VIEW3D_MT_select_edit_lattice(Menu):
    bl_label = "Select"

    def draw(self, context):
        layout = self.layout

        layout.operator("view3d.select_border")
        layout.operator("view3d.select_circle")

        layout.separator()

        layout.operator("lattice.select_all").action = 'TOGGLE'
        layout.operator("lattice.select_all", text="Inverse").action = 'INVERT'

        layout.separator()

        layout.operator("lattice.select_mirror")
        layout.operator("lattice.select_random")

        layout.separator()

        layout.operator("lattice.select_ungrouped", text="Ungrouped Verts")


class VIEW3D_MT_select_edit_armature(Menu):
    bl_label = "Select"

    def draw(self, context):
        layout = self.layout

        layout.operator("view3d.select_border")
        layout.operator("view3d.select_circle")

        layout.separator()

        layout.operator("armature.select_all").action = 'TOGGLE'
        layout.operator("armature.select_all", text="Inverse").action = 'INVERT'
        layout.operator("armature.select_mirror", text="Mirror").extend = False

        layout.separator()

        layout.operator("armature.select_more", text="More")
        layout.operator("armature.select_less", text="Less")

        layout.separator()

        props = layout.operator("armature.select_hierarchy", text="Parent")
        props.extend = False
        props.direction = 'PARENT'

        props = layout.operator("armature.select_hierarchy", text="Child")
        props.extend = False
        props.direction = 'CHILD'

        layout.separator()

        props = layout.operator("armature.select_hierarchy", text="Extend Parent")
        props.extend = True
        props.direction = 'PARENT'

        props = layout.operator("armature.select_hierarchy", text="Extend Child")
        props.extend = True
        props.direction = 'CHILD'

        layout.operator_menu_enum("armature.select_similar", "type", text="Similar")
        layout.operator("object.select_pattern", text="Select Pattern...")


class VIEW3D_MT_select_gpencil(Menu):
    bl_label = "Select"

    def draw(self, context):
        layout = self.layout

        layout.operator("gpencil.select_border")
        layout.operator("gpencil.select_circle")

        layout.separator()

        layout.operator("gpencil.select_all", text="(De)select All").action = 'TOGGLE'
        layout.operator("gpencil.select_all", text="Inverse").action = 'INVERT'

        layout.separator()

        layout.operator("gpencil.select_linked", text="Linked")
        layout.operator_menu_enum("gpencil.select_grouped", "type", text="Grouped")

        layout.separator()

        layout.operator("gpencil.select_first")
        layout.operator("gpencil.select_last")

        layout.separator()

        layout.operator("gpencil.select_more")
        layout.operator("gpencil.select_less")


class VIEW3D_MT_select_paint_mask(Menu):
    bl_label = "Select"

    def draw(self, context):
        layout = self.layout

        layout.operator("view3d.select_border")
        layout.operator("view3d.select_circle")

        layout.separator()

        layout.operator("paint.face_select_all").action = 'TOGGLE'
        layout.operator("paint.face_select_all", text="Inverse").action = 'INVERT'

        layout.separator()

        layout.operator("paint.face_select_linked", text="Linked")


class VIEW3D_MT_select_paint_mask_vertex(Menu):
    bl_label = "Select"

    def draw(self, context):
        layout = self.layout

        layout.operator("view3d.select_border")
        layout.operator("view3d.select_circle")

        layout.separator()

        layout.operator("paint.vert_select_all").action = 'TOGGLE'
        layout.operator("paint.vert_select_all", text="Inverse").action = 'INVERT'

        layout.separator()

        layout.operator("paint.vert_select_ungrouped", text="Ungrouped Verts")


class VIEW3D_MT_angle_control(Menu):
    bl_label = "Angle Control"

    @classmethod
    def poll(cls, context):
        settings = UnifiedPaintPanel.paint_settings(context)
        if not settings:
            return False

        brush = settings.brush
        tex_slot = brush.texture_slot

        return tex_slot.has_texture_angle and tex_slot.has_texture_angle_source

    def draw(self, context):
        layout = self.layout

        settings = UnifiedPaintPanel.paint_settings(context)
        brush = settings.brush

        sculpt = (context.sculpt_object is not None)

        tex_slot = brush.texture_slot

        layout.prop(tex_slot, "use_rake", text="Rake")

        if brush.brush_capabilities.has_random_texture_angle and tex_slot.has_random_texture_angle:
            if sculpt:
                if brush.sculpt_capabilities.has_random_texture_angle:
                    layout.prop(tex_slot, "use_random", text="Random")
            else:
                layout.prop(tex_slot, "use_random", text="Random")


# XXX: INFO_MT_ names used to keep backwards compatibility (Add-ons etc. that hook into the menu)
class INFO_MT_mesh_add(Menu):
    bl_idname = "INFO_MT_mesh_add"
    bl_label = "Mesh"

    def draw(self, context):
        layout = self.layout

        layout.operator_context = 'INVOKE_REGION_WIN'

        layout.operator("mesh.primitive_plane_add", text="Plane", icon='MESH_PLANE')
        layout.operator("mesh.primitive_cube_add", text="Cube", icon='MESH_CUBE')
        layout.operator("mesh.primitive_circle_add", text="Circle", icon='MESH_CIRCLE')
        layout.operator("mesh.primitive_uv_sphere_add", text="UV Sphere", icon='MESH_UVSPHERE')
        layout.operator("mesh.primitive_ico_sphere_add", text="Ico Sphere", icon='MESH_ICOSPHERE')
        layout.operator("mesh.primitive_cylinder_add", text="Cylinder", icon='MESH_CYLINDER')
        layout.operator("mesh.primitive_cone_add", text="Cone", icon='MESH_CONE')
        layout.operator("mesh.primitive_torus_add", text="Torus", icon='MESH_TORUS')

        layout.separator()

        layout.operator("mesh.primitive_grid_add", text="Grid", icon='MESH_GRID')
        layout.operator("mesh.primitive_monkey_add", text="Monkey", icon='MESH_MONKEY')


class INFO_MT_curve_add(Menu):
    bl_idname = "INFO_MT_curve_add"
    bl_label = "Curve"

    def draw(self, context):
        layout = self.layout

        layout.operator_context = 'INVOKE_REGION_WIN'

        layout.operator("curve.primitive_bezier_curve_add", text="Bezier", icon='CURVE_BEZCURVE')
        layout.operator("curve.primitive_bezier_circle_add", text="Circle", icon='CURVE_BEZCIRCLE')

        layout.separator()

        layout.operator("curve.primitive_nurbs_curve_add", text="Nurbs Curve", icon='CURVE_NCURVE')
        layout.operator("curve.primitive_nurbs_circle_add", text="Nurbs Circle", icon='CURVE_NCIRCLE')
        layout.operator("curve.primitive_nurbs_path_add", text="Path", icon='CURVE_PATH')

        layout.separator()

        layout.operator("curve.draw", icon='LINE_DATA')


class INFO_MT_surface_add(Menu):
    bl_idname = "INFO_MT_surface_add"
    bl_label = "Surface"

    def draw(self, context):
        layout = self.layout

        layout.operator_context = 'INVOKE_REGION_WIN'

        layout.operator("surface.primitive_nurbs_surface_curve_add", text="Nurbs Curve", icon='SURFACE_NCURVE')
        layout.operator("surface.primitive_nurbs_surface_circle_add", text="Nurbs Circle", icon='SURFACE_NCIRCLE')
        layout.operator("surface.primitive_nurbs_surface_surface_add", text="Nurbs Surface", icon='SURFACE_NSURFACE')
        layout.operator("surface.primitive_nurbs_surface_cylinder_add",
                        text="Nurbs Cylinder", icon='SURFACE_NCYLINDER')
        layout.operator("surface.primitive_nurbs_surface_sphere_add", text="Nurbs Sphere", icon='SURFACE_NSPHERE')
        layout.operator("surface.primitive_nurbs_surface_torus_add", text="Nurbs Torus", icon='SURFACE_NTORUS')


class INFO_MT_metaball_add(Menu):
    bl_idname = "INFO_MT_metaball_add"
    bl_label = "Metaball"

    def draw(self, context):
        layout = self.layout

        layout.operator_context = 'INVOKE_REGION_WIN'
        layout.operator_enum("object.metaball_add", "type")


class INFO_MT_edit_curve_add(Menu):
    bl_idname = "INFO_MT_edit_curve_add"
    bl_label = "Add"

    def draw(self, context):
        is_surf = context.active_object.type == 'SURFACE'

        layout = self.layout
        layout.operator_context = 'EXEC_REGION_WIN'

        if is_surf:
            INFO_MT_surface_add.draw(self, context)
        else:
            INFO_MT_curve_add.draw(self, context)


class INFO_MT_edit_armature_add(Menu):
    bl_idname = "INFO_MT_edit_armature_add"
    bl_label = "Armature"

    def draw(self, context):
        layout = self.layout

        layout.operator_context = 'EXEC_REGION_WIN'
        layout.operator("armature.bone_primitive_add", text="Single Bone", icon='BONE_DATA')


class INFO_MT_armature_add(Menu):
    bl_idname = "INFO_MT_armature_add"
    bl_label = "Armature"

    def draw(self, context):
        layout = self.layout

        layout.operator_context = 'EXEC_REGION_WIN'
        layout.operator("object.armature_add", text="Single Bone", icon='BONE_DATA')


class INFO_MT_lamp_add(Menu):
    bl_idname = "INFO_MT_lamp_add"
    bl_label = "Lamp"

    def draw(self, context):
        layout = self.layout

        layout.operator_context = 'INVOKE_REGION_WIN'
        layout.operator_enum("object.lamp_add", "type")


class INFO_MT_lightprobe_add(Menu):
    bl_idname = "INFO_MT_lightprobe_add"
    bl_label = "Light Probe"

    def draw(self, context):
        layout = self.layout

        layout.operator_context = 'INVOKE_REGION_WIN'
        layout.operator_enum("object.lightprobe_add", "type")


class INFO_MT_camera_add(Menu):
    bl_idname = "INFO_MT_camera_add"
    bl_label = "Camera"

    def draw(self, context):
        layout = self.layout
        layout.operator_context = 'EXEC_REGION_WIN'
        layout.operator("object.camera_add", text="Camera", icon='OUTLINER_OB_CAMERA')


class INFO_MT_add(Menu):
    bl_label = "Add"

    def draw(self, context):
        layout = self.layout

        # note, don't use 'EXEC_SCREEN' or operators wont get the 'v3d' context.

        # Note: was EXEC_AREA, but this context does not have the 'rv3d', which prevents
        #       "align_view" to work on first call (see [#32719]).
        layout.operator_context = 'EXEC_REGION_WIN'

        # layout.operator_menu_enum("object.mesh_add", "type", text="Mesh", icon='OUTLINER_OB_MESH')
        layout.menu("INFO_MT_mesh_add", icon='OUTLINER_OB_MESH')

        # layout.operator_menu_enum("object.curve_add", "type", text="Curve", icon='OUTLINER_OB_CURVE')
        layout.menu("INFO_MT_curve_add", icon='OUTLINER_OB_CURVE')
        # layout.operator_menu_enum("object.surface_add", "type", text="Surface", icon='OUTLINER_OB_SURFACE')
        layout.menu("INFO_MT_surface_add", icon='OUTLINER_OB_SURFACE')
        layout.menu("INFO_MT_metaball_add", text="Metaball", icon='OUTLINER_OB_META')
        layout.operator("object.text_add", text="Text", icon='OUTLINER_OB_FONT')
        layout.separator()

        layout.menu("INFO_MT_armature_add", icon='OUTLINER_OB_ARMATURE')
        layout.operator("object.add", text="Lattice", icon='OUTLINER_OB_LATTICE').type = 'LATTICE'
        layout.operator_menu_enum("object.empty_add", "type", text="Empty", icon='OUTLINER_OB_EMPTY')
        layout.separator()

        layout.operator("object.speaker_add", text="Speaker", icon='OUTLINER_OB_SPEAKER')
        layout.separator()

        if INFO_MT_camera_add.is_extended():
            layout.menu("INFO_MT_camera_add", icon='OUTLINER_OB_CAMERA')
        else:
            INFO_MT_camera_add.draw(self, context)

        layout.menu("INFO_MT_lamp_add", icon='OUTLINER_OB_LAMP')
        layout.separator()
        layout.menu("INFO_MT_lightprobe_add", icon='OUTLINER_OB_LIGHTPROBE')
        layout.separator()

        layout.operator_menu_enum("object.effector_add", "type", text="Force Field", icon='OUTLINER_OB_FORCE_FIELD')
        layout.separator()

        has_collections = bool(bpy.data.collections)
        col = layout.column()
        col.enabled = has_collections

        if not has_collections or len(bpy.data.collections) > 10:
            col.operator_context = 'INVOKE_REGION_WIN'
            col.operator(
                "object.collection_instance_add",
                text="Collection Instance..." if has_collections else "No Collections to Instance",
                icon='OUTLINER_OB_GROUP_INSTANCE',
            )
        else:
            col.operator_menu_enum(
                "object.collection_instance_add",
                "collection",
                text="Collection Instance",
                icon='OUTLINER_OB_GROUP_INSTANCE',
            )


class VIEW3D_MT_object_relations(Menu):
    bl_label = "Relations"

    def draw(self, context):
        layout = self.layout

        layout.operator("object.proxy_make", text="Make Proxy...")

        layout.operator("object.make_dupli_face")

        layout.separator()

        layout.operator_menu_enum("object.make_local", "type", text="Make Local...")
        layout.menu("VIEW3D_MT_make_single_user")

        layout.separator()

        layout.operator("object.data_transfer")
        layout.operator("object.datalayout_transfer")


class VIEW3D_MT_object(Menu):
    bl_context = "objectmode"
    bl_label = "Object"

    def draw(self, context):
        layout = self.layout

        layout.menu("VIEW3D_MT_transform_object")
        layout.menu("VIEW3D_MT_mirror")
        layout.menu("VIEW3D_MT_object_clear")
        layout.menu("VIEW3D_MT_object_apply")
        layout.menu("VIEW3D_MT_snap")

        layout.separator()

        layout.operator("object.duplicate_move")
        layout.operator("object.duplicate_move_linked")
        layout.operator("object.join")

        layout.separator()

        layout.operator("view3d.copybuffer", text="Copy Objects")
        layout.operator("view3d.pastebuffer", text="Paste Objects")

        layout.separator()

        layout.menu("VIEW3D_MT_object_parent")
        layout.menu("VIEW3D_MT_object_collection")
        layout.menu("VIEW3D_MT_object_relations")
        layout.menu("VIEW3D_MT_object_constraints")
        layout.menu("VIEW3D_MT_object_track")
        layout.menu("VIEW3D_MT_make_links", text="Make Links...")

        layout.separator()

        layout.operator("object.shade_smooth", text="Smooth Shading")
        layout.operator("object.shade_flat", text="Flat Shading")

        layout.separator()

        layout.menu("VIEW3D_MT_object_animation")
        layout.menu("VIEW3D_MT_object_rigid_body")

        layout.separator()

        layout.menu("VIEW3D_MT_object_quick_effects")

        layout.separator()

        layout.operator_menu_enum("object.convert", "target")

        layout.separator()

        layout.menu("VIEW3D_MT_object_showhide")

        layout.separator()

        layout.operator("object.delete", text="Delete...").use_global = False


class VIEW3D_MT_object_animation(Menu):
    bl_label = "Animation"

    def draw(self, context):
        layout = self.layout

        layout.operator("anim.keyframe_insert_menu", text="Insert Keyframe...")
        layout.operator("anim.keyframe_delete_v3d", text="Delete Keyframes...")
        layout.operator("anim.keyframe_clear_v3d", text="Clear Keyframes...")
        layout.operator("anim.keying_set_active_set", text="Change Keying Set...")

        layout.separator()

        layout.operator("nla.bake", text="Bake Action...")


class VIEW3D_MT_object_rigid_body(Menu):
    bl_label = "Rigid Body"

    def draw(self, context):
        layout = self.layout

        layout.operator("rigidbody.objects_add", text="Add Active").type = 'ACTIVE'
        layout.operator("rigidbody.objects_add", text="Add Passive").type = 'PASSIVE'

        layout.separator()

        layout.operator("rigidbody.objects_remove", text="Remove")

        layout.separator()

        layout.operator("rigidbody.shape_change", text="Change Shape")
        layout.operator("rigidbody.mass_calculate", text="Calculate Mass")
        layout.operator("rigidbody.object_settings_copy", text="Copy from Active")
        layout.operator("object.visual_transform_apply", text="Apply Transformation")
        layout.operator("rigidbody.bake_to_keyframes", text="Bake To Keyframes")

        layout.separator()

        layout.operator("rigidbody.connect", text="Connect")


class VIEW3D_MT_object_clear(Menu):
    bl_label = "Clear"

    def draw(self, context):
        layout = self.layout

        layout.operator("object.location_clear", text="Location").clear_delta = False
        layout.operator("object.rotation_clear", text="Rotation").clear_delta = False
        layout.operator("object.scale_clear", text="Scale").clear_delta = False

        layout.separator()

        layout.operator("object.origin_clear", text="Origin")


class VIEW3D_MT_object_specials(Menu):
    bl_label = "Object Context Menu"

    @classmethod
    def poll(cls, context):
        # add more special types
        return context.object

    def draw(self, context):
        layout = self.layout

        scene = context.scene
        obj = context.object

        layout.operator("view3d.copybuffer", text="Copy Objects", icon='COPYDOWN')
        layout.operator("view3d.pastebuffer", text="Paste Objects", icon='PASTEDOWN')

        layout.separator()

        layout.operator("object.duplicate_move")
        layout.operator("object.duplicate_move_linked")

        layout.separator()

        layout.menu("VIEW3D_MT_snap")
        layout.menu("VIEW3D_MT_object_parent")
        layout.operator_context = 'INVOKE_REGION_WIN'
        layout.operator("object.move_to_collection")

        layout.separator()

        layout.operator("anim.keyframe_insert_menu", text="Insert Keyframe...")

        layout.separator()

        layout.operator("object.delete", text="Delete...").use_global = False

        if obj.type == 'MESH':

            layout.separator()

            layout.operator("object.shade_smooth", text="Smooth Shading")
            layout.operator("object.shade_flat", text="Flat Shading")

            layout.separator()

            layout.operator("object.origin_set")
            layout.operator("object.join")
            layout.operator_menu_enum("object.convert", "target")

        if obj.type == 'CAMERA':
            layout.operator_context = 'INVOKE_REGION_WIN'

            if obj.data.type == 'PERSP':
                props = layout.operator("wm.context_modal_mouse", text="Camera Lens Angle")
                props.data_path_iter = "selected_editable_objects"
                props.data_path_item = "data.lens"
                props.input_scale = 0.1
                if obj.data.lens_unit == 'MILLIMETERS':
                    props.header_text = "Camera Lens Angle: %.1fmm"
                else:
                    props.header_text = "Camera Lens Angle: %.1f\u00B0"

            else:
                props = layout.operator("wm.context_modal_mouse", text="Camera Lens Scale")
                props.data_path_iter = "selected_editable_objects"
                props.data_path_item = "data.ortho_scale"
                props.input_scale = 0.01
                props.header_text = "Camera Lens Scale: %.3f"

            if not obj.data.dof_object:
                view = context.space_data
                if view and view.camera == obj and view.region_3d.view_perspective == 'CAMERA':
                    props = layout.operator("ui.eyedropper_depth", text="DOF Distance (Pick)")
                else:
                    props = layout.operator("wm.context_modal_mouse", text="DOF Distance")
                    props.data_path_iter = "selected_editable_objects"
                    props.data_path_item = "data.dof_distance"
                    props.input_scale = 0.02
                    props.header_text = "DOF Distance: %.3f"
                del view

        if obj.type in {'CURVE', 'FONT'}:
            layout.operator_context = 'INVOKE_REGION_WIN'

            props = layout.operator("wm.context_modal_mouse", text="Extrude Size")
            props.data_path_iter = "selected_editable_objects"
            props.data_path_item = "data.extrude"
            props.input_scale = 0.01
            props.header_text = "Extrude Size: %.3f"

            props = layout.operator("wm.context_modal_mouse", text="Width Size")
            props.data_path_iter = "selected_editable_objects"
            props.data_path_item = "data.offset"
            props.input_scale = 0.01
            props.header_text = "Width Size: %.3f"

        if obj.type == 'EMPTY':
            layout.operator_context = 'INVOKE_REGION_WIN'

            props = layout.operator("wm.context_modal_mouse", text="Empty Draw Size")
            props.data_path_iter = "selected_editable_objects"
            props.data_path_item = "empty_draw_size"
            props.input_scale = 0.01
            props.header_text = "Empty Draw Size: %.3f"

        if obj.type == 'LAMP':
            lamp = obj.data

            layout.operator_context = 'INVOKE_REGION_WIN'

            emission_node = None
            if lamp.node_tree:
                for node in lamp.node_tree.nodes:
                    if getattr(node, "type", None) == 'EMISSION':
                        emission_node = node
                        break

            if emission_node is not None:
                props = layout.operator("wm.context_modal_mouse", text="Strength")
                props.data_path_iter = "selected_editable_objects"
                props.data_path_item = "data.node_tree" \
                                       ".nodes[\"" + emission_node.name + "\"]" \
                                       ".inputs[\"Strength\"].default_value"
                props.header_text = "Lamp Strength: %.3f"
                props.input_scale = 0.1

            if lamp.type == 'AREA':
                props = layout.operator("wm.context_modal_mouse", text="Size X")
                props.data_path_iter = "selected_editable_objects"
                props.data_path_item = "data.size"
                props.header_text = "Lamp Size X: %.3f"

                if lamp.shape in {'RECTANGLE', 'ELLIPSE'}:
                    props = layout.operator("wm.context_modal_mouse", text="Size Y")
                    props.data_path_iter = "selected_editable_objects"
                    props.data_path_item = "data.size_y"
                    props.header_text = "Lamp Size Y: %.3f"

            elif lamp.type in {'SPOT', 'POINT', 'SUN'}:
                props = layout.operator("wm.context_modal_mouse", text="Size")
                props.data_path_iter = "selected_editable_objects"
                props.data_path_item = "data.shadow_soft_size"
                props.header_text = "Lamp Size: %.3f"

            if lamp.type == 'SPOT':
                layout.separator()
                props = layout.operator("wm.context_modal_mouse", text="Spot Size")
                props.data_path_iter = "selected_editable_objects"
                props.data_path_item = "data.spot_size"
                props.input_scale = 0.01
                props.header_text = "Spot Size: %.2f"

                props = layout.operator("wm.context_modal_mouse", text="Spot Blend")
                props.data_path_iter = "selected_editable_objects"
                props.data_path_item = "data.spot_blend"
                props.input_scale = -0.01
                props.header_text = "Spot Blend: %.2f"


class VIEW3D_MT_object_shading(Menu):
    # XXX, this menu is a place to store shading operator in object mode
    bl_label = "Shading"

    def draw(self, context):
        layout = self.layout
        layout.operator("object.shade_smooth", text="Smooth")
        layout.operator("object.shade_flat", text="Flat")


class VIEW3D_MT_object_apply(Menu):
    bl_label = "Apply"

    def draw(self, context):
        layout = self.layout

        props = layout.operator("object.transform_apply", text="Location", text_ctxt=i18n_contexts.default)
        props.location, props.rotation, props.scale = True, False, False

        props = layout.operator("object.transform_apply", text="Rotation", text_ctxt=i18n_contexts.default)
        props.location, props.rotation, props.scale = False, True, False

        props = layout.operator("object.transform_apply", text="Scale", text_ctxt=i18n_contexts.default)
        props.location, props.rotation, props.scale = False, False, True
        props = layout.operator("object.transform_apply", text="Rotation & Scale", text_ctxt=i18n_contexts.default)
        props.location, props.rotation, props.scale = False, True, True

        layout.separator()

        layout.operator(
            "object.transforms_to_deltas",
            text="Location to Deltas",
            text_ctxt=i18n_contexts.default,
        ).mode = 'LOC'
        layout.operator(
            "object.transforms_to_deltas",
            text="Rotation to Deltas",
            text_ctxt=i18n_contexts.default,
        ).mode = 'ROT'
        layout.operator(
            "object.transforms_to_deltas",
            text="Scale to Deltas",
            text_ctxt=i18n_contexts.default,
        ).mode = 'SCALE'

        layout.operator(
            "object.transforms_to_deltas",
            text="All Transforms to Deltas",
            text_ctxt=i18n_contexts.default,
        ).mode = 'ALL'
        layout.operator("object.anim_transforms_to_deltas")

        layout.separator()

        layout.operator(
            "object.visual_transform_apply",
            text="Visual Transform",
            text_ctxt=i18n_contexts.default,
        )
        layout.operator(
            "object.convert",
            text="Visual Geometry to Mesh",
            text_ctxt=i18n_contexts.default,
        ).target = 'MESH'
        layout.operator("object.duplicates_make_real")


class VIEW3D_MT_object_parent(Menu):
    bl_label = "Parent"

    def draw(self, context):
        layout = self.layout

        layout.operator_enum("object.parent_set", "type")

        layout.separator()

        layout.operator_enum("object.parent_clear", "type")


class VIEW3D_MT_object_track(Menu):
    bl_label = "Track"

    def draw(self, context):
        layout = self.layout

        layout.operator_enum("object.track_set", "type")

        layout.separator()

        layout.operator_enum("object.track_clear", "type")


class VIEW3D_MT_object_collection(Menu):
    bl_label = "Collection"

    def draw(self, context):
        layout = self.layout

        layout.operator("collection.create")
        # layout.operator_menu_enum("collection.objects_remove", "collection")  # BUGGY
        layout.operator("collection.objects_remove")
        layout.operator("collection.objects_remove_all")

        layout.separator()

        layout.operator("collection.objects_add_active")
        layout.operator("collection.objects_remove_active")


class VIEW3D_MT_object_constraints(Menu):
    bl_label = "Constraints"

    def draw(self, context):
        layout = self.layout

        layout.operator("object.constraint_add_with_targets")
        layout.operator("object.constraints_copy")

        layout.separator()

        layout.operator("object.constraints_clear")


class VIEW3D_MT_object_quick_effects(Menu):
    bl_label = "Quick Effects"

    def draw(self, context):
        layout = self.layout

        layout.operator("object.quick_fur")
        layout.operator("object.quick_explode")
        layout.operator("object.quick_smoke")
        layout.operator("object.quick_fluid")


class VIEW3D_MT_object_showhide(Menu):
    bl_label = "Show/Hide"

    def draw(self, context):
        layout = self.layout

        layout.operator("object.hide_view_clear", text="Show Hidden")

        layout.separator()

        layout.operator("object.hide_view_set", text="Hide Selected").unselected = False
        layout.operator("object.hide_view_set", text="Hide Unselected").unselected = True


class VIEW3D_MT_make_single_user(Menu):
    bl_label = "Make Single User"

    def draw(self, context):
        layout = self.layout

        props = layout.operator("object.make_single_user", text="Object")
        props.object = True
        props.obdata = props.material = props.animation = False

        props = layout.operator("object.make_single_user", text="Object & Data")
        props.object = props.obdata = True
        props.material = props.animation = False

        props = layout.operator("object.make_single_user", text="Object & Data & Materials")
        props.object = props.obdata = props.material = True
        props.animation = False

        props = layout.operator("object.make_single_user", text="Materials")
        props.material = True
        props.object = props.obdata = props.animation = False

        props = layout.operator("object.make_single_user", text="Object Animation")
        props.animation = True
        props.object = props.obdata = props.material = False


class VIEW3D_MT_make_links(Menu):
    bl_label = "Make Links"

    def draw(self, context):
        layout = self.layout
        operator_context_default = layout.operator_context

        if len(bpy.data.scenes) > 10:
            layout.operator_context = 'INVOKE_REGION_WIN'
            layout.operator("object.make_links_scene", text="Objects to Scene...", icon='OUTLINER_OB_EMPTY')
        else:
            layout.operator_context = 'EXEC_REGION_WIN'
            layout.operator_menu_enum("object.make_links_scene", "scene", text="Objects to Scene")

        layout.separator()

        layout.operator_context = operator_context_default

        layout.operator_enum("object.make_links_data", "type")  # inline

        layout.operator("object.join_uvs")  # stupid place to add this!


class VIEW3D_MT_brush(Menu):
    bl_label = "Brush"

    def draw(self, context):
        layout = self.layout

        tool_settings = context.tool_settings
        settings = UnifiedPaintPanel.paint_settings(context)
        brush = getattr(settings, "brush", None)

        ups = tool_settings.unified_paint_settings
        layout.prop(ups, "use_unified_size", text="Unified Size")
        layout.prop(ups, "use_unified_strength", text="Unified Strength")
        if context.image_paint_object or context.vertex_paint_object:
            layout.prop(ups, "use_unified_color", text="Unified Color")
        layout.separator()

        # skip if no active brush
        if not brush:
            layout.label(text="No Brushes currently available", icon='INFO')
            return

        # brush paint modes
        layout.menu("VIEW3D_MT_brush_paint_modes")

        # brush tool
        if context.sculpt_object:
            layout.operator("brush.reset")
            layout.prop_menu_enum(brush, "sculpt_tool")
        elif context.image_paint_object:
            layout.prop_menu_enum(brush, "image_tool")
        elif context.vertex_paint_object or context.weight_paint_object:
            layout.prop_menu_enum(brush, "vertex_tool")

        # TODO: still missing a lot of brush options here

        # sculpt options
        if context.sculpt_object:

            sculpt_tool = brush.sculpt_tool

            layout.separator()
            layout.operator_menu_enum("brush.curve_preset", "shape", text="Curve Preset")
            layout.separator()

            if sculpt_tool != 'GRAB':
                layout.prop_menu_enum(brush, "stroke_method")

                if sculpt_tool in {'DRAW', 'PINCH', 'INFLATE', 'LAYER', 'CLAY'}:
                    layout.prop_menu_enum(brush, "direction")

                if sculpt_tool == 'LAYER':
                    layout.prop(brush, "use_persistent")
                    layout.operator("sculpt.set_persistent_base")


class VIEW3D_MT_brush_paint_modes(Menu):
    bl_label = "Enabled Modes"

    def draw(self, context):
        layout = self.layout

        settings = UnifiedPaintPanel.paint_settings(context)
        brush = settings.brush

        layout.prop(brush, "use_paint_sculpt", text="Sculpt")
        layout.prop(brush, "use_paint_vertex", text="Vertex Paint")
        layout.prop(brush, "use_paint_weight", text="Weight Paint")
        layout.prop(brush, "use_paint_image", text="Texture Paint")


class VIEW3D_MT_paint_vertex(Menu):
    bl_label = "Paint"

    def draw(self, context):
        layout = self.layout

        layout.operator("paint.vertex_color_set")
        layout.operator("paint.vertex_color_smooth")
        layout.operator("paint.vertex_color_dirt")
        layout.operator("paint.vertex_color_from_weight")

        layout.separator()

        layout.operator("paint.vertex_color_invert", text="Invert")
        layout.operator("paint.vertex_color_levels", text="Levels")
        layout.operator("paint.vertex_color_hsv", text="Hue Saturation Value")
        layout.operator("paint.vertex_color_brightness_contrast", text="Bright/Contrast")


class VIEW3D_MT_hook(Menu):
    bl_label = "Hooks"

    def draw(self, context):
        layout = self.layout
        layout.operator_context = 'EXEC_AREA'
        layout.operator("object.hook_add_newob")
        layout.operator("object.hook_add_selob").use_bone = False
        layout.operator("object.hook_add_selob", text="Hook to Selected Object Bone").use_bone = True

        if [mod.type == 'HOOK' for mod in context.active_object.modifiers]:
            layout.separator()

            layout.operator_menu_enum("object.hook_assign", "modifier")
            layout.operator_menu_enum("object.hook_remove", "modifier")

            layout.separator()

            layout.operator_menu_enum("object.hook_select", "modifier")
            layout.operator_menu_enum("object.hook_reset", "modifier")
            layout.operator_menu_enum("object.hook_recenter", "modifier")


class VIEW3D_MT_vertex_group(Menu):
    bl_label = "Vertex Groups"

    def draw(self, context):
        layout = self.layout

        layout.operator_context = 'EXEC_AREA'
        layout.operator("object.vertex_group_assign_new")

        ob = context.active_object
        if ob.mode == 'EDIT' or (ob.mode == 'WEIGHT_PAINT' and ob.type == 'MESH' and ob.data.use_paint_mask_vertex):
            if ob.vertex_groups.active:
                layout.separator()

                layout.operator("object.vertex_group_assign", text="Assign to Active Group")
                layout.operator(
                    "object.vertex_group_remove_from",
                    text="Remove from Active Group",
                ).use_all_groups = False
                layout.operator("object.vertex_group_remove_from", text="Remove from All").use_all_groups = True

        if ob.vertex_groups.active:
            layout.separator()

            layout.operator_menu_enum("object.vertex_group_set_active", "group", text="Set Active Group")
            layout.operator("object.vertex_group_remove", text="Remove Active Group").all = False
            layout.operator("object.vertex_group_remove", text="Remove All Groups").all = True


class VIEW3D_MT_paint_weight(Menu):
    bl_label = "Weights"

    @staticmethod
    def draw_generic(layout, is_editmode=False):

        if not is_editmode:

            layout.operator("paint.weight_from_bones", text="Assign Automatic From Bones").type = 'AUTOMATIC'
            layout.operator("paint.weight_from_bones", text="Assign From Bone Envelopes").type = 'ENVELOPES'

            layout.separator()

        layout.operator("object.vertex_group_normalize_all", text="Normalize All")
        layout.operator("object.vertex_group_normalize", text="Normalize")

        layout.separator()

        layout.operator("object.vertex_group_mirror", text="Mirror")
        layout.operator("object.vertex_group_invert", text="Invert")
        layout.operator("object.vertex_group_clean", text="Clean")

        layout.separator()

        layout.operator("object.vertex_group_quantize", text="Quantize")
        layout.operator("object.vertex_group_levels", text="Levels")
        layout.operator("object.vertex_group_smooth", text="Smooth")

        if not is_editmode:
            props = layout.operator("object.data_transfer", text="Transfer Weights")
            props.use_reverse_transfer = True
            props.data_type = 'VGROUP_WEIGHTS'

        layout.operator("object.vertex_group_limit_total", text="Limit Total")
        layout.operator("object.vertex_group_fix", text="Fix Deforms")

        if not is_editmode:
            layout.separator()

            layout.operator("paint.weight_set")

    def draw(self, context):
        self.draw_generic(self.layout, is_editmode=False)


class VIEW3D_MT_sculpt(Menu):
    bl_label = "Sculpt"

    def draw(self, context):
        layout = self.layout

        tool_settings = context.tool_settings
        sculpt = tool_settings.sculpt

        layout.prop(sculpt, "use_symmetry_x")
        layout.prop(sculpt, "use_symmetry_y")
        layout.prop(sculpt, "use_symmetry_z")

        layout.separator()

        layout.prop(sculpt, "lock_x")
        layout.prop(sculpt, "lock_y")
        layout.prop(sculpt, "lock_z")

        layout.separator()

        layout.prop(sculpt, "use_threaded", text="Threaded Sculpt")
        layout.prop(sculpt, "show_low_resolution")
        layout.prop(sculpt, "show_brush")
        layout.prop(sculpt, "use_deform_only")
        layout.prop(sculpt, "show_diffuse_color")
        layout.prop(sculpt, "show_mask")


class VIEW3D_MT_hide_mask(Menu):
    bl_label = "Hide/Mask"

    def draw(self, context):
        layout = self.layout

        props = layout.operator("paint.hide_show", text="Show All")
        props.action = 'SHOW'
        props.area = 'ALL'

        props = layout.operator("paint.hide_show", text="Hide Bounding Box")
        props.action = 'HIDE'
        props.area = 'INSIDE'

        props = layout.operator("paint.hide_show", text="Show Bounding Box")
        props.action = 'SHOW'
        props.area = 'INSIDE'

        props = layout.operator("paint.hide_show", text="Hide Masked")
        props.area = 'MASKED'
        props.action = 'HIDE'

        layout.separator()

        props = layout.operator("paint.mask_flood_fill", text="Invert Mask")
        props.mode = 'INVERT'

        props = layout.operator("paint.mask_flood_fill", text="Fill Mask")
        props.mode = 'VALUE'
        props.value = 1

        props = layout.operator("paint.mask_flood_fill", text="Clear Mask")
        props.mode = 'VALUE'
        props.value = 0

        props = layout.operator("view3d.select_border", text="Box Mask")
        props = layout.operator("paint.mask_lasso_gesture", text="Lasso Mask")


class VIEW3D_MT_particle(Menu):
    bl_label = "Particle"

    def draw(self, context):
        layout = self.layout
        tool_settings = context.tool_settings

        particle_edit = tool_settings.particle_edit

        layout.operator("particle.mirror")

        layout.operator("particle.remove_doubles")

        layout.separator()

        if particle_edit.select_mode == 'POINT':
            layout.operator("particle.subdivide")

        layout.operator("particle.unify_length")
        layout.operator("particle.rekey")
        layout.operator("particle.weight_set")

        layout.separator()

        layout.menu("VIEW3D_MT_particle_showhide")

        layout.separator()

        layout.operator("particle.delete")


class VIEW3D_MT_particle_specials(Menu):
    bl_label = "Particle Context Menu"

    def draw(self, context):
        layout = self.layout
        tool_settings = context.tool_settings

        particle_edit = tool_settings.particle_edit

        layout.operator("particle.rekey")

        layout.separator()

        layout.operator("particle.delete")

        layout.separator()

        layout.operator("particle.remove_doubles")
        layout.operator("particle.unify_length")

        if particle_edit.select_mode == 'POINT':
            layout.operator("particle.subdivide")

        layout.operator("particle.weight_set")

        layout.separator()

        layout.operator("particle.mirror")

        if particle_edit.select_mode == 'POINT':
            layout.separator()
            layout.operator("particle.select_roots")
            layout.operator("particle.select_tips")

            layout.separator()

            layout.operator("particle.select_random")

            layout.separator()

            layout.operator("particle.select_more")
            layout.operator("particle.select_less")

            layout.separator()

            layout.operator("particle.select_all").action = 'TOGGLE'
            layout.operator("particle.select_linked")
            layout.operator("particle.select_all", text="Inverse").action = 'INVERT'


class VIEW3D_MT_particle_showhide(ShowHideMenu, Menu):
    _operator_name = "particle"


class VIEW3D_MT_pose(Menu):
    bl_label = "Pose"

    def draw(self, context):
        layout = self.layout

        layout.menu("VIEW3D_MT_transform_armature")

        layout.menu("VIEW3D_MT_pose_transform")
        layout.menu("VIEW3D_MT_pose_apply")

        layout.menu("VIEW3D_MT_snap")

        layout.separator()

        layout.menu("VIEW3D_MT_object_animation")

        layout.separator()

        layout.menu("VIEW3D_MT_pose_slide")
        layout.menu("VIEW3D_MT_pose_propagate")

        layout.separator()

        layout.operator("pose.copy")
        layout.operator("pose.paste").flipped = False
        layout.operator("pose.paste", text="Paste X-Flipped Pose").flipped = True

        layout.separator()

        layout.menu("VIEW3D_MT_pose_library")
        layout.menu("VIEW3D_MT_pose_motion")
        layout.menu("VIEW3D_MT_pose_group")

        layout.separator()

        layout.menu("VIEW3D_MT_object_parent")
        layout.menu("VIEW3D_MT_pose_ik")
        layout.menu("VIEW3D_MT_pose_constraints")

        layout.separator()

        layout.operator_context = 'EXEC_AREA'
        layout.operator("pose.autoside_names", text="AutoName Left/Right").axis = 'XAXIS'
        layout.operator("pose.autoside_names", text="AutoName Front/Back").axis = 'YAXIS'
        layout.operator("pose.autoside_names", text="AutoName Top/Bottom").axis = 'ZAXIS'

        layout.operator("pose.flip_names")

        layout.operator("pose.quaternions_flip")

        layout.separator()

        layout.operator_context = 'INVOKE_AREA'
        layout.operator("armature.armature_layers", text="Change Armature Layers...")
        layout.operator("pose.bone_layers", text="Change Bone Layers...")

        layout.separator()

        layout.menu("VIEW3D_MT_pose_showhide")
        layout.menu("VIEW3D_MT_bone_options_toggle", text="Bone Settings")


class VIEW3D_MT_pose_transform(Menu):
    bl_label = "Clear Transform"

    def draw(self, context):
        layout = self.layout

        layout.operator("pose.transforms_clear", text="All")

        layout.separator()

        layout.operator("pose.loc_clear", text="Location")
        layout.operator("pose.rot_clear", text="Rotation")
        layout.operator("pose.scale_clear", text="Scale")

        layout.separator()

        layout.operator("pose.user_transforms_clear", text="Reset Unkeyed")


class VIEW3D_MT_pose_slide(Menu):
    bl_label = "In-Betweens"

    def draw(self, context):
        layout = self.layout

        layout.operator("pose.push")
        layout.operator("pose.relax")
        layout.operator("pose.breakdown")


class VIEW3D_MT_pose_propagate(Menu):
    bl_label = "Propagate"

    def draw(self, context):
        layout = self.layout

        layout.operator("pose.propagate").mode = 'WHILE_HELD'

        layout.separator()

        layout.operator("pose.propagate", text="To Next Keyframe").mode = 'NEXT_KEY'
        layout.operator("pose.propagate", text="To Last Keyframe (Make Cyclic)").mode = 'LAST_KEY'

        layout.separator()

        layout.operator("pose.propagate", text="On Selected Keyframes").mode = 'SELECTED_KEYS'

        layout.separator()

        layout.operator("pose.propagate", text="On Selected Markers").mode = 'SELECTED_MARKERS'


class VIEW3D_MT_pose_library(Menu):
    bl_label = "Pose Library"

    def draw(self, context):
        layout = self.layout

        layout.operator("poselib.browse_interactive", text="Browse Poses...")

        layout.separator()

        layout.operator("poselib.pose_add", text="Add Pose...")
        layout.operator("poselib.pose_rename", text="Rename Pose...")
        layout.operator("poselib.pose_remove", text="Remove Pose...")


class VIEW3D_MT_pose_motion(Menu):
    bl_label = "Motion Paths"

    def draw(self, context):
        layout = self.layout

        layout.operator("pose.paths_calculate", text="Calculate")
        layout.operator("pose.paths_clear", text="Clear")


class VIEW3D_MT_pose_group(Menu):
    bl_label = "Bone Groups"

    def draw(self, context):
        layout = self.layout

        pose = context.active_object.pose

        layout.operator_context = 'EXEC_AREA'
        layout.operator("pose.group_assign", text="Assign to New Group").type = 0

        if pose.bone_groups:
            active_group = pose.bone_groups.active_index + 1
            layout.operator("pose.group_assign", text="Assign to Group").type = active_group

            layout.separator()

            # layout.operator_context = 'INVOKE_AREA'
            layout.operator("pose.group_unassign")
            layout.operator("pose.group_remove")


class VIEW3D_MT_pose_ik(Menu):
    bl_label = "Inverse Kinematics"

    def draw(self, context):
        layout = self.layout

        layout.operator("pose.ik_add")
        layout.operator("pose.ik_clear")


class VIEW3D_MT_pose_constraints(Menu):
    bl_label = "Constraints"

    def draw(self, context):
        layout = self.layout

        layout.operator("pose.constraint_add_with_targets", text="Add (With Targets)...")
        layout.operator("pose.constraints_copy")
        layout.operator("pose.constraints_clear")


class VIEW3D_MT_pose_showhide(ShowHideMenu, Menu):
    _operator_name = "pose"


class VIEW3D_MT_pose_apply(Menu):
    bl_label = "Apply"

    def draw(self, context):
        layout = self.layout

        layout.operator("pose.armature_apply")
        layout.operator("pose.visual_transform_apply")


class VIEW3D_MT_pose_specials(Menu):
    bl_label = "Pose Context Menu"

    def draw(self, context):
        layout = self.layout

        layout.operator("anim.keyframe_insert_menu", text="Insert Keyframe...")

        layout.separator()

        layout.operator("pose.copy")
        layout.operator("pose.paste").flipped = False
        layout.operator("pose.paste", text="Paste X-Flipped Pose").flipped = True

        layout.separator()

        layout.operator("pose.select_constraint_target")

        layout.separator()

        layout.operator("pose.paths_calculate", text="Calculate")
        layout.operator("pose.paths_clear", text="Clear")

        layout.separator()

        layout.operator("pose.paths_calculate")
        layout.operator("pose.paths_clear")

        layout.separator()

        layout.operator("pose.hide").unselected = False
        layout.operator("pose.reveal")

        layout.separator()

        layout.operator("pose.user_transforms_clear")


class BoneOptions:
    def draw(self, context):
        layout = self.layout

        options = [
            "show_wire",
            "use_deform",
            "use_envelope_multiply",
            "use_inherit_rotation",
            "use_inherit_scale",
        ]

        if context.mode == 'EDIT_ARMATURE':
            bone_props = bpy.types.EditBone.bl_rna.properties
            data_path_iter = "selected_bones"
            opt_suffix = ""
            options.append("lock")
        else:  # pose-mode
            bone_props = bpy.types.Bone.bl_rna.properties
            data_path_iter = "selected_pose_bones"
            opt_suffix = "bone."

        for opt in options:
            props = layout.operator("wm.context_collection_boolean_set", text=bone_props[opt].name,
                                    text_ctxt=i18n_contexts.default)
            props.data_path_iter = data_path_iter
            props.data_path_item = opt_suffix + opt
            props.type = self.type


class VIEW3D_MT_bone_options_toggle(Menu, BoneOptions):
    bl_label = "Toggle Bone Options"
    type = 'TOGGLE'


class VIEW3D_MT_bone_options_enable(Menu, BoneOptions):
    bl_label = "Enable Bone Options"
    type = 'ENABLE'


class VIEW3D_MT_bone_options_disable(Menu, BoneOptions):
    bl_label = "Disable Bone Options"
    type = 'DISABLE'


# ********** Edit Menus, suffix from ob.type **********


class VIEW3D_MT_edit_mesh(Menu):
    bl_label = "Mesh"

    def draw(self, context):
        layout = self.layout
        tool_settings = context.tool_settings

        with_bullet = bpy.app.build_options.bullet

        layout.menu("VIEW3D_MT_transform")
        layout.menu("VIEW3D_MT_mirror")
        layout.menu("VIEW3D_MT_snap")

        layout.separator()

        layout.menu("VIEW3D_MT_uv_map", text="UV Unwrap...")

        layout.separator()

        layout.operator("mesh.duplicate_move", text="Duplicate")
        layout.menu("VIEW3D_MT_edit_mesh_extrude")
        layout.operator("mesh.split")
        layout.operator("mesh.bisect")

        if with_bullet:
            layout.operator("mesh.convex_hull")

        layout.separator()

        layout.operator("mesh.symmetrize")
        layout.operator("mesh.symmetry_snap")

        layout.separator()

        layout.menu("VIEW3D_MT_edit_mesh_normals")
        layout.menu("VIEW3D_MT_edit_mesh_shading")
        layout.menu("VIEW3D_MT_edit_mesh_weights")
        layout.operator_menu_enum("mesh.sort_elements", "type", text="Sort Elements...")

        layout.separator()

        layout.menu("VIEW3D_MT_edit_mesh_showhide")
        layout.operator_menu_enum("mesh.separate", "type")
        layout.menu("VIEW3D_MT_edit_mesh_clean")
        layout.menu("VIEW3D_MT_edit_mesh_delete")


class VIEW3D_MT_edit_mesh_specials(Menu):
    bl_label = "Mesh Context Menu"

    def draw(self, context):
        layout = self.layout

        select_mode = context.tool_settings.mesh_select_mode

        layout.operator_context = 'INVOKE_REGION_WIN'

        layout.operator("mesh.subdivide", text="Subdivide")

        layout.separator()

        layout.operator("mesh.duplicate_move", text="Duplicate")

        # Vertex Select Commands
        if select_mode[0]:
            layout.separator()

            layout.operator("mesh.edge_face_add", text="New Edge/Face from Vertices")
            layout.operator("mesh.vert_connect_path", text="Connect Vertex Path")
            layout.operator("mesh.vert_connect", text="Connect Vertex Pairs")

            layout.separator()

            layout.operator("mesh.vertices_smooth", text="Smooth")
            layout.operator("mesh.vertices_smooth_laplacian", text="Smooth Laplacian")

            layout.separator()
            layout.operator("mesh.merge", text="Merge Vertices...")
            layout.operator("mesh.remove_doubles", text="Remove Double Vertices")
            layout.operator("mesh.dissolve_verts")
            layout.operator("mesh.delete", text="Delete Vertices").type = "VERT"

        # Edge Select Commands
        if select_mode[1]:
            layout.separator()

            layout.operator("mesh.bridge_edge_loops", text="Bridge Edge Loops")

            layout.separator()

            layout.operator("mesh.dissolve_edges")
            layout.operator("mesh.delete", text="Delete Edges").type = "EDGE"

        # Face Select Commands
        if select_mode[2]:
            layout.separator()

            layout.operator("mesh.faces_shade_smooth")
            layout.operator("mesh.faces_shade_flat")

            layout.separator()

            layout.operator("mesh.bridge_edge_loops", text="Bridge Faces")

            layout.separator()

            layout.operator("mesh.poke")

            layout.separator()

            props = layout.operator("mesh.quads_convert_to_tris")
            props.quad_method = props.ngon_method = 'BEAUTY'
            layout.operator("mesh.tris_convert_to_quads")

            layout.separator()

            layout.menu("VIEW3D_MT_uv_map", text="UV Unwrap Faces...")

            layout.separator()

            layout.operator("mesh.dissolve_faces")
            layout.operator("mesh.delete", text="Delete Faces").type = "FACE"

        # General Mesh Commands

        layout.separator()

        layout.menu("VIEW3D_MT_snap", text="Snap...")
        layout.operator("transform.mirror", text="Mirror")
        layout.operator("mesh.symmetrize")
        layout.operator("mesh.symmetry_snap")

        layout.separator()

        layout.operator("mesh.hide", text="Hide").unselected = False
        layout.operator("mesh.reveal", text="Reveal")


class VIEW3D_MT_edit_mesh_select_mode(Menu):
    bl_label = "Mesh Select Mode"

    def draw(self, context):
        layout = self.layout

        layout.operator_context = 'INVOKE_REGION_WIN'
        layout.operator("mesh.select_mode", text="Vertex", icon='VERTEXSEL').type = 'VERT'
        layout.operator("mesh.select_mode", text="Edge", icon='EDGESEL').type = 'EDGE'
        layout.operator("mesh.select_mode", text="Face", icon='FACESEL').type = 'FACE'


class VIEW3D_MT_edit_mesh_extrude(Menu):
    bl_label = "Extrude"

    _extrude_funcs = {
        'VERT': lambda layout:
            layout.operator("mesh.extrude_vertices_move", text="Extrude Vertices"),
        'EDGE': lambda layout:
            layout.operator("mesh.extrude_edges_move", text="Extrude Edges"),
        'REGION': lambda layout:
            layout.operator("view3d.edit_mesh_extrude_move_normal", text="Extrude Faces"),
        'REGION_VERT_NORMAL': lambda layout:
            layout.operator("view3d.edit_mesh_extrude_move_shrink_fatten", text="Extrude Faces Along Normals"),
        'FACE': lambda layout:
            layout.operator("mesh.extrude_faces_move", text="Extrude Individual Faces"),
    }

    @staticmethod
    def extrude_options(context):
        tool_settings = context.tool_settings
        select_mode = tool_settings.mesh_select_mode
        mesh = context.object.data

        menu = []
        if mesh.total_face_sel:
            menu += ['REGION', 'REGION_VERT_NORMAL', 'FACE']
        if mesh.total_edge_sel and (select_mode[0] or select_mode[1]):
            menu += ['EDGE']
        if mesh.total_vert_sel and select_mode[0]:
            menu += ['VERT']

        # should never get here
        return menu

    def draw(self, context):
        layout = self.layout
        layout.operator_context = 'INVOKE_REGION_WIN'

        for menu_id in self.extrude_options(context):
            self._extrude_funcs[menu_id](layout)


class VIEW3D_MT_edit_mesh_vertices(Menu):
    bl_label = "Vertex"

    def draw(self, context):
        layout = self.layout
        layout.operator_context = 'INVOKE_REGION_WIN'

        layout.operator("mesh.extrude_vertices_move", text="Extrude Vertices"),
        layout.operator("mesh.bevel", text="Bevel Vertices").vertex_only = True

        layout.separator()

        layout.operator("mesh.edge_face_add", text="New Edge/Face from Vertices")
        layout.operator("mesh.vert_connect_path", text="Connect Vertex Path")
        layout.operator("mesh.vert_connect", text="Connect Vertex Pairs")

        layout.separator()

        props = layout.operator("mesh.rip_move", text="Rip Vertices")
        props.MESH_OT_rip.use_fill = False
        props = layout.operator("mesh.rip_move", text="Rip Vertices and Fill")
        props.MESH_OT_rip.use_fill = True
        layout.operator("mesh.rip_edge_move", text="Rip Vertices and Extend")

        layout.separator()

        layout.operator("transform.vert_slide", text="Slide Vertices")
        layout.operator("mesh.vertices_smooth", text="Smooth Vertices")

        layout.separator()

        layout.operator("mesh.blend_from_shape")
        layout.operator("mesh.shape_propagate_to_all", text="Propagate to Shapes")

        layout.separator()

        layout.operator("mesh.merge", text="Merge Vertices")
        layout.operator("mesh.remove_doubles", text="Remove Double Vertices")

        layout.separator()

        layout.menu("VIEW3D_MT_vertex_group")
        layout.menu("VIEW3D_MT_hook")

        layout.separator()

        layout.operator("object.vertex_parent_set")


class VIEW3D_MT_edit_mesh_edges_data(Menu):
    bl_label = "Edge Data"

    def draw(self, context):
        layout = self.layout

        with_freestyle = bpy.app.build_options.freestyle

        layout.operator_context = 'INVOKE_REGION_WIN'

        layout.operator("transform.edge_crease")
        layout.operator("transform.edge_bevelweight")

        layout.separator()

        layout.operator("mesh.mark_seam").clear = False
        layout.operator("mesh.mark_seam", text="Clear Seam").clear = True

        layout.separator()

        layout.operator("mesh.mark_sharp")
        layout.operator("mesh.mark_sharp", text="Clear Sharp").clear = True

        layout.operator("mesh.mark_sharp", text="Mark Sharp from Vertices").use_verts = True
        props = layout.operator("mesh.mark_sharp", text="Clear Sharp from Vertices")
        props.use_verts = True
        props.clear = True

        layout.separator()

        layout.separator()

        if with_freestyle:
            layout.operator("mesh.mark_freestyle_edge").clear = False
            layout.operator("mesh.mark_freestyle_edge", text="Clear Freestyle Edge").clear = True
            layout.separator()


class VIEW3D_MT_edit_mesh_edges(Menu):
    bl_label = "Edge"

    def draw(self, context):
        layout = self.layout

        layout.operator_context = 'INVOKE_REGION_WIN'

        layout.operator("mesh.extrude_edges_move", text="Extrude Edges"),
        layout.operator("mesh.bevel", text="Bevel Edges").vertex_only = False
        layout.operator("mesh.bridge_edge_loops")

        layout.separator()

        layout.operator("mesh.subdivide")
        layout.operator("mesh.subdivide_edgering")
        layout.operator("mesh.unsubdivide")

        layout.separator()

        layout.operator("mesh.edge_rotate", text="Rotate Edge CW").use_ccw = False
        layout.operator("mesh.edge_rotate", text="Rotate Edge CCW").use_ccw = True

        layout.separator()

        layout.operator("transform.edge_slide")
        layout.operator("mesh.edge_split")

        layout.separator()

        layout.menu("VIEW3D_MT_edit_mesh_edges_data")


class VIEW3D_MT_edit_mesh_faces_data(Menu):
    bl_label = "Face Data"

    def draw(self, context):
        layout = self.layout

        with_freestyle = bpy.app.build_options.freestyle

        layout.operator_context = 'INVOKE_REGION_WIN'

        layout.operator("mesh.colors_rotate")
        layout.operator("mesh.colors_reverse")

        layout.separator()

        layout.operator("mesh.uvs_rotate")
        layout.operator("mesh.uvs_reverse")

        layout.separator()

        if with_freestyle:
            layout.operator("mesh.mark_freestyle_face").clear = False
            layout.operator("mesh.mark_freestyle_face", text="Clear Freestyle Face").clear = True


class VIEW3D_MT_edit_mesh_faces(Menu):
    bl_label = "Face"
    bl_idname = "VIEW3D_MT_edit_mesh_faces"

    def draw(self, context):
        layout = self.layout

        with_freestyle = bpy.app.build_options.freestyle

        layout.operator_context = 'INVOKE_REGION_WIN'

        layout.operator("view3d.edit_mesh_extrude_move_normal", text="Extrude Faces"),
        layout.operator("view3d.edit_mesh_extrude_move_shrink_fatten", text="Extrude Faces Along Normals"),
        layout.operator("mesh.extrude_faces_move", text="Extrude Individual Faces"),

        layout.separator()

        layout.operator("mesh.inset")
        layout.operator("mesh.poke")
        props = layout.operator("mesh.quads_convert_to_tris")
        props.quad_method = props.ngon_method = 'BEAUTY'
        layout.operator("mesh.tris_convert_to_quads")
        layout.operator("mesh.solidify", text="Solidify Faces")
        layout.operator("mesh.wireframe")

        layout.separator()

        layout.operator("mesh.fill")
        layout.operator("mesh.fill_grid")
        layout.operator("mesh.beautify_fill")

        layout.separator()

        layout.operator("mesh.intersect")
        layout.operator("mesh.intersect_boolean")

        layout.separator()

        layout.operator("mesh.face_split_by_edges")

        layout.separator()

        layout.operator("mesh.faces_shade_smooth")
        layout.operator("mesh.faces_shade_flat")

        layout.separator()

        layout.menu("VIEW3D_MT_edit_mesh_faces_data")


class VIEW3D_MT_edit_mesh_normals(Menu):
    bl_label = "Normals"

    def draw(self, context):
        layout = self.layout

        layout.operator("mesh.normals_make_consistent", text="Recalculate Outside").inside = False
        layout.operator("mesh.normals_make_consistent", text="Recalculate Inside").inside = True

        layout.separator()

        layout.operator("mesh.flip_normals")
        layout.operator("mesh.set_normals_from_faces", text="Set From Faces")


class VIEW3D_MT_edit_mesh_shading(Menu):
    bl_label = "Shading"

    def draw(self, context):
        layout = self.layout

        layout.label(text="Faces:")
        layout.operator("mesh.faces_shade_smooth", text="Smooth")
        layout.operator("mesh.faces_shade_flat", text="Flat")
        layout.label(text="Edges:")
        layout.operator("mesh.mark_sharp", text="Smooth").clear = True
        layout.operator("mesh.mark_sharp", text="Sharp")
        layout.label(text="Vertices:")
        props = layout.operator("mesh.mark_sharp", text="Smooth")
        props.use_verts = True
        props.clear = True
        layout.operator("mesh.mark_sharp", text="Sharp").use_verts = True


class VIEW3D_MT_edit_mesh_weights(Menu):
    bl_label = "Weights"

    def draw(self, context):
        VIEW3D_MT_paint_weight.draw_generic(self.layout, is_editmode=True)


class VIEW3D_MT_edit_mesh_clean(Menu):
    bl_label = "Clean Up"

    def draw(self, context):
        layout = self.layout

        layout.operator("mesh.delete_loose")

        layout.separator()

        layout.operator("mesh.decimate")
        layout.operator("mesh.dissolve_degenerate")
        layout.operator("mesh.dissolve_limited")
        layout.operator("mesh.face_make_planar")

        layout.separator()

        layout.operator("mesh.vert_connect_nonplanar")
        layout.operator("mesh.vert_connect_concave")
        layout.operator("mesh.remove_doubles")
        layout.operator("mesh.fill_holes")


class VIEW3D_MT_edit_mesh_delete(Menu):
    bl_label = "Delete"

    def draw(self, context):
        layout = self.layout

        layout.operator_enum("mesh.delete", "type")

        layout.separator()

        layout.operator("mesh.dissolve_verts")
        layout.operator("mesh.dissolve_edges")
        layout.operator("mesh.dissolve_faces")

        layout.separator()

        layout.operator("mesh.dissolve_limited")

        layout.separator()

        layout.operator("mesh.edge_collapse")
        layout.operator("mesh.delete_edgeloop", text="Edge Loops")


class VIEW3D_MT_edit_mesh_showhide(ShowHideMenu, Menu):
    _operator_name = "mesh"


class VIEW3D_MT_edit_gpencil_delete(Menu):
    bl_label = "Delete"

    def draw(self, context):
        layout = self.layout

        layout.operator_enum("gpencil.delete", "type")

        layout.separator()

        layout.operator("gpencil.dissolve")

        layout.separator()

        layout.operator("gpencil.active_frames_delete_all")


# Edit Curve
# draw_curve is used by VIEW3D_MT_edit_curve and VIEW3D_MT_edit_surface


def draw_curve(self, context):
    layout = self.layout

    layout.menu("VIEW3D_MT_transform")
    layout.menu("VIEW3D_MT_mirror")
    layout.menu("VIEW3D_MT_snap")

    layout.separator()

    layout.operator("curve.extrude_move")
    layout.operator("curve.spin")
    layout.operator("curve.duplicate_move")

    layout.separator()

    layout.operator("curve.split")
    layout.operator("curve.separate")
    layout.operator("curve.make_segment")
    layout.operator("curve.cyclic_toggle")

    layout.separator()

    layout.menu("VIEW3D_MT_edit_curve_ctrlpoints")
    layout.menu("VIEW3D_MT_edit_curve_segments")

    layout.separator()

    layout.menu("VIEW3D_MT_edit_curve_showhide")
    layout.menu("VIEW3D_MT_edit_curve_clean")
    layout.menu("VIEW3D_MT_edit_curve_delete")


class VIEW3D_MT_edit_curve(Menu):
    bl_label = "Curve"

    draw = draw_curve


class VIEW3D_MT_edit_curve_ctrlpoints(Menu):
    bl_label = "Control Points"

    def draw(self, context):
        layout = self.layout

        edit_object = context.edit_object

        if edit_object.type == 'CURVE':
            layout.operator("transform.tilt")
            layout.operator("curve.tilt_clear")

            layout.separator()

            layout.operator_menu_enum("curve.handle_type_set", "type")
            layout.operator("curve.normals_make_consistent")

            layout.separator()

        layout.menu("VIEW3D_MT_hook")

        layout.separator()

        layout.operator("object.vertex_parent_set")


class VIEW3D_MT_edit_curve_segments(Menu):
    bl_label = "Segments"

    def draw(self, context):
        layout = self.layout

        layout.operator("curve.subdivide")
        layout.operator("curve.switch_direction")


class VIEW3D_MT_edit_curve_clean(Menu):
    bl_label = "Clean Up"

    def draw(self, context):
        layout = self.layout

        layout.operator("curve.decimate")


class VIEW3D_MT_edit_curve_specials(Menu):
    bl_label = "Curve Context Menu"

    def draw(self, context):
        layout = self.layout

        layout.operator("curve.subdivide")
        layout.operator("curve.switch_direction")
        layout.operator("curve.spline_weight_set")
        layout.operator("curve.radius_set")

        layout.separator()

        layout.operator("curve.smooth")
        layout.operator("curve.smooth_weight")
        layout.operator("curve.smooth_radius")
        layout.operator("curve.smooth_tilt")


class VIEW3D_MT_edit_curve_delete(Menu):
    bl_label = "Delete"

    def draw(self, context):
        layout = self.layout

        layout.operator_enum("curve.delete", "type")

        layout.separator()

        layout.operator("curve.dissolve_verts")


class VIEW3D_MT_edit_curve_showhide(ShowHideMenu, Menu):
    _operator_name = "curve"


class VIEW3D_MT_edit_surface(Menu):
    bl_label = "Surface"

    draw = draw_curve


class VIEW3D_MT_edit_font(Menu):
    bl_label = "Text"

    def draw(self, context):
        layout = self.layout

        layout.menu("VIEW3D_MT_edit_text_chars")

        layout.separator()

        layout.operator("font.style_toggle", text="Toggle Bold").style = 'BOLD'
        layout.operator("font.style_toggle", text="Toggle Italic").style = 'ITALIC'

        layout.separator()

        layout.operator("font.style_toggle", text="Toggle Underline").style = 'UNDERLINE'
        layout.operator("font.style_toggle", text="Toggle Small Caps").style = 'SMALL_CAPS'


class VIEW3D_MT_edit_text_chars(Menu):
    bl_label = "Special Characters"

    def draw(self, context):
        layout = self.layout

        layout.operator("font.text_insert", text="Copyright").text = "\u00A9"
        layout.operator("font.text_insert", text="Registered Trademark").text = "\u00AE"

        layout.separator()

        layout.operator("font.text_insert", text="Degree Sign").text = "\u00B0"
        layout.operator("font.text_insert", text="Multiplication Sign").text = "\u00D7"
        layout.operator("font.text_insert", text="Circle").text = "\u008A"

        layout.separator()

        layout.operator("font.text_insert", text="Superscript 1").text = "\u00B9"
        layout.operator("font.text_insert", text="Superscript 2").text = "\u00B2"
        layout.operator("font.text_insert", text="Superscript 3").text = "\u00B3"

        layout.separator()

        layout.operator("font.text_insert", text="Double >>").text = "\u00BB"
        layout.operator("font.text_insert", text="Double <<").text = "\u00AB"
        layout.operator("font.text_insert", text="Promillage").text = "\u2030"

        layout.separator()

        layout.operator("font.text_insert", text="Dutch Florin").text = "\u00A4"
        layout.operator("font.text_insert", text="British Pound").text = "\u00A3"
        layout.operator("font.text_insert", text="Japanese Yen").text = "\u00A5"

        layout.separator()

        layout.operator("font.text_insert", text="German S").text = "\u00DF"
        layout.operator("font.text_insert", text="Spanish Question Mark").text = "\u00BF"
        layout.operator("font.text_insert", text="Spanish Exclamation Mark").text = "\u00A1"


class VIEW3D_MT_edit_meta(Menu):
    bl_label = "Metaball"

    def draw(self, context):
        layout = self.layout

        layout.menu("VIEW3D_MT_transform")
        layout.menu("VIEW3D_MT_mirror")
        layout.menu("VIEW3D_MT_snap")

        layout.separator()

        layout.operator("mball.duplicate_metaelems")

        layout.separator()

        layout.menu("VIEW3D_MT_edit_meta_showhide")
        layout.operator("mball.delete_metaelems", text="Delete...")


class VIEW3D_MT_edit_meta_showhide(Menu):
    bl_label = "Show/Hide"

    def draw(self, context):
        layout = self.layout

        layout.operator("mball.reveal_metaelems", text="Show Hidden")
        layout.operator("mball.hide_metaelems", text="Hide Selected").unselected = False
        layout.operator("mball.hide_metaelems", text="Hide Unselected").unselected = True


class VIEW3D_MT_edit_lattice(Menu):
    bl_label = "Lattice"

    def draw(self, context):
        layout = self.layout

        layout.separator()

        layout.menu("VIEW3D_MT_transform")
        layout.menu("VIEW3D_MT_mirror")
        layout.menu("VIEW3D_MT_snap")
        layout.operator_menu_enum("lattice.flip", "axis")

        layout.separator()

        layout.operator("lattice.make_regular")

        layout.separator()

        layout.operator("object.vertex_parent_set")


class VIEW3D_MT_edit_armature(Menu):
    bl_label = "Armature"

    def draw(self, context):
        layout = self.layout

        edit_object = context.edit_object
        arm = edit_object.data

        layout.menu("VIEW3D_MT_transform_armature")
        layout.menu("VIEW3D_MT_mirror")
        layout.menu("VIEW3D_MT_snap")
        layout.menu("VIEW3D_MT_edit_armature_roll")

        layout.separator()

        layout.operator("armature.extrude_move")

        if arm.use_mirror_x:
            layout.operator("armature.extrude_forked")

        layout.operator("armature.duplicate_move")
        layout.operator("armature.merge")
        layout.operator("armature.fill")
        layout.operator("armature.split")
        layout.operator("armature.separate")

        layout.separator()

        layout.operator("armature.subdivide", text="Subdivide")
        layout.operator("armature.switch_direction", text="Switch Direction")

        layout.separator()

        layout.operator_context = 'EXEC_AREA'
        layout.operator("armature.symmetrize")
        layout.operator("armature.autoside_names", text="AutoName Left/Right").type = 'XAXIS'
        layout.operator("armature.autoside_names", text="AutoName Front/Back").type = 'YAXIS'
        layout.operator("armature.autoside_names", text="AutoName Top/Bottom").type = 'ZAXIS'
        layout.operator("armature.flip_names")

        layout.separator()

        layout.operator_context = 'INVOKE_DEFAULT'
        layout.operator("armature.armature_layers")
        layout.operator("armature.bone_layers")

        layout.separator()

        layout.menu("VIEW3D_MT_edit_armature_parent")

        layout.separator()

        layout.menu("VIEW3D_MT_bone_options_toggle", text="Bone Settings")

        layout.separator()

        layout.operator("armature.delete")


class VIEW3D_MT_armature_specials(Menu):
    bl_label = "Armature Context Menu"

    def draw(self, context):
        layout = self.layout

        layout.operator_context = 'INVOKE_REGION_WIN'

        layout.operator("armature.subdivide", text="Subdivide")
        layout.operator("armature.switch_direction", text="Switch Direction")

        layout.separator()

        layout.operator_context = 'EXEC_REGION_WIN'
        layout.operator("armature.autoside_names", text="AutoName Left/Right").type = 'XAXIS'
        layout.operator("armature.autoside_names", text="AutoName Front/Back").type = 'YAXIS'
        layout.operator("armature.autoside_names", text="AutoName Top/Bottom").type = 'ZAXIS'
        layout.operator("armature.flip_names", text="Flip Names")
        layout.operator("armature.symmetrize")


class VIEW3D_MT_edit_armature_parent(Menu):
    bl_label = "Parent"

    def draw(self, context):
        layout = self.layout

        layout.operator("armature.parent_set", text="Make")
        layout.operator("armature.parent_clear", text="Clear")


class VIEW3D_MT_edit_armature_roll(Menu):
    bl_label = "Bone Roll"

    def draw(self, context):
        layout = self.layout

        layout.operator_menu_enum("armature.calculate_roll", "type")

        layout.separator()

        layout.operator("transform.transform", text="Set Roll").mode = 'BONE_ROLL'
        layout.operator("armature.roll_clear")


class VIEW3D_MT_edit_armature_delete(Menu):
    bl_label = "Delete"

    def draw(self, context):
        layout = self.layout

        layout.operator("armature.delete", text="Delete Bones")

        layout.separator()

        layout.operator("armature.dissolve", text="Dissolve")


# ********** GPencil Stroke Edit menu **********


class VIEW3D_MT_edit_gpencil(Menu):
    bl_label = "GPencil"

    def draw(self, context):
        tool_settings = context.tool_settings

        layout = self.layout

        layout.menu("VIEW3D_MT_edit_gpencil_transform")
        layout.operator("transform.mirror", text="Mirror")
        layout.menu("GPENCIL_MT_snap")

        layout.separator()

        layout.operator("gpencil.brush_paint", text="Sculpt Strokes").wait_for_input = True
        layout.prop_menu_enum(tool_settings.gpencil_sculpt, "tool", text="Sculpt Brush")

        layout.separator()

        layout.menu("VIEW3D_MT_object_animation")   # NOTE: provides keyingset access...
        layout.menu("VIEW3D_MT_edit_gpencil_interpolate")

        layout.separator()

        layout.operator("gpencil.duplicate_move", text="Duplicate")
        layout.operator("gpencil.stroke_subdivide", text="Subdivide")

        layout.separator()

        layout.operator_menu_enum("gpencil.stroke_join", "type", text="Join...")
        layout.operator("gpencil.stroke_flip", text="Flip Direction")

        layout.separator()

        layout.operator("gpencil.copy", text="Copy")
        layout.operator("gpencil.paste", text="Paste")

        layout.separator()

        layout.operator("gpencil.reveal")
        layout.operator("gpencil.hide", text="Show Active Layer Only").unselected = True
        layout.operator("gpencil.hide", text="Hide Active Layer").unselected = False

        layout.separator()

        layout.operator_menu_enum("gpencil.move_to_layer", "layer", text="Move to Layer")
        layout.operator("gpencil.stroke_change_color", text="Move to Color")
        layout.operator_menu_enum("gpencil.stroke_arrange", "direction", text="Arrange Strokes...")

        layout.separator()

        layout.operator_menu_enum("gpencil.convert", "type", text="Convert to Geometry...")

        layout.separator()

        layout.menu("VIEW3D_MT_edit_gpencil_delete")


class VIEW3D_MT_edit_gpencil_transform(Menu):
    bl_label = "Transform"

    def draw(self, context):
        layout = self.layout

        layout.operator("transform.translate")
        layout.operator("transform.rotate")
        layout.operator("transform.resize", text="Scale")

        layout.separator()

        layout.operator("transform.bend", text="Bend")
        layout.operator("transform.shear", text="Shear")
        layout.operator("transform.tosphere", text="To Sphere")
        layout.operator("transform.transform", text="Shrink Fatten").mode = 'GPENCIL_SHRINKFATTEN'

        layout.separator()

        layout.operator("gpencil.reproject")


class VIEW3D_MT_edit_gpencil_interpolate(Menu):
    bl_label = "Interpolate"

    def draw(self, context):
        layout = self.layout

        layout.operator("gpencil.interpolate", text="Interpolate")
        layout.operator("gpencil.interpolate_sequence", text="Sequence")


class VIEW3D_MT_object_mode_pie(Menu):
    bl_label = "Mode"

    def draw(self, context):
        layout = self.layout

        pie = layout.menu_pie()
        pie.operator_enum("OBJECT_OT_mode_set", "mode")


class VIEW3D_MT_view_pie(Menu):
    bl_label = "View"
    bl_idname = "VIEW3D_MT_view_pie"

    def draw(self, context):
        layout = self.layout

        pie = layout.menu_pie()
        pie.operator_enum("VIEW3D_OT_viewnumpad", "type")
        pie.operator("view3d.view_selected", text="View Selected", icon='ZOOM_SELECTED')


# ********** Panel **********


class VIEW3D_PT_grease_pencil(GreasePencilDataPanel, Panel):
    bl_space_type = 'VIEW_3D'
    bl_region_type = 'UI'

    # NOTE: this is just a wrapper around the generic GP Panel


class VIEW3D_PT_grease_pencil_palettecolor(GreasePencilPaletteColorPanel, Panel):
    bl_space_type = 'VIEW_3D'
    bl_region_type = 'UI'

    # NOTE: this is just a wrapper around the generic GP Panel


class VIEW3D_PT_view3d_properties(Panel):
    bl_space_type = 'VIEW_3D'
    bl_region_type = 'UI'
    bl_label = "View"

    @classmethod
    def poll(cls, context):
        view = context.space_data
        return (view)

    def draw(self, context):
        layout = self.layout

        view = context.space_data

        col = layout.column()
        col.active = bool(view.region_3d.view_perspective != 'CAMERA' or view.region_quadviews)
        col.prop(view, "lens")
        col.label(text="Lock to Object:")
        col.prop(view, "lock_object", text="")
        lock_object = view.lock_object
        if lock_object:
            if lock_object.type == 'ARMATURE':
                col.prop_search(view, "lock_bone", lock_object.data,
                                "edit_bones" if lock_object.mode == 'EDIT'
                                else "bones",
                                text="")
        else:
            col.prop(view, "lock_cursor", text="Lock to Cursor")

        col = layout.column()
        col.prop(view, "lock_camera")

        col = layout.column(align=True)
        col.label(text="Clip:")
        col.prop(view, "clip_start", text="Start")
        col.prop(view, "clip_end", text="End")

        subcol = col.column(align=True)
        subcol.enabled = not view.lock_camera_and_layers
        subcol.label(text="Local Camera:")
        subcol.prop(view, "camera", text="")

        col = layout.column(align=True)
        col.prop(view, "use_render_border")
        col.active = view.region_3d.view_perspective != 'CAMERA'


class VIEW3D_PT_view3d_cursor(Panel):
    bl_space_type = 'VIEW_3D'
    bl_region_type = 'UI'
    bl_label = "3D Cursor"

    @classmethod
    def poll(cls, context):
        view = context.space_data
        return (view is not None)

    def draw(self, context):
        layout = self.layout

        view = context.space_data
        layout.column().prop(view, "cursor_location", text="Location")


class VIEW3D_PT_shading(Panel):
    bl_space_type = 'VIEW_3D'
    bl_region_type = 'HEADER'
    bl_label = "Shading"

    @classmethod
    def poll(cls, context):
        return True

    def draw(self, context):
        pass


class VIEW3D_PT_shading_lighting(Panel):
    bl_space_type = 'VIEW_3D'
    bl_region_type = 'HEADER'
    bl_label = "Lighting"
    bl_parent_id = 'VIEW3D_PT_shading'

    @classmethod
    def poll(cls, context):
        return True

    def draw(self, context):
        layout = self.layout

        view = context.space_data
        shading = view.shading

        if shading.type == 'SOLID':
            layout.row().prop(shading, "light", expand=True)
            if shading.light == 'STUDIO':
                row = layout.row()
                row.template_icon_view(shading, "studio_light", show_labels=True)
                sub = row.column()
                sub.operator('wm.studiolight_userpref_show', emboss=False, text="", icon='PREFERENCES')
                if shading.selected_studio_light.orientation == 'WORLD':
                    layout.row().prop(shading, "studiolight_rot_z")

            elif shading.light == 'MATCAP':
                row = layout.row()
                row.template_icon_view(shading, "studio_light", show_labels=True)
                sub = row.column()
                sub.operator('VIEW3D_OT_toggle_matcap_flip', emboss=False, text="", icon='ARROW_LEFTRIGHT')
                sub.operator('wm.studiolight_userpref_show', emboss=False, text="", icon='PREFERENCES')

        elif shading.type == 'MATERIAL':
            row = layout.row()
            row.template_icon_view(shading, "studio_light", show_labels=True)
            sub = row.column()
            sub.operator('wm.studiolight_userpref_show', emboss=False, text="", icon='PREFERENCES')
            if shading.selected_studio_light.orientation == 'WORLD':
                layout.row().prop(shading, "studiolight_rot_z")
                layout.row().prop(shading, "studiolight_background_alpha")
            layout.prop(shading, "use_scene_light")


class VIEW3D_PT_shading_color(Panel):
    bl_space_type = 'VIEW_3D'
    bl_region_type = 'HEADER'
    bl_label = "Color"
    bl_parent_id = 'VIEW3D_PT_shading'

    @classmethod
    def poll(cls, context):
        view = context.space_data
        shading = view.shading
        return shading.type in ['SOLID']

    def draw(self, context):
        layout = self.layout

        view = context.space_data
        shading = view.shading

        layout.row().prop(shading, "color_type", expand=True)

        if shading.color_type == 'SINGLE':
            layout.row().prop(shading, "single_color", text="")


class VIEW3D_PT_shading_options(Panel):
    bl_space_type = 'VIEW_3D'
    bl_region_type = 'HEADER'
    bl_label = "Options"
    bl_parent_id = 'VIEW3D_PT_shading'

    @classmethod
    def poll(cls, context):
        view = context.space_data
        shading = view.shading
        return shading.type == 'SOLID'

    def draw(self, context):
        layout = self.layout

        view = context.space_data
        shading = view.shading

        if not shading.light == 'MATCAP':
            row = layout.row()
            row.prop(shading, "show_specular_highlight")

        row = layout.split(0.4)
        row.prop(shading, "show_xray")
        sub = row.row()
        sub.active = shading.show_xray
        sub.prop(shading, "xray_alpha", text="")

        row = layout.split(0.4)
        row.active = not shading.show_xray
        row.prop(shading, "show_shadows")
        sub = row.row()
        sub.active = shading.show_shadows and not shading.show_xray
        sub.prop(shading, "shadow_intensity", text="")

        row = layout.split(0.4)
        row.active = not shading.show_xray
        row.prop(shading, "show_cavity")
        sub = row.column(align=True)
        sub.active = not shading.show_xray and shading.show_cavity
        sub.prop(shading, "cavity_ridge_factor")
        sub.prop(shading, "cavity_valley_factor")

        row = layout.split(0.4)
        row.prop(shading, "show_object_outline")
        sub = row.row()
        sub.active = shading.show_object_outline
        sub.prop(shading, "object_outline_color", text="")

        layout.prop(view, "show_world")


class VIEW3D_PT_overlay(Panel):
    bl_space_type = 'VIEW_3D'
    bl_region_type = 'HEADER'
    bl_label = "Overlays"

    @classmethod
    def poll(cls, context):
        return True

    def draw(self, context):
        layout = self.layout

        view = context.space_data
        shading = view.shading
        overlay = view.overlay
        display_all = overlay.show_overlays

        col = layout.column()
        col.active = display_all

        split = col.split()

        sub = split.column()
        sub.prop(view, "show_manipulator", text="Manipulators")
        sub.prop(overlay, "show_text", text="Text")
        sub.prop(overlay, "show_cursor", text="3D Cursor")
        sub.prop(overlay, "show_outline_selected")
        sub.prop(overlay, "show_all_objects_origin")

        sub = split.column()
        sub.prop(overlay, "show_relationship_lines")
        sub.prop(overlay, "show_motion_paths")
        #sub.prop(overlay, "show_onion_skins")
        sub.prop(overlay, "show_face_orientation")
        sub.prop(overlay, "show_backface_culling")
        if shading.type == "MATERIAL":
            sub.prop(overlay, "show_look_dev")

        row = col.row()
        row.prop(overlay, "show_wireframes")
        sub = row.row()
        sub.active = overlay.show_wireframes
        sub.prop(overlay, "wireframe_threshold", text="")

        col = layout.column()
        col.active = display_all
        split = col.split(percentage=0.55)
        split.prop(overlay, "show_floor", text="Grid Floor")

        row = split.row(align=True)
        row.prop(overlay, "show_axis_x", text="X", toggle=True)
        row.prop(overlay, "show_axis_y", text="Y", toggle=True)
        row.prop(overlay, "show_axis_z", text="Z", toggle=True)

        if overlay.show_floor:
            sub = col.column(align=True)
            sub.active = bool(overlay.show_floor or view.region_quadviews or not view.region_3d.is_perspective)
            subsub = sub.column(align=True)
            subsub.active = overlay.show_floor
            subsub.prop(overlay, "grid_scale", text="Scale")
            subsub.prop(overlay, "grid_subdivisions", text="Subdivisions")

        col.prop(view, "show_reconstruction", text="Motion Tracking")
        if view.show_reconstruction:
            sub = col.column(align=True)
            sub.active = view.show_reconstruction
            sub.prop(view, "show_camera_path", text="Camera Path")
            sub.prop(view, "show_bundle_names", text="3D Marker Names")
            sub.label(text="Track Type and Size:")
            row = sub.row(align=True)
            row.prop(view, "tracks_draw_type", text="")
            row.prop(view, "tracks_draw_size", text="")


class VIEW3D_PT_overlay_edit_mesh(Panel):
    bl_space_type = 'VIEW_3D'
    bl_region_type = 'HEADER'
    bl_parent_id = 'VIEW3D_PT_overlay'
    bl_label = "Edit Mesh"

    @classmethod
    def poll(cls, context):
        return context.mode == 'EDIT_MESH'

    def draw(self, context):
        layout = self.layout

        view = context.space_data
        shading = view.shading
        overlay = view.overlay
        tool_settings = context.tool_settings
        display_all = overlay.show_overlays
        data = context.active_object.data
        statvis = tool_settings.statvis
        with_freestyle = bpy.app.build_options.freestyle

        col = layout.column()
        col.active = display_all

        split = col.split()

        sub = split.column()
        sub.prop(data, "show_faces", text="Faces")
        sub.prop(data, "show_edges", text="Edges")
        sub.prop(data, "show_edge_crease", text="Creases")
        sub.prop(data, "show_edge_sharp", text="Sharp", text_ctxt=i18n_contexts.plural)
        sub.prop(data, "show_edge_bevel_weight", text="Bevel")
        if not with_freestyle:
            sub.prop(data, "show_edge_seams", text="Seams")

        sub = split.column()
        sub.prop(overlay, "show_occlude_wire")
        sub.prop(data, "show_extra_edge_length", text="Edge Length")
        sub.prop(data, "show_extra_edge_angle", text="Edge Angle")
        sub.prop(data, "show_extra_face_area", text="Face Area")
        sub.prop(data, "show_extra_face_angle", text="Face Angle")

        if bpy.app.debug:
            sub.prop(data, "show_extra_indices", text="Indices")

        if with_freestyle:
            col.label(text="Freestyle:")
            row = col.row()
            row.prop(data, "show_freestyle_edge_marks", text="Edge Marks")
            row.prop(data, "show_freestyle_face_marks", text="Face Marks")
            row.prop(data, "show_edge_seams", text="Seams")

        col.label(text="Normals:")
        row = col.row(align=True)

        row.prop(overlay, "show_vertex_normals", text="", icon='VERTEXSEL')
        row.prop(overlay, "show_split_normals", text="", icon='LOOPSEL')
        row.prop(overlay, "show_face_normals", text="", icon='FACESEL')

        sub = row.row(align=True)
<<<<<<< HEAD
        sub.active = overlay.show_vertex_normals or overlay.show_face_normals or overlay.show_split_normals
        sub.prop(overlay, "normals_length", text="Size")
=======
        sub.active = mesh.show_normal_vertex or mesh.show_normal_face or mesh.show_normal_loop
        sub.prop(scene.tool_settings, "normal_size", text="Size")

        col.separator()
        split = layout.split()
        col = split.column()
        col.label(text="Edge Info:")
        col.prop(mesh, "show_extra_edge_length", text="Length")
        col.prop(mesh, "show_extra_edge_angle", text="Angle")
        col = split.column()
        col.label(text="Face Info:")
        col.prop(mesh, "show_extra_face_area", text="Area")
        col.prop(mesh, "show_extra_face_angle", text="Angle")
        if context.user_preferences.view.show_developer_ui:
            layout.prop(mesh, "show_extra_indices")
>>>>>>> a4f08297

        col.prop(overlay, "show_weight")
        if overlay.show_weight:
            col.label("Show Zero Weights:")
            col.row().prop(tool_settings, "vertex_group_user", expand=True)

        col.prop(data, "show_statvis", text="Mesh Analysis")
        if data.show_statvis:
            sub = col.column()
            sub.active = data.show_statvis
            sub.prop(statvis, "type")
            statvis_type = statvis.type
            if statvis_type == 'OVERHANG':
                row = sub.row(align=True)
                row.prop(statvis, "overhang_min", text="")
                row.prop(statvis, "overhang_max", text="")
                sub.row().prop(statvis, "overhang_axis", expand=True)
            elif statvis_type == 'THICKNESS':
                row = sub.row(align=True)
                row.prop(statvis, "thickness_min", text="")
                row.prop(statvis, "thickness_max", text="")
                sub.prop(statvis, "thickness_samples")
            elif statvis_type == 'INTERSECT':
                pass
            elif statvis_type == 'DISTORT':
                row = sub.row(align=True)
                row.prop(statvis, "distort_min", text="")
                row.prop(statvis, "distort_max", text="")
            elif statvis_type == 'SHARP':
                row = sub.row(align=True)
                row.prop(statvis, "sharp_min", text="")
                row.prop(statvis, "sharp_max", text="")


class VIEW3D_PT_overlay_edit_curve(Panel):
    bl_space_type = 'VIEW_3D'
    bl_region_type = 'HEADER'
    bl_parent_id = 'VIEW3D_PT_overlay'
    bl_label = "Edit Curve"

    @classmethod
    def poll(cls, context):
        return context.mode == 'EDIT_CURVE'

    def draw(self, context):
        layout = self.layout
        view = context.space_data
        data = context.active_object.data
        overlay = view.overlay
        display_all = overlay.show_overlays

        col = layout.column()
        col.active = display_all

        row = col.row()
        row.prop(data, "show_handles", text="Handles")
        row.prop(data, "show_normal_face", text="Normals")


class VIEW3D_PT_overlay_sculpt(Panel):
    bl_space_type = 'VIEW_3D'
    bl_context = ".sculpt_mode"
    bl_region_type = 'HEADER'
    bl_parent_id = 'VIEW3D_PT_overlay'
    bl_label = "Sculpt"

    @classmethod
    def poll(cls, context):
        return (
            context.mode == 'SCULPT' and
            (context.sculpt_object and context.tool_settings.sculpt)
        )

    def draw(self, context):
        layout = self.layout
        tool_settings = context.tool_settings
        sculpt = tool_settings.sculpt

        layout.prop(sculpt, "show_diffuse_color")
        layout.prop(sculpt, "show_mask")


class VIEW3D_PT_overlay_pose(Panel):
    bl_space_type = 'VIEW_3D'
    bl_region_type = 'HEADER'
    bl_parent_id = 'VIEW3D_PT_overlay'
    bl_label = "Pose Mode"

    @classmethod
    def poll(cls, context):
        return context.mode == 'POSE'

    def draw(self, context):
        layout = self.layout
        view = context.space_data
        overlay = view.overlay
        display_all = overlay.show_overlays

        col = layout.column()
        col.active = display_all
        col.prop(overlay, "show_transparent_bones")
        row = col.split(0.65)
        row.prop(overlay, "show_bone_selection")
        sub = row.column()
        sub.active = display_all and overlay.show_bone_selection
        sub.prop(overlay, "bone_selection_alpha", text="")


class VIEW3D_PT_overlay_edit_armature(Panel):
    bl_space_type = 'VIEW_3D'
    bl_region_type = 'HEADER'
    bl_parent_id = 'VIEW3D_PT_overlay'
    bl_label = "Edit Armature"

    @classmethod
    def poll(cls, context):
        return context.mode == 'EDIT_ARMATURE'

    def draw(self, context):
        layout = self.layout
        view = context.space_data
        overlay = view.overlay
        display_all = overlay.show_overlays

        col = layout.column()
        col.active = display_all
        col.prop(overlay, "show_transparent_bones")


class VIEW3D_PT_overlay_paint(Panel):
    bl_space_type = 'VIEW_3D'
    bl_region_type = 'HEADER'
    bl_parent_id = 'VIEW3D_PT_overlay'
    bl_label = "Paint"

    @classmethod
    def poll(cls, context):
        return context.mode in {'PAINT_WEIGHT', 'PAINT_VERTEX', 'PAINT_TEXTURE'}

    def draw(self, context):
        layout = self.layout
        view = context.space_data
        overlay = view.overlay
        display_all = overlay.show_overlays

        col = layout.column()
        col.active = display_all

        if context.mode in {'PAINT_WEIGHT', 'PAINT_VERTEX'}:
            col.prop(overlay, "show_paint_wire")

        col.prop(view, "show_mode_shade_override")


class VIEW3D_PT_quad_view(Panel):
    bl_space_type = 'VIEW_3D'
    bl_region_type = 'UI'
    bl_label = "Quad View"
    bl_options = {'DEFAULT_CLOSED'}

    @classmethod
    def poll(cls, context):
        view = context.space_data
        return view.region_quadviews

    def draw(self, context):
        layout = self.layout

        view = context.space_data

        region = view.region_quadviews[2]
        col = layout.column()
        col.prop(region, "lock_rotation")
        row = col.row()
        row.enabled = region.lock_rotation
        row.prop(region, "show_sync_view")
        row = col.row()
        row.enabled = region.lock_rotation and region.show_sync_view
        row.prop(region, "use_box_clip")


class VIEW3D_PT_view3d_stereo(Panel):
    bl_space_type = 'VIEW_3D'
    bl_region_type = 'UI'
    bl_label = "Stereoscopy"
    bl_options = {'DEFAULT_CLOSED'}

    @classmethod
    def poll(cls, context):
        scene = context.scene

        multiview = scene.render.use_multiview
        return context.space_data and multiview

    def draw(self, context):
        layout = self.layout
        view = context.space_data

        basic_stereo = context.scene.render.views_format == 'STEREO_3D'

        col = layout.column()
        col.row().prop(view, "stereo_3d_camera", expand=True)

        col.label(text="Display:")
        row = col.row()
        row.active = basic_stereo
        row.prop(view, "show_stereo_3d_cameras")
        row = col.row()
        row.active = basic_stereo
        split = row.split()
        split.prop(view, "show_stereo_3d_convergence_plane")
        split = row.split()
        split.prop(view, "stereo_3d_convergence_plane_alpha", text="Alpha")
        split.active = view.show_stereo_3d_convergence_plane
        row = col.row()
        split = row.split()
        split.prop(view, "show_stereo_3d_volume")
        split = row.split()
        split.prop(view, "stereo_3d_volume_alpha", text="Alpha")


class VIEW3D_PT_transform_orientations(Panel):
    bl_space_type = 'VIEW_3D'
    bl_region_type = 'UI'
    bl_label = "Transform Orientations"
    bl_options = {'DEFAULT_CLOSED'}

    @classmethod
    def poll(cls, context):
        view = context.space_data
        return (view)

    def draw(self, context):
        layout = self.layout

        scene = context.scene
        orientation = scene.current_orientation

        row = layout.row(align=True)
        row.prop(scene, "transform_orientation", text="")
        row.operator("transform.create_orientation", text="", icon='ZOOMIN')

        if orientation:
            row = layout.row(align=True)
            row.prop(orientation, "name", text="")
            row.operator("transform.delete_orientation", text="", icon='X')


class VIEW3D_PT_context_properties(Panel):
    bl_space_type = 'VIEW_3D'
    bl_region_type = 'UI'
    bl_label = "Properties"
    bl_options = {'DEFAULT_CLOSED'}

    def _active_context_member(context):
        obj = context.object
        if obj:
            object_mode = obj.mode
            if object_mode == 'POSE':
                return "active_pose_bone"
            elif object_mode == 'EDIT' and obj.type == 'ARMATURE':
                return "active_bone"
            else:
                return "object"

        return ""

    @classmethod
    def poll(cls, context):
        import rna_prop_ui
        member = cls._active_context_member(context)

        if member:
            context_member, member = rna_prop_ui.rna_idprop_context_value(context, member, object)
            return context_member and rna_prop_ui.rna_idprop_has_properties(context_member)

        return False

    def draw(self, context):
        import rna_prop_ui
        member = VIEW3D_PT_context_properties._active_context_member(context)

        if member:
            # Draw with no edit button
            rna_prop_ui.draw(self.layout, context, member, object, False)


classes = (
    VIEW3D_HT_header,
    VIEW3D_MT_editor_menus,
    VIEW3D_MT_transform,
    VIEW3D_MT_transform_base,
    VIEW3D_MT_transform_object,
    VIEW3D_MT_transform_armature,
    VIEW3D_MT_mirror,
    VIEW3D_MT_snap,
    VIEW3D_MT_uv_map,
    VIEW3D_MT_edit_proportional,
    VIEW3D_MT_view,
    VIEW3D_MT_view_cameras,
    VIEW3D_MT_view_navigation,
    VIEW3D_MT_view_align,
    VIEW3D_MT_view_align_selected,
    VIEW3D_MT_view_viewpoint,
    VIEW3D_MT_view_borders,
    VIEW3D_MT_select_object,
    VIEW3D_MT_select_object_more_less,
    VIEW3D_MT_select_pose,
    VIEW3D_MT_select_pose_more_less,
    VIEW3D_MT_select_particle,
    VIEW3D_MT_edit_mesh,
    VIEW3D_MT_edit_mesh_select_similar,
    VIEW3D_MT_edit_mesh_select_by_trait,
    VIEW3D_MT_edit_mesh_select_more_less,
    VIEW3D_MT_select_edit_mesh,
    VIEW3D_MT_select_edit_curve,
    VIEW3D_MT_select_edit_surface,
    VIEW3D_MT_select_edit_text,
    VIEW3D_MT_select_edit_metaball,
    VIEW3D_MT_select_edit_lattice,
    VIEW3D_MT_select_edit_armature,
    VIEW3D_MT_select_gpencil,
    VIEW3D_MT_select_paint_mask,
    VIEW3D_MT_select_paint_mask_vertex,
    VIEW3D_MT_angle_control,
    INFO_MT_mesh_add,
    INFO_MT_curve_add,
    INFO_MT_surface_add,
    INFO_MT_metaball_add,
    INFO_MT_edit_curve_add,
    INFO_MT_edit_armature_add,
    INFO_MT_armature_add,
    INFO_MT_lamp_add,
    INFO_MT_lightprobe_add,
    INFO_MT_camera_add,
    INFO_MT_add,
    VIEW3D_MT_object,
    VIEW3D_MT_object_animation,
    VIEW3D_MT_object_rigid_body,
    VIEW3D_MT_object_clear,
    VIEW3D_MT_object_specials,
    VIEW3D_MT_object_shading,
    VIEW3D_MT_object_apply,
    VIEW3D_MT_object_relations,
    VIEW3D_MT_object_parent,
    VIEW3D_MT_object_track,
    VIEW3D_MT_object_collection,
    VIEW3D_MT_object_constraints,
    VIEW3D_MT_object_quick_effects,
    VIEW3D_MT_object_showhide,
    VIEW3D_MT_make_single_user,
    VIEW3D_MT_make_links,
    VIEW3D_MT_brush,
    VIEW3D_MT_brush_paint_modes,
    VIEW3D_MT_paint_vertex,
    VIEW3D_MT_hook,
    VIEW3D_MT_vertex_group,
    VIEW3D_MT_paint_weight,
    VIEW3D_MT_sculpt,
    VIEW3D_MT_hide_mask,
    VIEW3D_MT_particle,
    VIEW3D_MT_particle_specials,
    VIEW3D_MT_particle_showhide,
    VIEW3D_MT_pose,
    VIEW3D_MT_pose_transform,
    VIEW3D_MT_pose_slide,
    VIEW3D_MT_pose_propagate,
    VIEW3D_MT_pose_library,
    VIEW3D_MT_pose_motion,
    VIEW3D_MT_pose_group,
    VIEW3D_MT_pose_ik,
    VIEW3D_MT_pose_constraints,
    VIEW3D_MT_pose_showhide,
    VIEW3D_MT_pose_apply,
    VIEW3D_MT_pose_specials,
    VIEW3D_MT_bone_options_toggle,
    VIEW3D_MT_bone_options_enable,
    VIEW3D_MT_bone_options_disable,
    VIEW3D_MT_edit_mesh_specials,
    VIEW3D_MT_edit_mesh_select_mode,
    VIEW3D_MT_edit_mesh_select_linked,
    VIEW3D_MT_edit_mesh_select_loops,
    VIEW3D_MT_edit_mesh_extrude,
    VIEW3D_MT_edit_mesh_vertices,
    VIEW3D_MT_edit_mesh_edges,
    VIEW3D_MT_edit_mesh_edges_data,
    VIEW3D_MT_edit_mesh_faces,
    VIEW3D_MT_edit_mesh_faces_data,
    VIEW3D_MT_edit_mesh_normals,
    VIEW3D_MT_edit_mesh_shading,
    VIEW3D_MT_edit_mesh_weights,
    VIEW3D_MT_edit_mesh_clean,
    VIEW3D_MT_edit_mesh_delete,
    VIEW3D_MT_edit_mesh_showhide,
    VIEW3D_MT_edit_gpencil,
    VIEW3D_MT_edit_gpencil_delete,
    VIEW3D_MT_edit_curve,
    VIEW3D_MT_edit_curve_ctrlpoints,
    VIEW3D_MT_edit_curve_segments,
    VIEW3D_MT_edit_curve_clean,
    VIEW3D_MT_edit_curve_specials,
    VIEW3D_MT_edit_curve_delete,
    VIEW3D_MT_edit_curve_showhide,
    VIEW3D_MT_edit_surface,
    VIEW3D_MT_edit_font,
    VIEW3D_MT_edit_text_chars,
    VIEW3D_MT_edit_meta,
    VIEW3D_MT_edit_meta_showhide,
    VIEW3D_MT_edit_lattice,
    VIEW3D_MT_edit_armature,
    VIEW3D_MT_armature_specials,
    VIEW3D_MT_edit_armature_parent,
    VIEW3D_MT_edit_armature_roll,
    VIEW3D_MT_edit_armature_delete,
    VIEW3D_MT_edit_gpencil_transform,
    VIEW3D_MT_edit_gpencil_interpolate,
    VIEW3D_MT_object_mode_pie,
    VIEW3D_MT_view_pie,
    VIEW3D_PT_grease_pencil,
    VIEW3D_PT_grease_pencil_palettecolor,
    VIEW3D_PT_view3d_properties,
    VIEW3D_PT_view3d_cursor,
    VIEW3D_PT_quad_view,
    VIEW3D_PT_view3d_stereo,
    VIEW3D_PT_shading,
    VIEW3D_PT_shading_lighting,
    VIEW3D_PT_shading_color,
    VIEW3D_PT_shading_options,
    VIEW3D_PT_overlay,
    VIEW3D_PT_overlay_edit_mesh,
    VIEW3D_PT_overlay_edit_curve,
    VIEW3D_PT_overlay_edit_armature,
    VIEW3D_PT_overlay_pose,
    VIEW3D_PT_overlay_paint,
    VIEW3D_PT_overlay_sculpt,
    VIEW3D_PT_transform_orientations,
    VIEW3D_PT_context_properties,
)


if __name__ == "__main__":  # only for live edit.
    from bpy.utils import register_class
    for cls in classes:
        register_class(cls)<|MERGE_RESOLUTION|>--- conflicted
+++ resolved
@@ -3845,6 +3845,7 @@
         data = context.active_object.data
         statvis = tool_settings.statvis
         with_freestyle = bpy.app.build_options.freestyle
+        show_developer_ui = context.user_preferences.view.show_developer_ui
 
         col = layout.column()
         col.active = display_all
@@ -3867,7 +3868,7 @@
         sub.prop(data, "show_extra_face_area", text="Face Area")
         sub.prop(data, "show_extra_face_angle", text="Face Angle")
 
-        if bpy.app.debug:
+        if show_developer_ui:
             sub.prop(data, "show_extra_indices", text="Indices")
 
         if with_freestyle:
@@ -3885,26 +3886,8 @@
         row.prop(overlay, "show_face_normals", text="", icon='FACESEL')
 
         sub = row.row(align=True)
-<<<<<<< HEAD
         sub.active = overlay.show_vertex_normals or overlay.show_face_normals or overlay.show_split_normals
         sub.prop(overlay, "normals_length", text="Size")
-=======
-        sub.active = mesh.show_normal_vertex or mesh.show_normal_face or mesh.show_normal_loop
-        sub.prop(scene.tool_settings, "normal_size", text="Size")
-
-        col.separator()
-        split = layout.split()
-        col = split.column()
-        col.label(text="Edge Info:")
-        col.prop(mesh, "show_extra_edge_length", text="Length")
-        col.prop(mesh, "show_extra_edge_angle", text="Angle")
-        col = split.column()
-        col.label(text="Face Info:")
-        col.prop(mesh, "show_extra_face_area", text="Area")
-        col.prop(mesh, "show_extra_face_angle", text="Angle")
-        if context.user_preferences.view.show_developer_ui:
-            layout.prop(mesh, "show_extra_indices")
->>>>>>> a4f08297
 
         col.prop(overlay, "show_weight")
         if overlay.show_weight:
